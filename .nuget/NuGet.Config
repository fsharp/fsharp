﻿<?xml version="1.0" encoding="utf-8"?>
<configuration>
  
  <solution>
    <add key="disableSourceControlIntegration" value="true" />
  </solution>
  <packageSources>  

    <clear />
<<<<<<< HEAD
    <add key="api.nuget.org" value="https://api.nuget.org/v3/index.json" />
  </packageSources>  
=======
    <add key="artifacts" value="../artifacts" />
    <add key="artifacts" value="../artifacts/4.2" />
    <add key="myget.org fsharp-daily" value="https://www.myget.org/F/fsharp-daily/api/v3/index.json" />
    <add key="myget.org roslyn-master-nightly" value="https://dotnet.myget.org/F/roslyn-master-nightly/api/v3/index.json" />
    <add key="dotnet-core" value="https://dotnet.myget.org/F/dotnet-core/api/v3/index.json" />
    <add key="myget.org dotnet-buildtools" value="https://dotnet.myget.org/F/dotnet-buildtools/api/v3/index.json" />
    <add key="myget.org roslyn-tools" value="https://dotnet.myget.org/F/roslyn-tools/api/v3/index.json" />
    <add key="api.nuget.org" value="https://api.nuget.org/v3/index.json" />
    <add key="myget.org roslyn tools" value="https://dotnet.myget.org/F/roslyn-tools/api/v3/index.json" />
    <add key="myget.org roslyn" value="https://dotnet.myget.org/F/roslyn/api/v3/index.json" />
  </packageSources>

>>>>>>> f2491bdb
</configuration><|MERGE_RESOLUTION|>--- conflicted
+++ resolved
@@ -7,11 +7,10 @@
   <packageSources>  
 
     <clear />
-<<<<<<< HEAD
     <add key="api.nuget.org" value="https://api.nuget.org/v3/index.json" />
-  </packageSources>  
-=======
-    <add key="artifacts" value="../artifacts" />
+
+    <!-- 
+  <add key="artifacts" value="../artifacts" />
     <add key="artifacts" value="../artifacts/4.2" />
     <add key="myget.org fsharp-daily" value="https://www.myget.org/F/fsharp-daily/api/v3/index.json" />
     <add key="myget.org roslyn-master-nightly" value="https://dotnet.myget.org/F/roslyn-master-nightly/api/v3/index.json" />
@@ -21,7 +20,7 @@
     <add key="api.nuget.org" value="https://api.nuget.org/v3/index.json" />
     <add key="myget.org roslyn tools" value="https://dotnet.myget.org/F/roslyn-tools/api/v3/index.json" />
     <add key="myget.org roslyn" value="https://dotnet.myget.org/F/roslyn/api/v3/index.json" />
-  </packageSources>
+  -->
+  </packageSources>  
 
->>>>>>> f2491bdb
 </configuration>