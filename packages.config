<?xml version="1.0" encoding="utf-8"?>
<packages>

<!-- The packages to build and test the F# Compiler -->
<!-- Packages for the Visual F# IDE Tools should go in vsintegration\packages.config -->

  <!-- CodeGen-->
  <package id="FsLexYacc" version="7.0.4" targetFramework="net46" />

  <!-- Build infrastructure-->
  <package id="MicroBuild.Core" version="0.2.0" />

  <!-- Actual dependencies of FSharp.Compiler.dll and FSharp.Core.dll -->
  <package id="System.Collections.Immutable" version="1.2.0" />
  <package id="System.Reflection.Metadata" version="1.4.2" />
  <package id="Microsoft.DiaSymReader.PortablePdb" version="1.1.0"  />
  <package id="Microsoft.DiaSymReader" version="1.1.0" />
<<<<<<< HEAD
  <package id="System.ValueTuple" version="4.3.0" />
  <package id="Microsoft.FSharp.Core.netcore" version="1.0.0-alpha-161205" />
=======
  <package id="System.ValueTuple" version="4.3.1" />
  <package id="Microsoft.VisualFSharp.Msbuild.15.0" version="1.0.1" />
>>>>>>> f2491bdb

  <!-- Testing -->
  <package id="FsCheck" version="2.6.2" />
  <package id="NUnit" version="3.5.0" targetFramework="net45" />
  <package id="NUnit.Console" version="3.0.0" targetFramework="net45" />
  <package id="NUnitLite" version="3.5.0" targetFramework="net45" />
  <package id="NUnit3TestAdapter" version="3.0.8-ctp-8" targetFramework="net45" />
  <package id="BenchmarkDotNet" version="0.9.8"/>
  <package id="BenchmarkDotNet.Diagnostics.Windows" version="0.9.8"/>
  <package id="Newtonsoft.Json" version="8.0.1"/>

  <!-- FSharp.Compiler.Tools is only used to get a working FSI.EXE to execute some scripts during the build -->
  <!-- The LKG FSI.EXE requires MSBuild 15 to be installed, which is painful -->
  <package id="FSharp.Compiler.Tools" version="4.1.5"/>

<<<<<<< HEAD
  <!-- We use FSharp.Core 4.0 package to get all the old signed versions of FSharp.Core rather than rebuilding them -->
  <package id="FSharp.Core" version="4.0.0.1"/>
=======
  <!-- Frozen portable library versions of FSharp.Core.dll (simply a renamed fsharp.core.4.1.18-->
  <package id="Microsoft.Portable.FSharp.Core" version="4.1.20"/>
>>>>>>> f2491bdb

  <!-- FSharp.Data is used in some of the scripts ued for the coreclr build -->
  <package id="FSharp.Data" version="2.2.5" />

<<<<<<< HEAD
  <!-- Signed .netcore packakges from MS -->
  <package id="Microsoft.FSharp.Core.netcore" version="1.0.0-rc-170122" />
  <package id="Microsoft.FSharp.Compiler.netcore" version="1.0.0-rc-170122" />
=======
  <!-- FSharp.Configuration is one type provider used in testing -->
  <package id="FSharp.Configuration" version="1.3.0" />

  <!-- Perl is used for the fsharpqa test suite -->
  <package id="StrawberryPerl64" version="5.22.2.1" />
>>>>>>> f2491bdb

</packages><|MERGE_RESOLUTION|>--- conflicted
+++ resolved
@@ -15,13 +15,8 @@
   <package id="System.Reflection.Metadata" version="1.4.2" />
   <package id="Microsoft.DiaSymReader.PortablePdb" version="1.1.0"  />
   <package id="Microsoft.DiaSymReader" version="1.1.0" />
-<<<<<<< HEAD
-  <package id="System.ValueTuple" version="4.3.0" />
-  <package id="Microsoft.FSharp.Core.netcore" version="1.0.0-alpha-161205" />
-=======
   <package id="System.ValueTuple" version="4.3.1" />
   <package id="Microsoft.VisualFSharp.Msbuild.15.0" version="1.0.1" />
->>>>>>> f2491bdb
 
   <!-- Testing -->
   <package id="FsCheck" version="2.6.2" />
@@ -37,27 +32,14 @@
   <!-- The LKG FSI.EXE requires MSBuild 15 to be installed, which is painful -->
   <package id="FSharp.Compiler.Tools" version="4.1.5"/>
 
-<<<<<<< HEAD
-  <!-- We use FSharp.Core 4.0 package to get all the old signed versions of FSharp.Core rather than rebuilding them -->
-  <package id="FSharp.Core" version="4.0.0.1"/>
-=======
   <!-- Frozen portable library versions of FSharp.Core.dll (simply a renamed fsharp.core.4.1.18-->
   <package id="Microsoft.Portable.FSharp.Core" version="4.1.20"/>
->>>>>>> f2491bdb
 
   <!-- FSharp.Data is used in some of the scripts ued for the coreclr build -->
   <package id="FSharp.Data" version="2.2.5" />
 
-<<<<<<< HEAD
-  <!-- Signed .netcore packakges from MS -->
-  <package id="Microsoft.FSharp.Core.netcore" version="1.0.0-rc-170122" />
-  <package id="Microsoft.FSharp.Compiler.netcore" version="1.0.0-rc-170122" />
-=======
   <!-- FSharp.Configuration is one type provider used in testing -->
   <package id="FSharp.Configuration" version="1.3.0" />
 
-  <!-- Perl is used for the fsharpqa test suite -->
-  <package id="StrawberryPerl64" version="5.22.2.1" />
->>>>>>> f2491bdb
 
 </packages>