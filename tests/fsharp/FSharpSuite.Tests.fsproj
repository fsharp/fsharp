﻿<?xml version="1.0" encoding="utf-8"?>
<Project Sdk="Microsoft.NET.Sdk">

  <PropertyGroup>
    <TargetFrameworks>net472;netcoreapp2.1</TargetFrameworks>
    <TargetFrameworks Condition="'$(OS)' == 'Unix'">netcoreapp2.1</TargetFrameworks>
    <RuntimeIdentifiers>win-x86;win-x64</RuntimeIdentifiers>
    <AssetTargetFallback>$(AssetTargetFallback);portable-net45+win8+wp8+wpa81</AssetTargetFallback>
    <ReferenceVsAssemblies>true</ReferenceVsAssemblies>
    <OutputType>Library</OutputType>
    <DisableImplicitFSharpCoreReference>true</DisableImplicitFSharpCoreReference>
    <Optimize>false</Optimize>
    <Tailcalls>false</Tailcalls>
    <OtherFlags>$(OtherFlags) --warnon:1182</OtherFlags>
    <UnitTestType>nunit</UnitTestType>
  </PropertyGroup>

  <PropertyGroup Condition="$(TargetFramework.StartsWith('netstandard')) OR $(TargetFramework.StartsWith('netcoreapp'))">
    <DefineConstants>$(DefineConstants);FSHARP_SUITE_DRIVES_CORECLR_TESTS</DefineConstants>
  </PropertyGroup>

  <ItemGroup>
    <Compile Include="..\..\src\scripts\scriptlib.fsx">
      <Link>scriptlib.fsx</Link>
    </Compile>
    <Compile Include="test-framework.fs" />
    <Compile Include="..\FSharp.Compiler.UnitTests\NunitHelpers.fs">
      <Link>NunitHelpers.fs</Link>
    </Compile>
    <Compile Include="single-test.fs" />
    <Compile Include="TypeProviderTests.fs" />
    <Compile Include="tests.fs" />
    <Compile Include="Compiler\ILChecker.fs" />
    <Compile Include="Compiler\CompilerAssert.fs" />
    <Compile Include="Compiler\SourceTextTests.fs" />
    <Compile Include="Compiler\Language\AnonRecordTests.fs" />
    <Compile Include="Compiler\Language\SpanOptimizationTests.fs" />
    <Compile Include="Compiler\Language\SpanTests.fs" />
    <Compile Include="Compiler\Language\StringConcatOptimizationTests.fs" />
<<<<<<< HEAD
    <Compile Include="Compiler\Stress\LargeExprTests.fs" />
=======
    <Compile Include="Compiler\Regressions\ForInDoMutableRegressionTest.fs" />
>>>>>>> c807da63
    <Content Include="packages.config" />
    <None Include="app.config" />
    <None Include="update.base.line.with.actuals.fsx" />

    <!-- don't include test resources in subdirectories -->
    <EmbeddedResource Remove="**" />
  </ItemGroup>

  <ItemGroup>
    <ProjectReference Include="$(FSharpSourcesRoot)\fsharp\FSharp.Compiler.Private\FSharp.Compiler.Private.fsproj" />
    <ProjectReference Include="$(FSharpSourcesRoot)\fsharp\FSharp.Core\FSharp.Core.fsproj" />
  </ItemGroup>

  <ItemGroup>
    <PackageReference Include="Microsoft.Net.Compilers" Version="$(MicrosoftNetCompilersVersion)" />
    <PackageReference Include="Microsoft.NETCore.ILDAsm" Version="$(MicrosoftNETCoreILDAsmVersion)" />
    <PackageReference Include="StrawberryPerl64" Version="$(StrawberryPerl64Version)" PrivateAssets="all" />
    <PackageReference Include="System.Collections.Immutable" Version="$(SystemCollectionsImmutableVersion)" />
    <PackageReference Include="System.Memory" Version="$(SystemMemoryVersion)" />
    <PackageReference Include="System.Reflection.Metadata" Version="$(SystemReflectionMetadataVersion)" />
  </ItemGroup>

</Project><|MERGE_RESOLUTION|>--- conflicted
+++ resolved
@@ -37,11 +37,8 @@
     <Compile Include="Compiler\Language\SpanOptimizationTests.fs" />
     <Compile Include="Compiler\Language\SpanTests.fs" />
     <Compile Include="Compiler\Language\StringConcatOptimizationTests.fs" />
-<<<<<<< HEAD
     <Compile Include="Compiler\Stress\LargeExprTests.fs" />
-=======
     <Compile Include="Compiler\Regressions\ForInDoMutableRegressionTest.fs" />
->>>>>>> c807da63
     <Content Include="packages.config" />
     <None Include="app.config" />
     <None Include="update.base.line.with.actuals.fsx" />
