--- conflicted
+++ resolved
@@ -3,15 +3,9 @@
 
 neg52.fs(20,15,20,18): typecheck error FS0438: Duplicate method. The method 'Bar' has the same name and signature as another method in type 'T' once tuples, functions, units of measure and/or provided types are erased.
 
-<<<<<<< HEAD
-neg52.fs(18,15,18,19): typecheck error FS0438: Duplicate method. The method 'Bong' has the same name and signature as another method in this type once tuples, functions, units of measure and/or provided types are erased.
-
-neg52.fs(17,15,17,19): typecheck error FS0438: Duplicate method. The method 'Bong' has the same name and signature as another method in this type once tuples, functions, units of measure and/or provided types are erased.
-=======
 neg52.fs(18,15,18,19): typecheck error FS0438: Duplicate method. The method 'Bazz' has the same name and signature as another method in type 'T' once tuples, functions, units of measure and/or provided types are erased.
 
 neg52.fs(17,15,17,19): typecheck error FS0438: Duplicate method. The method 'Bazz' has the same name and signature as another method in type 'T' once tuples, functions, units of measure and/or provided types are erased.
->>>>>>> f2491bdb
 
 neg52.fs(15,15,15,18): typecheck error FS0438: Duplicate method. The method 'Foo' has the same name and signature as another method in type 'T' once tuples, functions, units of measure and/or provided types are erased.
 
