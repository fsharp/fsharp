// Copyright (c) Microsoft Corporation.  All Rights Reserved.  See License.txt in the project root for license information.

module FSharp.Core.UnitTests.LibraryTestFx

open System
open System.Collections.Generic

open NUnit.Framework

// Workaround for bug 3601, we are issuing an unnecessary warning
#nowarn "0004"

/// Check that the lambda throws an exception of the given type. Otherwise
/// calls Assert.Fail()
let CheckThrowsExn<'a when 'a :> exn> (f : unit -> unit) =
    try
        let _ = f ()
        sprintf "Expected %O exception, got no exception" typeof<'a> |> Assert.Fail 
    with
    | :? 'a -> ()
    | e -> sprintf "Expected %O exception, got: %O" typeof<'a> e |> Assert.Fail

let private CheckThrowsExn2<'a when 'a :> exn> s (f : unit -> unit) =
    let funcThrowsAsExpected =
        try
            let _ = f ()
            false // Did not throw!
        with
        | :? 'a
            -> true   // Thew null ref, OK
        | _ -> false  // Did now throw a null ref exception!
    if funcThrowsAsExpected
    then ()
    else Assert.Fail(s)

// Illegitimate exceptions. Once we've scrubbed the library, we should add an
// attribute to flag these exception's usage as a bug.
let CheckThrowsNullRefException      f = CheckThrowsExn<NullReferenceException>   f
let CheckThrowsIndexOutRangException f = CheckThrowsExn<IndexOutOfRangeException> f

// Legit exceptions
let CheckThrowsNotSupportedException f = CheckThrowsExn<NotSupportedException>    f
let CheckThrowsArgumentException     f = CheckThrowsExn<ArgumentException>        f
let CheckThrowsArgumentNullException f = CheckThrowsExn<ArgumentNullException>    f
let CheckThrowsArgumentNullException2 s f  = CheckThrowsExn2<ArgumentNullException>  s  f
let CheckThrowsArgumentOutOfRangeException f = CheckThrowsExn<ArgumentOutOfRangeException>    f
let CheckThrowsKeyNotFoundException  f = CheckThrowsExn<KeyNotFoundException>     f
let CheckThrowsDivideByZeroException f = CheckThrowsExn<DivideByZeroException>    f
let CheckThrowsOverflowException     f = CheckThrowsExn<OverflowException>        f
let CheckThrowsInvalidOperationExn   f = CheckThrowsExn<InvalidOperationException> f
let CheckThrowsFormatException       f = CheckThrowsExn<FormatException>           f

// Verifies two sequences are equal (same length, equiv elements)
let VerifySeqsEqual (seq1 : seq<'T>) (seq2 : seq<'T>) =
    CollectionAssert.AreEqual(seq1, seq2)

let sleep(n : int32) =
    System.Threading.Thread.Sleep(n)

module SurfaceArea =
    open System.Reflection
    open System
    open System.Text.RegularExpressions

    // gets string form of public surface area for the currently-loaded FSharp.Core
    let private getActual () =
<<<<<<< HEAD

        // get current FSharp.Core
        let asm = typeof<int list>.GetTypeInfo().Assembly
        let fsCoreFullName = asm.FullName

        // public types only
        let types = asm.ExportedTypes |> Seq.filter (fun ty -> let ti = ty.GetTypeInfo() in ti.IsPublic || ti.IsNestedPublic) |> Array.ofSeq
=======
        // get current FSharp.Core
        let asm = 
            typeof<int list>.Assembly

        // public types only
        let types =
            asm.GetExportedTypes()
>>>>>>> 0422ff29

        let typenames = new System.Collections.Generic.List<string>()
        // extract canonical string form for every public member of every type
        let getTypeMemberStrings (t : Type) =
            // for System.Runtime-based profiles, need to do lots of manual work
<<<<<<< HEAD
            let getMembers (t : Type) =
                let ti = t.GetTypeInfo()
                let cast (info: #MemberInfo) = (t, info :> MemberInfo)
                let isDeclaredInFSharpCore (m:MemberInfo) = m.DeclaringType.Assembly.FullName = fsCoreFullName
                seq {
                    yield! t.GetRuntimeEvents()     |> Seq.filter (fun m -> m.AddMethod.IsPublic && m |> isDeclaredInFSharpCore) |> Seq.map cast
                    yield! t.GetRuntimeProperties() |> Seq.filter (fun m -> m.GetMethod.IsPublic && m |> isDeclaredInFSharpCore) |> Seq.map cast
                    yield! t.GetRuntimeMethods()    |> Seq.filter (fun m -> m.IsPublic && m |> isDeclaredInFSharpCore) |> Seq.map cast
                    yield! t.GetRuntimeFields()     |> Seq.filter (fun m -> m.IsPublic && m |> isDeclaredInFSharpCore) |> Seq.map cast
                    yield! ti.DeclaredConstructors  |> Seq.filter (fun m -> m.IsPublic) |> Seq.map cast
                    yield! ti.DeclaredNestedTypes   |> Seq.filter (fun ty -> ty.IsNestedPublic) |> Seq.map cast
                } |> Array.ofSeq


            getMembers t
            |> Array.map (fun (ty, m) -> sprintf "%s: %s" (ty.ToString()) (m.ToString()))

=======
            t.GetMembers()
            |> Array.map (fun v -> sprintf "%s: %s" (v.ReflectedType.ToString()) (v.ToString()))
            
>>>>>>> 0422ff29
        let actual =
            types |> Array.collect getTypeMemberStrings

        asm,actual

    // verify public surface area matches expected
    let verify expected platform (fileName : string) =
        let normalize (s:string) =
            Regex.Replace(s, "(\\r\\n|\\n|\\r)+", "\r\n").Trim()

        let asm, actualNotNormalized = getActual ()
        let actual = actualNotNormalized |> Seq.map normalize |> Seq.filter (String.IsNullOrWhiteSpace >> not) |> set

        let expected =
            // Split the "expected" string into individual lines, then normalize it.
            (normalize expected).Split([|"\r\n"; "\n"; "\r"|], StringSplitOptions.RemoveEmptyEntries)
            |> set

        //
        // Find types/members which exist in exactly one of the expected or actual surface areas.
        //

        /// Surface area types/members which were expected to be found but missing from the actual surface area.
        let unexpectedlyMissing = Set.difference expected actual

        /// Surface area types/members present in the actual surface area but weren't expected to be.
        let unexpectedlyPresent = Set.difference actual expected

        // If both sets are empty, the surface areas match so allow the test to pass.
        if Set.isEmpty unexpectedlyMissing
          && Set.isEmpty unexpectedlyPresent then
            Assert.Pass ()

        let logFile =
            let workDir = TestContext.CurrentContext.WorkDirectory
            sprintf "%s\\FSharp.Core.SurfaceArea.%s.txt" workDir platform
        System.IO.File.WriteAllText(logFile, String.Join("\r\n", actual))

        // The surface areas don't match; prepare an easily-readable output message.
        let msg =
            let inline newLine (sb : System.Text.StringBuilder) = sb.AppendLine () |> ignore
            let sb = System.Text.StringBuilder ()
            Printf.bprintf sb "Assembly: %A" asm
            newLine sb
            sb.AppendLine "Expected and actual surface area don't match. To see the delta, run:" |> ignore
            Printf.bprintf sb "    windiff %s %s" fileName logFile
            newLine sb
            newLine sb
            sb.Append "Unexpectedly missing (expected, not actual):" |> ignore
            for s in unexpectedlyMissing do
                newLine sb
                sb.Append "    " |> ignore
                sb.Append s |> ignore
            newLine sb
            newLine sb
            sb.Append "Unexpectedly present (actual, not expected):" |> ignore
            for s in unexpectedlyPresent do
                newLine sb
                sb.Append "    " |> ignore
                sb.Append s |> ignore
            newLine sb
            sb.ToString ()

<<<<<<< HEAD
        Assert.Fail msg
=======
        Assert.Fail msg
        ()
>>>>>>> 0422ff29
<|MERGE_RESOLUTION|>--- conflicted
+++ resolved
@@ -64,29 +64,17 @@
 
     // gets string form of public surface area for the currently-loaded FSharp.Core
     let private getActual () =
-<<<<<<< HEAD
 
         // get current FSharp.Core
-        let asm = typeof<int list>.GetTypeInfo().Assembly
+        let asm = typeof<int list>.Assembly
         let fsCoreFullName = asm.FullName
 
         // public types only
         let types = asm.ExportedTypes |> Seq.filter (fun ty -> let ti = ty.GetTypeInfo() in ti.IsPublic || ti.IsNestedPublic) |> Array.ofSeq
-=======
-        // get current FSharp.Core
-        let asm = 
-            typeof<int list>.Assembly
 
-        // public types only
-        let types =
-            asm.GetExportedTypes()
->>>>>>> 0422ff29
-
-        let typenames = new System.Collections.Generic.List<string>()
         // extract canonical string form for every public member of every type
         let getTypeMemberStrings (t : Type) =
             // for System.Runtime-based profiles, need to do lots of manual work
-<<<<<<< HEAD
             let getMembers (t : Type) =
                 let ti = t.GetTypeInfo()
                 let cast (info: #MemberInfo) = (t, info :> MemberInfo)
@@ -104,11 +92,6 @@
             getMembers t
             |> Array.map (fun (ty, m) -> sprintf "%s: %s" (ty.ToString()) (m.ToString()))
 
-=======
-            t.GetMembers()
-            |> Array.map (fun v -> sprintf "%s: %s" (v.ReflectedType.ToString()) (v.ToString()))
-            
->>>>>>> 0422ff29
         let actual =
             types |> Array.collect getTypeMemberStrings
 
@@ -140,41 +123,38 @@
         // If both sets are empty, the surface areas match so allow the test to pass.
         if Set.isEmpty unexpectedlyMissing
           && Set.isEmpty unexpectedlyPresent then
-            Assert.Pass ()
+            // pass
+            ()
+        else
 
-        let logFile =
-            let workDir = TestContext.CurrentContext.WorkDirectory
-            sprintf "%s\\FSharp.Core.SurfaceArea.%s.txt" workDir platform
-        System.IO.File.WriteAllText(logFile, String.Join("\r\n", actual))
+            let logFile =
+                let workDir = TestContext.CurrentContext.WorkDirectory
+                sprintf "%s\\FSharp.Core.SurfaceArea.%s.txt" workDir platform
+            System.IO.File.WriteAllText(logFile, String.Join("\r\n", actual))
 
-        // The surface areas don't match; prepare an easily-readable output message.
-        let msg =
-            let inline newLine (sb : System.Text.StringBuilder) = sb.AppendLine () |> ignore
-            let sb = System.Text.StringBuilder ()
-            Printf.bprintf sb "Assembly: %A" asm
-            newLine sb
-            sb.AppendLine "Expected and actual surface area don't match. To see the delta, run:" |> ignore
-            Printf.bprintf sb "    windiff %s %s" fileName logFile
-            newLine sb
-            newLine sb
-            sb.Append "Unexpectedly missing (expected, not actual):" |> ignore
-            for s in unexpectedlyMissing do
+            // The surface areas don't match; prepare an easily-readable output message.
+            let msg =
+                let inline newLine (sb : System.Text.StringBuilder) = sb.AppendLine () |> ignore
+                let sb = System.Text.StringBuilder ()
+                Printf.bprintf sb "Assembly: %A" asm
                 newLine sb
-                sb.Append "    " |> ignore
-                sb.Append s |> ignore
-            newLine sb
-            newLine sb
-            sb.Append "Unexpectedly present (actual, not expected):" |> ignore
-            for s in unexpectedlyPresent do
+                sb.AppendLine "Expected and actual surface area don't match. To see the delta, run:" |> ignore
+                Printf.bprintf sb "    windiff %s %s" fileName logFile
                 newLine sb
-                sb.Append "    " |> ignore
-                sb.Append s |> ignore
-            newLine sb
-            sb.ToString ()
+                newLine sb
+                sb.Append "Unexpectedly missing (expected, not actual):" |> ignore
+                for s in unexpectedlyMissing do
+                    newLine sb
+                    sb.Append "    " |> ignore
+                    sb.Append s |> ignore
+                newLine sb
+                newLine sb
+                sb.Append "Unexpectedly present (actual, not expected):" |> ignore
+                for s in unexpectedlyPresent do
+                    newLine sb
+                    sb.Append "    " |> ignore
+                    sb.Append s |> ignore
+                newLine sb
+                sb.ToString ()
 
-<<<<<<< HEAD
-        Assert.Fail msg
-=======
-        Assert.Fail msg
-        ()
->>>>>>> 0422ff29
+            failwith msg