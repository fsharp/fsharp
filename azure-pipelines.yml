--- conflicted
+++ resolved
@@ -331,9 +331,6 @@
       # Symbol validation is not entirely reliable as of yet, so should be turned off until https://github.com/dotnet/arcade/issues/2871 is resolved.
       enableSymbolValidation: false
       # SourceLink improperly looks for generated files.  See https://github.com/dotnet/arcade/issues/3069
-<<<<<<< HEAD
-      enableSourceLinkValidation: false
-=======
       enableSourceLinkValidation: false
 
 #---------------------------------------------------------------------------------------------------------------------#
@@ -345,5 +342,4 @@
       componentBranchName: refs/heads/release/dev16.4
       insertTargetBranch: master
       insertTeamEmail: fsharpteam@microsoft.com
-      insertTeamName: 'F#'
->>>>>>> 0e815d2e
+      insertTeamName: 'F#'