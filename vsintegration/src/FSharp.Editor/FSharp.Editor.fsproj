--- conflicted
+++ resolved
@@ -18,8 +18,7 @@
     <TargetType>LIBRARY</TargetType>
     <TargetFrameworkVersion>v4.6</TargetFrameworkVersion>
     <NoWarn>$(NoWarn);75</NoWarn>
-    <Tailcalls Condition="'$(CodeCoverage)' != ''">false</Tailcalls>
-    <OtherFlags>$(OtherFlags) --warnon:1182  --subsystemversion:6.00</OtherFlags>
+    <Tailcalls Condition="'$(CodeCoverage)' != ''">false</Tailcalls>    <OtherFlags>$(OtherFlags) --warnon:1182  --subsystemversion:6.00</OtherFlags>
     <ImportVSSDKTargets>true</ImportVSSDKTargets>
     <CreateVsixContainer>false</CreateVsixContainer>
     <DeployExtension>false</DeployExtension>
@@ -47,11 +46,7 @@
     <Compile Include="BlockComment\CommentUncommentService.fs"/>
     <Compile Include="QuickInfo\QuickInfoProvider.fs"/>
     <Compile Include="NavigationBarItemService.fs" />
-<<<<<<< HEAD
-
-=======
     <Compile Include="HelpContextService.fs"/>
->>>>>>> c9cdd8ac
     <Compile Include="ContentType.fs" />
     <Compile Include="FsiCommandService.fs" />
   </ItemGroup>
