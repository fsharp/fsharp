﻿<?xml version="1.0" encoding="utf-8"?>
<!-- Copyright (c) Microsoft Corporation.  All Rights Reserved.  Licensed under the Apache License, Version 2.0.  See License.txt in the project root for license information. -->
<Project ToolsVersion="15.0" DefaultTargets="Build" xmlns="http://schemas.microsoft.com/developer/msbuild/2003">
  <PropertyGroup>
    <FSharpSourcesRoot>$(MSBuildProjectDirectory)\..\..\..\src</FSharpSourcesRoot>
    <ProjectLanguage>FSharp</ProjectLanguage>
    <SIGN_WITH_MSFT_KEY>true</SIGN_WITH_MSFT_KEY>
  </PropertyGroup>
  <Import Project="$(FSharpSourcesRoot)\FSharpSource.settings.targets" />
  <PropertyGroup>
    <Configuration Condition=" '$(Configuration)' == '' ">Debug</Configuration>
    <Platform Condition=" '$(Platform)' == '' ">AnyCPU</Platform>
    <SchemaVersion>2.0</SchemaVersion>
    <ProjectGuid>{65E0E82A-EACE-4787-8994-888674C2FE87}</ProjectGuid>
    <OutputType>Library</OutputType>
    <AssemblyName>FSharp.Editor</AssemblyName>
    <UseVsVersion>true</UseVsVersion>
    <TargetType>LIBRARY</TargetType>
    <TargetFrameworkVersion>v4.6</TargetFrameworkVersion>
    <NoWarn>$(NoWarn);75</NoWarn>
    <Tailcalls Condition="'$(CodeCoverage)' != ''">false</Tailcalls>
    <OtherFlags>$(OtherFlags) --warnon:1182  --subsystemversion:6.00</OtherFlags>
    <ImportVSSDKTargets>true</ImportVSSDKTargets>
    <CreateVsixContainer>false</CreateVsixContainer>
    <DeployExtension>false</DeployExtension>
    <UseCodebase>true</UseCodebase>
    <GeneratePkgDefFile>true</GeneratePkgDefFile>
    <IncludePkgdefInVSIXContainer>true</IncludePkgdefInVSIXContainer>
  </PropertyGroup>
  <ItemGroup>
    <Compile Include="AssemblyInfo.fs" />
    <Compile Include="CommonConstants.fs" />
    <Compile Include="CommonRoslynHelpers.fs" />
    <Compile Include="CommonHelpers.fs" />
    <Compile Include="LanguageService.fs" />
    <Compile Include="Classification\ColorizationService.fs"/>
    <Compile Include="Utilities\BraceMatchingService.fs" />
    <Compile Include="Utilities\IndentationService.fs"/>
    <Compile Include="Debugging\BreakpointResolutionService.fs"/>
    <Compile Include="Debugging\LanguageDebugInfoService.fs"/>
    <Compile Include="Diagnostics\DocumentDiagnosticAnalyzer.fs"/>
    <Compile Include="Diagnostics\ProjectDiagnosticAnalyzer.fs"/>
    <Compile Include="Completion\CompletionProvider.fs"/>
    <Compile Include="Completion\SignatureHelp.fs"/>
    <Compile Include="Navigation\GoToDefinitionService.fs"/>
    <Compile Include="Navigation\NavigationBarItemService.fs" />
    <Compile Include="Navigation\NavigateToSearchService.fs" />
    <Compile Include="BlockComment\CommentUncommentService.fs"/>
    <Compile Include="QuickInfo\QuickInfoProvider.fs"/>
<<<<<<< HEAD
=======
    <Compile Include="NavigationBarItemService.fs" />
    <Compile Include="HelpContextService.fs"/>
>>>>>>> dc1dc830
    <Compile Include="ContentType.fs" />
    <Compile Include="FsiCommandService.fs" />
  </ItemGroup>
  <ItemGroup>
    <ProjectReference Include="$(FSharpSourcesRoot)\fsharp\FSharp.Core\FSharp.Core.fsproj">
      <Project>{DED3BBD7-53F4-428A-8C9F-27968E768605}</Project>
      <Name>FSharp.Core</Name>
    </ProjectReference>
    <ProjectReference Include="$(FSharpSourcesRoot)\..\vsintegration\src\FSharp.LanguageService\FSharp.LanguageService.fsproj">
      <Name>FSharp.LanguageService</Name>
      <Project>{ee85aab7-cda0-4c4e-bda0-a64ccc413e3f}</Project>
      <Private>True</Private>
    </ProjectReference>
    <ProjectReference Include="$(FSharpSourcesRoot)\..\vsintegration\src\FSharp.LanguageService.Base\FSharp.LanguageService.Base.csproj">
      <Name>FSharp.LanguageService.Base</Name>
      <Project>{1c5c163c-37ea-4a3c-8ccc-0d34b74bf8ef}</Project>
      <Private>True</Private>
    </ProjectReference>
    <ProjectReference Include="$(FSharpSourcesRoot)\fsharp\FSharp.LanguageService.Compiler\FSharp.LanguageService.Compiler.fsproj">
      <Project>{a437a6ec-5323-47c2-8f86-e2cac54ff152}</Project>
      <Name>FSharp.LanguageService.Compiler</Name>
      <Private>True</Private>
    </ProjectReference>
    <ProjectReference Include="..\FSharp.VS.FSI\FSharp.VS.FSI.fsproj">
      <Name>FSharp.VS.FSI</Name>
      <Project>{991dcf75-c2eb-42b6-9a0d-aa1d2409d519}</Project>
      <Private>True</Private>
    </ProjectReference>
  </ItemGroup>
  <ItemGroup>
    <Reference Include="mscorlib" />
    <Reference Include="PresentationFramework" />
    <Reference Include="WindowsBase" />
    <Reference Include="System" />
    <Reference Include="PresentationCore" />
    <Reference Include="System.ComponentModel.Composition" />
    <Reference Include="EnvDTE.dll" />
    <Reference Include="EnvDTE80.dll" />
    <Reference Include="Microsoft.VisualStudio.Threading, Version=$(RoslynVSBinariesVersion).0.0, Culture=neutral, PublicKeyToken=b03f5f7f11d50a3a">
      <HintPath>$(FSharpSourcesRoot)\..\packages\Microsoft.VisualStudio.Threading.14.1.131\lib\net45\Microsoft.VisualStudio.Threading.dll</HintPath>
    </Reference>
    <Reference Include="Microsoft.VisualStudio.Editor, Version=$(RoslynVSBinariesVersion).0.0, Culture=neutral, PublicKeyToken=b03f5f7f11d50a3a">
      <HintPath>$(FSharpSourcesRoot)\..\packages\Microsoft.VisualStudio.Editor.$(RoslynVSPackagesVersion)\lib\net45\Microsoft.VisualStudio.Editor.dll</HintPath>
    </Reference>
    <Reference Include="Microsoft.VisualStudio.Text.UI, Version=$(RoslynVSBinariesVersion).0.0, Culture=neutral, PublicKeyToken=b03f5f7f11d50a3a">
      <HintPath>$(FSharpSourcesRoot)\..\packages\Microsoft.VisualStudio.Text.UI.$(RoslynVSPackagesVersion)\lib\net45\Microsoft.VisualStudio.Text.UI.dll</HintPath>
    </Reference>
    <Reference Include="Microsoft.VisualStudio.Text.UI.Wpf, Version=$(RoslynVSBinariesVersion).0.0, Culture=neutral, PublicKeyToken=b03f5f7f11d50a3a">
      <HintPath>$(FSharpSourcesRoot)\..\packages\Microsoft.VisualStudio.Text.UI.Wpf.$(RoslynVSPackagesVersion)\lib\net45\Microsoft.VisualStudio.Text.UI.Wpf.dll</HintPath>
    </Reference>
    <Reference Include="Microsoft.VisualStudio.Language.Intellisense, Version=$(RoslynVSBinariesVersion).0.0, Culture=neutral, PublicKeyToken=b03f5f7f11d50a3a">
      <HintPath>$(FSharpSourcesRoot)\..\packages\Microsoft.VisualStudio.Language.Intellisense.$(RoslynVSPackagesVersion)\lib\net45\Microsoft.VisualStudio.Language.Intellisense.dll</HintPath>
    </Reference>
    <Reference Include="Microsoft.VisualStudio.Text.Data, Version=$(RoslynVSBinariesVersion).0.0, Culture=neutral, PublicKeyToken=b03f5f7f11d50a3a">
      <HintPath>$(FSharpSourcesRoot)\..\packages\Microsoft.VisualStudio.Text.Data.$(RoslynVSPackagesVersion)\lib\net45\Microsoft.VisualStudio.Text.Data.dll</HintPath>
    </Reference>
    <Reference Include="Microsoft.VisualStudio.Text.Logic, Version=$(RoslynVSBinariesVersion).0.0, Culture=neutral, PublicKeyToken=b03f5f7f11d50a3a">
      <HintPath>$(FSharpSourcesRoot)\..\packages\Microsoft.VisualStudio.Text.Logic.$(RoslynVSPackagesVersion)\lib\net45\Microsoft.VisualStudio.Text.Logic.dll</HintPath>
    </Reference>
    <Reference Include="Microsoft.VisualStudio.CoreUtility, Version=$(RoslynVSBinariesVersion).0.0, Culture=neutral, PublicKeyToken=b03f5f7f11d50a3a">
      <HintPath>$(FSharpSourcesRoot)\..\packages\Microsoft.VisualStudio.CoreUtility.$(RoslynVSPackagesVersion)\lib\net45\Microsoft.VisualStudio.CoreUtility.dll</HintPath>
    </Reference>
    <Reference Include="Microsoft.VisualStudio.Utilities, Version=$(RoslynVSBinariesVersion).0.0, Culture=neutral, PublicKeyToken=b03f5f7f11d50a3a">
      <HintPath>$(FSharpSourcesRoot)\..\packages\Microsoft.VisualStudio.Utilities.$(RoslynVSPackagesVersion)\lib\net45\Microsoft.VisualStudio.Utilities.dll</HintPath>
    </Reference>
    <Reference Include="Microsoft.VisualStudio.Shell.Design, Version=$(RoslynVSBinariesVersion).0.0, Culture=neutral, PublicKeyToken=b03f5f7f11d50a3a">
      <HintPath>$(FSharpSourcesRoot)\..\packages\Microsoft.VisualStudio.Shell.Design.$(RoslynVSPackagesVersion)\lib\net45\Microsoft.VisualStudio.Shell.Design.dll</HintPath>
    </Reference>
    <Reference Include="Microsoft.VisualStudio.Shell.$(RoslynVSBinariesVersion), Version=$(RoslynVSBinariesVersion).0.0, Culture=neutral, PublicKeyToken=b03f5f7f11d50a3a">
      <HintPath>$(FSharpSourcesRoot)\..\packages\Microsoft.VisualStudio.Shell.$(RoslynVSBinariesVersion).$(RoslynVSPackagesVersion)\lib\Microsoft.VisualStudio.Shell.$(RoslynVSBinariesVersion).dll</HintPath>
    </Reference>
    <Reference Include="Microsoft.VisualStudio.Package.LanguageService.$(RoslynVSBinariesVersion), Version=$(RoslynVSBinariesVersion).0.0, Culture=neutral, PublicKeyToken=b03f5f7f11d50a3a">
      <HintPath>$(FSharpSourcesRoot)\..\packages\Microsoft.VisualStudio.Package.LanguageService.$(RoslynVSBinariesVersion).$(RoslynVSPackagesVersion)\lib\Microsoft.VisualStudio.Package.LanguageService.$(RoslynVSBinariesVersion).dll</HintPath>
    </Reference>
    <Reference Include="Microsoft.VisualStudio.Language.StandardClassification, Version=$(RoslynVSBinariesVersion).0.0, Culture=neutral, PublicKeyToken=b03f5f7f11d50a3a">
      <HintPath>$(FSharpSourcesRoot)\..\packages\Microsoft.VisualStudio.Language.StandardClassification.$(RoslynVSPackagesVersion)\lib\net45\Microsoft.VisualStudio.Language.StandardClassification.dll</HintPath>
    </Reference>
    <Reference Include="Microsoft.VisualStudio.ComponentModelHost, Version=$(RoslynVSBinariesVersion).0.0, Culture=neutral, PublicKeyToken=b03f5f7f11d50a3a">
      <HintPath>$(FSharpSourcesRoot)\..\packages\Roslyn.Microsoft.VisualStudio.ComponentModelHost.0.0.2\lib\net46\Microsoft.VisualStudio.ComponentModelHost.dll</HintPath>
    </Reference>
    <Reference Include="System.Windows.Forms" />
    <Reference Include="Microsoft.VisualStudio.OLE.Interop.dll" />
    <Reference Include="Microsoft.VisualStudio.Shell.Immutable.10.0, Version=10.0.0.0, Culture=neutral, PublicKeyToken=b03f5f7f11d50a3a">
      <HintPath>$(FSharpSourcesRoot)\..\packages\Microsoft.VisualStudio.Shell.Immutable.10.0.10.0.30319\lib\net40\Microsoft.VisualStudio.Shell.Immutable.10.0.dll</HintPath>
    </Reference>
    <Reference Include="Microsoft.VisualStudio.Shell.Immutable.11.0.dll" />
    <Reference Include="Microsoft.VisualStudio.ProjectAggregator" />
    <Reference Include="Microsoft.VisualStudio.Shell.Interop.dll" />
    <Reference Include="Microsoft.VisualStudio.Shell.Interop.8.0.dll" />
    <Reference Include="Microsoft.VisualStudio.Shell.Interop.9.0.dll" />
    <Reference Include="Microsoft.VisualStudio.Shell.Interop.10.0.dll" />
    <Reference Include="Microsoft.VisualStudio.Shell.Interop.11.0.dll" />
    <Reference Include="Microsoft.VisualStudio.TextManager.Interop" />
    <Reference Include="Microsoft.VisualStudio.TextManager.Interop.8.0" />
    <Reference Include="Microsoft.CodeAnalysis">
      <HintPath>$(FSharpSourcesRoot)\..\packages\Microsoft.CodeAnalysis.Common.$(RoslynVersion)\lib\netstandard1.3\Microsoft.CodeAnalysis.dll</HintPath>
      <Private>True</Private>
    </Reference>
    <Reference Include="Microsoft.CodeAnalysis.EditorFeatures">
      <HintPath>$(FSharpSourcesRoot)\..\packages\Microsoft.CodeAnalysis.EditorFeatures.$(RoslynVersion)\lib\net46\Microsoft.CodeAnalysis.EditorFeatures.dll</HintPath>
      <Private>True</Private>
    </Reference>
    <Reference Include="Microsoft.CodeAnalysis.EditorFeatures.Text">
      <HintPath>$(FSharpSourcesRoot)\..\packages\Microsoft.CodeAnalysis.EditorFeatures.Text.$(RoslynVersion)\lib\net46\Microsoft.CodeAnalysis.EditorFeatures.Text.dll</HintPath>
      <Private>True</Private>
    </Reference>
    <Reference Include="Microsoft.CodeAnalysis.Features">
      <HintPath>$(FSharpSourcesRoot)\..\packages\Microsoft.CodeAnalysis.Features.$(RoslynVersion)\lib\netstandard1.3\Microsoft.CodeAnalysis.Features.dll</HintPath>
      <Private>True</Private>
    </Reference>
    <Reference Include="Microsoft.CodeAnalysis.Workspaces">
      <HintPath>$(FSharpSourcesRoot)\..\packages\Microsoft.CodeAnalysis.Workspaces.Common.$(RoslynVersion)\lib\netstandard1.3\Microsoft.CodeAnalysis.Workspaces.dll</HintPath>
      <Private>True</Private>
    </Reference>
    <Reference Include="Microsoft.VisualStudio.LanguageServices">
      <HintPath>$(FSharpSourcesRoot)\..\packages\Microsoft.VisualStudio.LanguageServices.$(RoslynVersion)\lib\net46\Microsoft.VisualStudio.LanguageServices.dll</HintPath>
      <Private>True</Private>
    </Reference>
    <Reference Include="System.Composition.AttributedModel">
      <HintPath>$(FSharpSourcesRoot)\..\packages\Microsoft.Composition.1.0.27\lib\portable-net45+win8+wp8+wpa81\System.Composition.AttributedModel.dll</HintPath>
      <Private>True</Private>
    </Reference>
    <Reference Include="System.Collections.Immutable">
      <HintPath>$(FSharpSourcesRoot)\..\packages\System.Collections.Immutable.1.2.0\lib\portable-net45+win8+wp8+wpa81\System.Collections.Immutable.dll</HintPath>
      <Private>True</Private>
    </Reference>
  </ItemGroup>
  <Import Project="$(FSharpSourcesRoot)\FSharpSource.targets" />
  <Import Project="$(VsSDKInstall)\Microsoft.VsSDK.targets" />
  <Import Project="$(FSharpSourcesRoot)\..\vsintegration\vsintegration.targets" />
  <Target Name="GatherBinariesToBeSigned" AfterTargets="Localize" Condition="'$(UseGatherBinaries)' == 'true'">
    <ItemGroup>
      <BinariesToBeSigned Include="$(OutDir)$(AssemblyName).dll" />
      <FilesToSign Include="@(BinariesToBeSigned)">
        <Authenticode>Microsoft</Authenticode>
        <StrongName>StrongName</StrongName>
      </FilesToSign>
    </ItemGroup>
  </Target>
</Project><|MERGE_RESOLUTION|>--- conflicted
+++ resolved
@@ -47,11 +47,8 @@
     <Compile Include="Navigation\NavigateToSearchService.fs" />
     <Compile Include="BlockComment\CommentUncommentService.fs"/>
     <Compile Include="QuickInfo\QuickInfoProvider.fs"/>
-<<<<<<< HEAD
-=======
     <Compile Include="NavigationBarItemService.fs" />
     <Compile Include="HelpContextService.fs"/>
->>>>>>> dc1dc830
     <Compile Include="ContentType.fs" />
     <Compile Include="FsiCommandService.fs" />
   </ItemGroup>
