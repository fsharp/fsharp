--- conflicted
+++ resolved
@@ -4,40 +4,8 @@
   <PropertyGroup>
     <TargetFramework>net46</TargetFramework>
     <OutputType>Exe</OutputType>
-<<<<<<< HEAD
-    <RootNamespace>LanguageServiceProfiling</RootNamespace>
-    <AssemblyName>LanguageServiceProfiling</AssemblyName>
-    <TargetFrameworkVersion>v4.6</TargetFrameworkVersion>
-    <AutoGenerateBindingRedirects>true</AutoGenerateBindingRedirects>
-    <TargetFSharpCoreVersion>4.4.3.0</TargetFSharpCoreVersion>
-    <Name>LanguageServiceProfiling</Name>
-  </PropertyGroup>
-  <PropertyGroup Condition=" '$(Configuration)|$(Platform)' == 'Debug|AnyCPU' ">
-    <DebugSymbols>true</DebugSymbols>
-    <Optimize>false</Optimize>
-    <Tailcalls>false</Tailcalls>
-    <OutputPath>bin\$(Configuration)\</OutputPath>
-    <DefineConstants>DEBUG;TRACE</DefineConstants>
-    <WarningLevel>3</WarningLevel>
-    <PlatformTarget>x86</PlatformTarget>
-    <DocumentationFile>
-    </DocumentationFile>
-    <Prefer32Bit>true</Prefer32Bit>
-  </PropertyGroup>
-  <PropertyGroup Condition=" '$(Configuration)|$(Platform)' == 'Release|AnyCPU' ">
-    <Optimize>true</Optimize>
-    <Tailcalls>true</Tailcalls>
-    <OutputPath>bin\$(Configuration)\</OutputPath>
-    <DefineConstants>TRACE</DefineConstants>
-    <WarningLevel>3</WarningLevel>
-    <PlatformTarget>x86</PlatformTarget>
-    <DocumentationFile>
-    </DocumentationFile>
-    <Prefer32Bit>true</Prefer32Bit>
-=======
     <DisableImplicitFSharpCoreReference>true</DisableImplicitFSharpCoreReference>
     <UsePackageTargetFallbackHack>true</UsePackageTargetFallbackHack>
->>>>>>> 0adb8230
   </PropertyGroup>
 
   <ItemGroup>
