--- conflicted
+++ resolved
@@ -12,9 +12,6 @@
 module internal FSharpEnvironment =
 
     /// The F# version reported in the banner
-<<<<<<< HEAD
-    let FSharpBannerVersion = "10.6.0 for F# 4.7"
-=======
 #if LOCALIZATION_FSBUILD
     let FSharpBannerVersion = FSBuild.SR.fSharpBannerVersion(FSharp.BuildProperties.fsProductVersion, FSharp.BuildProperties.fsLanguageVersion)
 #else
@@ -24,7 +21,6 @@
     let FSharpBannerVersion = sprintf "%s for F# %s" (FSharp.BuildProperties.fsProductVersion) (FSharp.BuildProperties.fsLanguageVersion)
 #endif
 #endif
->>>>>>> afe77d70
 
     let versionOf<'t> =
 #if FX_RESHAPED_REFLECTION
