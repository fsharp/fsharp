--- conflicted
+++ resolved
@@ -121,30 +121,7 @@
     <!-- An additional back version qualification is added further below. -->
   </PropertyGroup>
 
-<<<<<<< HEAD
-
-  <!-- MonoAndroid, MonoTouch, XamarinWatchOS, XamarinTVOS -->
-  <PropertyGroup Condition="('$(TargetFramework)'=='monoandroid10+monotouch10+xamarinios10')">
-    <!-- Although Reflection Emit is available on MonoAndroid, we don't use it for FSharp.Core -->
-    <!-- because we want the FSharp.Core DLLs to be identical for MonoAndroid and MonoTouch -->
-    <DefineConstants>$(DefineConstants);FX_NO_REFLECTION_EMIT</DefineConstants>
-    <DefineConstants>$(DefineConstants);FX_NO_BIGINT</DefineConstants>
-    <DefineConstants>$(DefineConstants);FX_NO_STRUCTURAL_EQUALITY</DefineConstants>
-    <AssemblySearchPaths>$(FSharpSourcesRoot)\..\mono\dependencies\2.1\MonoAndroid;$(AssemblySearchPaths)</AssemblySearchPaths>
-
-  </PropertyGroup>
-
-
-  <!-- Target xamarinmacmobile similar to monoandroid10+monotouch10+xamarinios10 configurations, with Reflection.emit, structural equality, and BigInt -->
-  <PropertyGroup Condition="'$(TargetFramework)'=='xamarinmacmobile'">
-    <AssemblySearchPaths>$(FSharpSourcesRoot)\..\mono\dependencies\2.1\XamarinMac;$(AssemblySearchPaths)</AssemblySearchPaths>
-
-  </PropertyGroup>
-
-  <PropertyGroup Condition="'$(TargetFramework)'=='coreclr'">
-=======
   <PropertyGroup Condition="'$(TargetDotnetProfile)'=='coreclr'">
->>>>>>> f2491bdb
     <DefineConstants>$(DefineConstants);FX_PORTABLE_OR_NETSTANDARD</DefineConstants>
     <DefineConstants>$(DefineConstants);NETSTANDARD1_6</DefineConstants>
     <DefineConstants>$(DefineConstants);PREFERRED_UI_LANG</DefineConstants>
@@ -338,13 +315,9 @@
   <Import Project="scripts\fssrgen.targets" />
 <!--  <Import Project="Microbuild.Settings.targets" Condition="'$(UseMicroBuild)' == 'true'"/> -->
 
-<<<<<<< HEAD
 <!-- Not included in Linux/Mono build because target 'CopyFilesToOutputDirectory' doesn't exist and this fails the Mono build -->
 <!-- 
-  <Target Name="dotnetrestore" BeforeTargets="Build" Condition=" '$(TargetFramework)' == 'coreclr' ">
-=======
   <Target Name="dotnetrestore" BeforeTargets="Build" Condition=" '$(TargetDotnetProfile)' == 'coreclr' ">
->>>>>>> f2491bdb
    <Exec Command="$(MSBuildThisFileDirectory)..\.nuget\nuget.exe restore -PackagesDirectory $(PackagesDir) -Config $(MSBuildThisFileDirectory)..\.nuget\NuGet.Config project.json" />
   </Target>
 
@@ -437,28 +410,7 @@
     <Delete Files="@(OldBuildVersionFiles)" TreatErrorsAsWarnings="true"/>
   </Target>
 
-<<<<<<< HEAD
 <!--
-  <Target Name="nugetpack"
-          DependsOnTargets="CreateOrUpdateBuildVersionFile"
-          AfterTargets="Build"
-          Condition="'$(TargetFramework)' == 'coreclr' "
-          Inputs="@(PackageNuspec)" 
-          Outputs='$(FSharpSourcesRoot.TrimEnd("\"))\..\$(Configuration)\artifacts\"%(PackageNuspec.Filename)).nupkg'>
-
-    <PropertyGroup>
-      <PackageProperties>-prop "licenseUrl=$(PackageLicenceUrl)" -prop "version=$(PackageVersion)" -prop "authors=$(PackageAuthors)" -prop "projectUrl=$(PackageProjectUrl)" -prop "tags=$(PackageTags)"</PackageProperties>
-    </PropertyGroup>
-
-    <MakeDir Directories="$(FSharpSourcesRoot.TrimEnd('\'))\..\$(Configuration)\artifacts" />
-    <MakeDir Directories="$(FSharpSourcesRoot.TrimEnd('\'))\..\artifacts" />
-    <SetEnvVar Name="NUGET_PACKAGES" Value="$(NUGET_PACKAGES)" />
-    <Exec Command='$(MSBuildThisFileDirectory)..\.nuget\nuget.exe pack @(PackageNuspec) -BasePath $(OutputPath.TrimEnd("\")) -ExcludeEmptyDirectories $(PackageProperties) -OutputDirectory $(FSharpSourcesRoot.TrimEnd("\"))\..\$(Configuration)\artifacts' />
-    <Exec Command='$(MSBuildThisFileDirectory)..\.nuget\nuget.exe pack @(PackageNuspec) -BasePath $(OutputPath.TrimEnd("\")) -ExcludeEmptyDirectories $(PackageProperties) -OutputDirectory $(FSharpSourcesRoot.TrimEnd("\"))\..\artifacts' />
-  </Target>
-
-=======
->>>>>>> f2491bdb
   <UsingTask TaskName="ReplaceFileText" TaskFactory="CodeTaskFactory" AssemblyFile="$(MSBuildToolsPath)\Microsoft.Build.Tasks.v4.0.dll">
     <ParameterGroup>
       <InputFilename ParameterType="System.String" Required="true" />
