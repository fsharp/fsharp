<?xml version="1.0" encoding="utf-8"?>
<!-- Copyright (c) Microsoft Corporation.  All Rights Reserved.  See License.txt in the project root for license information. -->
<Project ToolsVersion="4.0" DefaultTargets="Build" xmlns="http://schemas.microsoft.com/developer/msbuild/2003">

  <PropertyGroup>
    <RepoRoot>$(MSBuildThisFileDirectory)..\</RepoRoot>
  </PropertyGroup>

  <Import Project="..\build\targets\GitHash.props" />

  <Choose>
    <When Condition="'$(Configuration)' == 'Debug' or '$(Configuration)' == 'Release' ">
      <PropertyGroup>
        <SkipSigning>false</SkipSigning><!-- Skip using the ,net toolset to generate signing . -->
        <UseOpenSourceSign>true</UseOpenSourceSign>
      </PropertyGroup>
      <Choose>
        <When Condition="'$(ProjectLanguage)' == 'FSharp'">
          <Choose>
            <!-- Some unit test assemblies must not have strong names since they reference other assemblies that don't have strong names -->
            <!-- These unit test assemblies can't use InternalsVisibleTo into assemblies with strong names. -->
            <When Condition="'$(StrongNames)' == 'false'" >
              <PropertyGroup>
                <SkipSigning>true</SkipSigning>
                <UseOpenSourceSign>false</UseOpenSourceSign>
                <MicroBuildAssemblyFileLanguage>fs</MicroBuildAssemblyFileLanguage>
              </PropertyGroup>
            </When>
            <!-- In the Microsoft build we just delay-sign everything with the MSFT key -->
            <!-- We have to do unit test DLLs well because they can see the internals of other strong-named DLLs -->
            <Otherwise>
              <PropertyGroup>
                <DelaySign>true</DelaySign>
                <StrongNames>true</StrongNames>
                <MicroBuildAssemblyFileLanguage>fs</MicroBuildAssemblyFileLanguage>
              </PropertyGroup>
            </Otherwise>
          </Choose>
        </When>
        <Otherwise>
          <!-- Not F# code -->
          <PropertyGroup>
            <SignAssembly>true</SignAssembly>
            <AssemblyOriginatorKeyFile>$(FSharpSourcesRoot)\fsharp\msft.pubkey</AssemblyOriginatorKeyFile>
            <StrongNames>true</StrongNames>
            <DelaySign>true</DelaySign>
            <MicroBuildAssemblyFileLanguage>fs</MicroBuildAssemblyFileLanguage>
          </PropertyGroup>
        </Otherwise>
      </Choose>
    </When>
    <Otherwise>
      <PropertyGroup Condition="'$(StrongNames)' != 'true'">
        <!-- For the proto build we don't use strong names. -->
        <DefineConstants>NO_STRONG_NAMES;$(DefineConstants)</DefineConstants>
        <MicroBuildAssemblyFileLanguage>fs</MicroBuildAssemblyFileLanguage>
      </PropertyGroup>
    </Otherwise>
  </Choose>

  <PropertyGroup Condition="'$(UseMicroBuild)' != 'true'">
    <OtherFlags >$(OtherFlags) --version:"$(MicroBuildAssemblyVersion)"</OtherFlags>
  </PropertyGroup>

  <PropertyGroup Condition="'$(UseSourceLink)' == 'true'">
    <SourceLink>$(IntermediateOutputPath)source_link.json</SourceLink>
  </PropertyGroup>

  <PropertyGroup Condition="'$(StrongNames)' != 'true'">
    <DefineConstants>NO_STRONG_NAMES;$(DefineConstants)</DefineConstants>
  </PropertyGroup>

  <PropertyGroup>
    <DefineConstants>MSBUILD_AT_LEAST_14;$(DefineConstants)</DefineConstants>
  </PropertyGroup>

  <PropertyGroup>
    <!-- Disable uwa toolchain nuget package resolve logic. -->
    <NuGetTargets  Condition="'$(NuGetTargets)' == ''">false</NuGetTargets>
  </PropertyGroup>  

  <PropertyGroup>
    <NugetLocalPackagesDir>$(FSharpSourcesRoot)\..\packages</NugetLocalPackagesDir>
    <FsCheckVersion>2.6.2</FsCheckVersion>
    <FsCheckFullVersion>2.6.2.0</FsCheckFullVersion>
    <FsCheckLibDir>$(FSharpSourcesRoot)\..\packages\FsCheck.$(FsCheckVersion)\lib\</FsCheckLibDir>
  </PropertyGroup>

  <Import Project="FSharpSource.Profiles.targets" />

  <PropertyGroup Condition="'$(TargetDotnetProfile)'=='net40'">
    <TargetFrameworkVersion Condition="'$(TargetFrameworkVersion)' == ''">v4.5</TargetFrameworkVersion>
    <TargetFrameworkProfile></TargetFrameworkProfile>
    <!-- MSbuild works out the assembly references -->
    <TargetFrameworkVersion>v4.5</TargetFrameworkVersion>
    <!-- When compiling back versions of the core library place binary in the qualified location -->
    <!-- An additional back version qualification is added further below. -->
  </PropertyGroup>

  <PropertyGroup Condition="'$(TargetDotnetProfile)'=='coreclr'">
    <TargetProfile>netcore</TargetProfile>
    <TargetFrameworkProfile></TargetFrameworkProfile>                                   <!-- We are currently directly referencing corefx assemblies, so profile7 is not really true -->
    <TargetFrameworkVersion Condition="'$(TargetFrameworkVersion)' == ''">v5.0</TargetFrameworkVersion>
    <ImplicitlyExpandTargetFramework>false</ImplicitlyExpandTargetFramework>            <!-- To stop msbuild being helpful and referencing the dlls for the profile -->
    <NuGetTargetMoniker>.NETStandard,Version=v1.6</NuGetTargetMoniker>
    <PortableNuGetMode>true</PortableNuGetMode>
  </PropertyGroup>

  <PropertyGroup Condition=" '$(TargetDotnetProfile)'=='coreclr' AND '$(DOTNET_PUBLISH_TEST)'=='true' ">
    <OutputPath>bin\$(Configuration)\netcoreapp1.0</OutputPath>
    <CustomOutputPath>true</CustomOutputPath>
    <DOTNET_PUBLISH>true</DOTNET_PUBLISH>
    <DOTNET_PUBLISH_PLATFORM>win7-x64</DOTNET_PUBLISH_PLATFORM>
    <DOTNET_PUBLISH_PATH>$(FSharpSourcesRoot)\..\tests\testbin\$(Configuration)\coreclr\$(AssemblyName)</DOTNET_PUBLISH_PATH>
    <OutputType>Exe</OutputType>
    <TargetExt>.dll</TargetExt>
  </PropertyGroup>

  <PropertyGroup Condition=" '$(TargetDotnetProfile)'=='coreclr' AND '$(DOTNET_PUBLISH_COMPILERS)'=='true' ">
    <DOTNET_PUBLISH_FSC>true</DOTNET_PUBLISH_FSC>
    <DOTNET_PUBLISH_FSC_PATH>$(FSharpSourcesRoot)\..\tests\testbin\$(Configuration)\coreclr\FSC</DOTNET_PUBLISH_FSC_PATH>
    <DOTNET_PUBLISH_FSI>true</DOTNET_PUBLISH_FSI>
    <DOTNET_PUBLISH_FSI_PATH>$(FSharpSourcesRoot)\..\tests\testbin\$(Configuration)\coreclr\FSC</DOTNET_PUBLISH_FSI_PATH>
  </PropertyGroup>

  <!-- If building an FSharp.Core for a back version (Mono Debian source builds only), put it in a qualified directory -->
  <PropertyGroup>
    <TargetFrameworkOutputDirectory>$(TargetDotnetProfile)</TargetFrameworkOutputDirectory>
    <IntermediateOutputPath>obj\$(TargetFrameworkOutputDirectory)\</IntermediateOutputPath>
  </PropertyGroup>

  <Choose>
    <When Condition="'$(BuildWith)' == 'LKG' AND '$(BUILD_PROTO_WITH_CORECLR_LKG)' == '1'">
      <PropertyGroup >
        <OutputPath>$(FSharpSourcesRoot)\..\$(Configuration)\$(ProtoFlavour)\bin</OutputPath>
        <!-- When using coreclr to bootstrap to proto. We acquire the FSharp.Core LKG, targets LKG, the FSharp.Build LKG from the .NET Framework compiler tools LKG package. -->
        <FSharpNetCoreLkgPath>$(FSharpSourcesRoot)\..\Tools\dotnet20\sdk\2.0.3-servicing-007056\FSharp</FSharpNetCoreLkgPath>
        <FSharpTargetsPath>..\packages\FSharp.Compiler.Tools.4.1.27\tools\Microsoft.FSharp.Targets</FSharpTargetsPath>

        <!-- When using coreclr to bootstrap, the compiler binary comes from the coreclr LKG, invoked using corehost.exe -->
        <FscToolPath>$(FSharpSourcesRoot)\..\Tools\dotnet20</FscToolPath>
        <FscToolExe Condition="'$(OS)' != 'Unix'">dotnet.exe</FscToolExe>
        <FscToolExe Condition="'$(OS)' == 'Unix'">dotnet</FscToolExe>
        <DotnetFscCompilerPath>$(FSharpNetCoreLkgPath)\fsc.exe</DotnetFscCompilerPath>
      </PropertyGroup>
    </When>
    <When Condition="'$(BuildWith)' == 'LKG' AND '$(BUILD_PROTO_WITH_CORECLR_LKG)' != '1'">
       <!-- Use .NET Framework to bootstrap to proto -->
      <PropertyGroup >
        <OutputPath>$(FSharpSourcesRoot)\..\$(Configuration)\$(ProtoFlavour)\bin</OutputPath>
        <FSharpTargetsPath>..\packages\FSharp.Compiler.Tools.4.1.27\tools\Microsoft.FSharp.Targets</FSharpTargetsPath>
      </PropertyGroup>
    </When>
    <When Condition="'$(BuildWith)' == '' AND '$(TargetDotnetProfile)'=='coreclr'">
      <!-- Compiling coreclr with Proto, currently always use a .NET Framework/Mono proto -->
      <PropertyGroup>
        <OutputPath Condition=" '$(CustomOutputPath)' != 'true' ">$(FSharpSourcesRoot)\..\$(Configuration)\$(TargetFrameworkOutputDirectory)\bin</OutputPath>
        <FscToolPath>$(FSharpSourcesRoot)\..\Proto\$(ProtoFlavour)\bin</FscToolPath>
        <FscToolExe>fsc-proto.exe</FscToolExe>
        <FSharpTargetsPath>..\Proto\$(ProtoFlavour)\bin\Microsoft.Portable.FSharp-proto.targets</FSharpTargetsPath>
      </PropertyGroup>
    </When>
    <Otherwise>
      <!-- Compiling net40 with Proto -->
      <PropertyGroup>
        <OutputPath Condition=" '$(CustomOutputPath)' != 'true' ">$(FSharpSourcesRoot)\..\$(Configuration)\$(TargetFrameworkOutputDirectory)\bin</OutputPath>
        <FscToolPath>$(FSharpSourcesRoot)\..\Proto\$(ProtoFlavour)\bin</FscToolPath>
        <FscToolExe>fsc-proto.exe</FscToolExe>
        <FSharpTargetsPath>..\Proto\$(ProtoFlavour)\bin\Microsoft.FSharp-proto.targets</FSharpTargetsPath>
      </PropertyGroup>
    </Otherwise>
  </Choose>

  <PropertyGroup>
    <CompileDependsOn>ValidateBuildTools;$(CompileDependsOn)</CompileDependsOn>
  </PropertyGroup>

  <Target Name="ValidateBuildTools" Condition="'$(ProjectLanguage)' == 'FSharp'" >
    <Message Text="FSharpTargetsPath = $(FSharpTargetsPath)" />
    <Message Text="FSharpSourcesRoot = $(FSharpSourcesRoot)" />
    <Message Text="FscToolPath = $(FscToolPath)" />
    <Message Text="FsiToolPath = $(FsiToolPath)" />
    <Message Text="FsLexToolPath = $(FsLexToolPath)" />
    <Message Text="FsYaccToolPath = $(FsYaccToolPath)" />
    <Message Text="ToolsDir = $(ToolsDir)" />
    <Error Text="Expect $(FSharpTargetsPath) to exist" Condition="'!Exists('$(FSharpTargetsPath)')" />
    <Error Text="Expect $(FSharpNetCoreLkgPath)\fsc.exe to exist when BUILD_PROTO_WITH_CORECLR_LKG==1" Condition="'$(BUILD_PROTO_WITH_CORECLR_LKG)' == 1 AND !Exists('$(FSharpNetCoreLkgPath)\fsc.exe')" />
    <Error Text="Expect $(FscToolPath)\$(FscToolExe) to exist" Condition="!Exists('$(FscToolPath)\$(FscToolExe)')" />
    <Error Text="Expect $(DotnetFscCompilerPath) to exist if non-empty" Condition="'$(DotnetFscCompilerPath)' != '' AND !Exists('$(DotnetFscCompilerPath)')" />
    <Error Text="Expect $(FsiToolPath)\$(FsiToolExe) to exist" Condition="!Exists('$(FsiToolPath)\$(FsiToolExe)')" />
    <Error Text="Expect $(FsLexToolPath)\$(FsLexToolExe) to exist" Condition="!Exists('$(FsLexToolPath)\$(FsLexToolExe)')" />
    <Error Text="Expect $(FsYaccToolPath)\$(FsYaccToolExe) to exist" Condition="!Exists('$(FsYaccToolPath)\$(FsYaccToolExe)')" />
  </Target>

  <Import Condition="'$(ProjectLanguage)' == 'FSharp'" Project="$(FSharpTargetsPath)"/>

  <!-- Hook up .NET Core to enable solution refresh of packages -->
  <PropertyGroup Condition="'$(TargetDotnetProfile)'=='coreclr'">

    <!-- Implicitly needed by packageresolve.targets.  Should file a bug for a better error message here -->
    <PackagesDir>$(NUGET_PACKAGES)</PackagesDir>

    <NuGetToolPath Condition="'$(NuGetToolPath)' == ''">$(FSharpSourcesRoot)\..\.nuget\</NuGetToolPath>
    <NuGetConfigCommandLine>-ConfigFile "$(NuGetConfigFile)"</NuGetConfigCommandLine>
    <NugetRestoreCommand>"$(NuGetToolPath)NuGet.exe install -OutputDirectory "$(PackagesDir)" -Config "$(NuGetToolPath)NuGet.Config"</NugetRestoreCommand>
    <DnuRestoreCommand>"$(NuGetToolPath)NuGet.exe" restore -OutputDirectory "$(PackagesDir)" -Config "$(NuGetToolPath)NuGet.Config"</DnuRestoreCommand>

    <!-- Current version of .NET Core does not support all semantics used in our packages, 
         so we ignore the pre-calculation in the lock file and calculate asset applicability in the build task -->
    <NuGetIngoreLockFile>true</NuGetIngoreLockFile>
  </PropertyGroup>
  <Import  Condition="'$(TargetDotnetProfile)'=='coreclr'" Project="..\Tools\Build.Common.Targets" />

  <PropertyGroup>
    <RootNamespace></RootNamespace>
    <DocumentationFile>$(OutputPath)$(AssemblyName).xml</DocumentationFile>
  </PropertyGroup>

  <PropertyGroup>
    <PackageLicenceUrl Condition="'$(PackageLicenceUrl)' == ''">https://github.com/Microsoft/visualfsharp/blob/master/License.txt</PackageLicenceUrl>
    <PackageProjectUrl Condition="'$(PackageProjectUrl)' == ''">https://github.com/Microsoft/visualfsharp</PackageProjectUrl>
    <PackageVersion    Condition="'$(PackageVersion)' == ''"   >$(NuGetPerBuildPreReleaseVersion)</PackageVersion>
    <PackageAuthors    Condition="'$(PackageAuthors)' == ''"   >Microsoft</PackageAuthors>
    <PackageTags       Condition="'$(PackageTags)' == ''"      >Visual F# Compiler FSharp coreclr functional programming</PackageTags>
  </PropertyGroup>

  <!-- This build step copies files to the output folder while replacing build variables in the text of those file. -->
  <PropertyGroup>
    <CompileDependsOn>$(CompileDependsOn);CopyAndSubstituteTextFiles</CompileDependsOn>
  </PropertyGroup>

  <Target
          Name="CopyAndSubstituteTextFiles"
          Inputs="@(CopyAndSubstituteText)"
          Outputs="@(CopyAndSubstituteText->'$(OutDir)%(TargetFilename)')"  >
    <Exec Command="&quot;$([System.IO.Path]::GetFullPath('$(FsiToolPath)\$(FsiToolExe)'))&quot; --exec &quot;$(MSBuildThisFileDirectory)scripts/subst.fsx&quot; --in:&quot;%(CopyAndSubstituteText.FullPath)&quot; --out:&quot;$(OutDir)%(CopyAndSubstituteText.TargetFilename)&quot; --pattern1:&quot;%(CopyAndSubstituteText.Pattern1)&quot; --replacement1:&quot;%(CopyAndSubstituteText.Replacement1)&quot; --pattern2:&quot;%(CopyAndSubstituteText.Pattern2)&quot; --replacement2:&quot;%(CopyAndSubstituteText.Replacement2)&quot; " Condition="'$(OS)' != 'Unix'" />
    <Exec Command="mono $([System.IO.Path]::GetFullPath('$(FsiToolPath)\$(FsiToolExe)')) --exec &quot;$(MSBuildThisFileDirectory)scripts/subst.fsx&quot; --in:&quot;%(CopyAndSubstituteText.FullPath)&quot; --out:&quot;$(OutDir)%(CopyAndSubstituteText.TargetFilename)&quot; --pattern1:&quot;%(CopyAndSubstituteText.Pattern1)&quot; --replacement1:&quot;%(CopyAndSubstituteText.Replacement1)&quot; --pattern2:&quot;%(CopyAndSubstituteText.Pattern2)&quot; --replacement2:&quot;%(CopyAndSubstituteText.Replacement2)&quot; " Condition="'$(OS)' == 'Unix'" />
    <!-- Make sure it will get cleaned  -->
    <CreateItem Include="$(OutDir)%(CopyAndSubstituteText.TargetFilename)">
      <Output TaskParameter="Include" ItemName="FileWrites"/>
    </CreateItem>
  </Target>
  <Import Project="scripts\fssrgen.targets" Condition="'$(Configuration)' == 'Proto'" />
<!--  <Import Project="Microbuild.Settings.targets" Condition="'$(UseMicroBuild)' == 'true'"/> -->

<!-- Not included in Linux/Mono build because target 'CopyFilesToOutputDirectory' doesn't exist and this fails the Mono build -->
<!-- 
  <Target Name="dotnetrestore" BeforeTargets="Build" Condition=" '$(TargetDotnetProfile)' == 'coreclr' ">
   <Exec Command="$(MSBuildThisFileDirectory)..\.nuget\nuget.exe restore -PackagesDirectory $(PackagesDir) -Config $(MSBuildThisFileDirectory)..\.nuget\NuGet.Config project.json" />
  </Target>

  <Target Name="dotnetrestore" BeforeTargets="Build" Condition=" '$(DOTNET_PUBLISH)' == 'true' ">
    <SetEnvVar Name="NUGET_PACKAGES" Value="$(NUGET_PACKAGES)" />
    <Exec Command="$(MSBuildThisFileDirectory)..\Tools\dotnetcli\dotnet.exe restore &#45;&#45;configfile $(MSBuildThisFileDirectory)..\.nuget\NuGet.Config project.json"/>
  </Target>

  <Target Name="dotnetpublish" AfterTargets="Build" Condition=" '$(DOTNET_PUBLISH)' == 'true' ">
    <SetEnvVar Name="NUGET_PACKAGES" Value="$(NUGET_PACKAGES)" />
    <Exec Command="$(MSBuildThisFileDirectory)..\Tools\dotnetcli\dotnet.exe &#45;&#45;verbose publish &#45;&#45;no-build project.json -r $(DOTNET_PUBLISH_PLATFORM) -c $(Configuration) -o $(DOTNET_PUBLISH_PATH)"/>
  </Target>

  <Target Name="dotnetpublishfsccompiler" AfterTargets="CopyFilesToOutputDirectory" Condition=" '$(DOTNET_PUBLISH_FSC)' == 'true' ">
    <SetEnvVar Name="NUGET_PACKAGES" Value="$(NUGET_PACKAGES)" />
    <Exec Command="$(MSBuildThisFileDirectory)..\Tools\dotnetcli\dotnet.exe restore DeployCompiler\fsc\project.json"/>
    <Exec Command="$(MSBuildThisFileDirectory)..\Tools\dotnetcli\dotnet.exe &#45;&#45;verbose publish &#45;&#45;no-build DeployCompiler\fsc\project.json -r $(DOTNET_PUBLISH_PLATFORM) -c $(Configuration) -o $(DOTNET_PUBLISH_FSC_PATH)"/>
  </Target>

  <Target Name="dotnetpublishfsicompiler" AfterTargets="CopyFilesToOutputDirectory" Condition=" '$(DOTNET_PUBLISH_FSI)' == 'true' ">
    <SetEnvVar Name="NUGET_PACKAGES" Value="$(NUGET_PACKAGES)" />
    <Exec Command="$(MSBuildThisFileDirectory)..\Tools\dotnetcli\dotnet.exe restore DeployCompiler\fsi\project.json"/>
    <Exec Command="$(MSBuildThisFileDirectory)..\Tools\dotnetcli\dotnet.exe &#45;&#45;verbose publish &#45;&#45;no-build DeployCompiler\fsi\project.json -r $(DOTNET_PUBLISH_PLATFORM) -c $(Configuration) -o $(DOTNET_PUBLISH_FSI_PATH)"/>
  </Target>
-->

  <Target Name="GenerateSourceLink" BeforeTargets="CoreCompile" Condition="'$(UseSourceLink)' == 'true'">
    <PropertyGroup>
      <SrcRootDirectory>$([System.IO.Directory]::GetParent($(MSBuildThisFileDirectory.TrimEnd("\"))))</SrcRootDirectory>
      <SourceLinkRoot>$(SrcRootDirectory.Replace("\", "\\"))</SourceLinkRoot>
    </PropertyGroup>

    <Exec Command="git config --get remote.origin.url" ConsoleToMsBuild="true">
      <Output TaskParameter="ConsoleOutput" PropertyName="RemoteUri" />
    </Exec>

    <!-- https://raw.githubusercontent.com/KevinRansom/visualfsharp/98e8c9a2ca09a36ebd024eb424fc050a831053cd/build.cmd  -->
    <WriteLinesToFile File="$(IntermediateOutputPath)source_link.json" Overwrite="true" Lines='{"documents": { "$(SourceLinkRoot)\\*" : "$(RemoteUri.Replace(".git", "").Replace("github.com", "raw.githubusercontent.com"))/$(GitHeadSha)/*" }}' />
  </Target>

    <!-- If BuildVersionFilePath not specified then do nothing  -->
  <Target Name="CleanVersionFile" Condition ="'$(BuildVersionFilePath)' != '' ">
    <PropertyGroup>
        <BuildVersionFileDir>$([System.IO.Path]::GetDirectoryName($(BuildVersionFilePath)))</BuildVersionFileDir>
    </PropertyGroup>
    <RemoveDir Condition="Exists('$(BuildVersionFileDir)')" Directories="$(BuildVersionFileDir)" />
  </Target>

    <!-- If BuildVersionFilePath not specified then do nothing  -->
  <Target Name="CreateOrUpdateBuildVersionFile" Condition ="'$(BuildVersionFilePath)' != '' ">
    <PropertyGroup>
        <BuildVersionFileDir>$([System.IO.Path]::GetDirectoryName($(BuildVersionFilePath)))</BuildVersionFileDir>
        <PackageVersionMajor Condition="'$(PackageVersionMajor)' == ''" >$(NuGetPerBuildPreReleaseVersion)</PackageVersionMajor>
        <PackageVersionMinor Condition="'$(PackageVersionMinor)' != ''" >$([MSBuild]::Add($(PackageVersionMinor), 1))</PackageVersionMinor>
        <PackageVersionMinor Condition="'$(PackageVersionMinor)' == ''" >1</PackageVersionMinor>
    </PropertyGroup>

    <ItemGroup>
      <CurrentVersionLines Include="%3C%3Fxml version=%221.0%22 encoding=%22utf-8%22%3F%3E" />
      <CurrentVersionLines Include="%3C!-- This is a generated file. $(VersionSeedSourceComment) Seed Date is $(VersionSeedDate). --%3E" />
      <CurrentVersionLines Include="%3CProject xmlns=%22http://schemas.microsoft.com/developer/msbuild/2003%22%3E" />
      <CurrentVersionLines Include="%3CPropertyGroup%3E" />
      <CurrentVersionLines Include="%3CPackageVersionMajor Condition=%22%27%24(PackageVersionMajor)%27==%27%27%22%3E$(NuGetPerBuildPreReleaseVersion)%3C/PackageVersionMajor%3E" />
      <CurrentVersionLines Include="%3CPackageVersionMinor Condition=%22%27%24(PackageVersionMinor)%27==%27%27%22%3E$(PackageVersionMinor)%3C/PackageVersionMinor%3E" />
      <CurrentVersionLines Include="%3C/PropertyGroup%3E" />
      <CurrentVersionLines Include="%3C/Project%3E" />
    </ItemGroup>

    <!-- Since by default the file will get dropped at the obj dir, make sure that the dir is created already or else WriteLinesToFile will error. -->
    <MakeDir Condition="!Exists('$(BuildVersionFileDir)')" Directories="$(BuildVersionFileDir)" />

    <WriteLinesToFile
      ContinueOnError="WarnAndContinue"
      File="$(BuildVersionFilePath)"
      Lines="@(CurrentVersionLines)"
      Overwrite="true" />

    <!-- Delete old BuildVersion.props files -->
    <ItemGroup>
      <OldBuildVersionFiles Include="$(BuildVersionFilePath)BuildVersions-*.props" Exclude="$(BuildVersionFilePath)%(BuildVersionFileItem.Filename).props" />
    </ItemGroup>
    <Delete Files="@(OldBuildVersionFiles)" TreatErrorsAsWarnings="true"/>
  </Target>

  <UsingTask TaskName="FSharpEmbedResourceText"
             AssemblyFile="$(FSharpSourcesRoot)\..\Proto\net40\bin\FSharp.Build-proto.dll"
             Condition="'$(Configuration)' != 'Proto'" />
  <UsingTask TaskName="FSharpEmbedResXSource"
             AssemblyFile="$(FSharpSourcesRoot)\..\Proto\net40\bin\FSharp.Build-proto.dll"
             Condition="'$(Configuration)' != 'Proto'" />
  <UsingTask TaskName="WriteCodeFragment"
             AssemblyFile="$(FSharpSourcesRoot)\..\Proto\net40\bin\FSharp.Build-proto.dll"
             Condition="'$(Configuration)' != 'Proto'" />

  <Target Name="GenerateFSharpTextResources"
          BeforeTargets="GetXlfSources;CoreResGen;PrepareForBuild"
          Condition="'$(Configuration)' != 'Proto'">

    <MakeDir Directories="$(IntermediateOutputPath)" />

    <FSharpEmbedResXSource EmbeddedResource="@(EmbeddedResource)" IntermediateOutputPath="$(IntermediateOutputPath)" TargetFramework="$(TargetFramework)">
      <Output TaskParameter="GeneratedSource" ItemName="_FsGeneratedResXSource" />
    </FSharpEmbedResXSource>

    <ItemGroup>
      <CompileBefore Include="@(_FsGeneratedResXSource)" />
      <FileWrites Include="@(_FsGeneratedResXSource)" />
    </ItemGroup>

    <FSharpEmbedResourceText EmbeddedText="@(EmbeddedText)" IntermediateOutputPath="$(IntermediateOutputPath)">
      <Output TaskParameter="GeneratedSource" ItemName="_FsGeneratedTxtSource" />
      <Output TaskParameter="GeneratedResx" ItemName="_FsGeneratedResx" />
    </FSharpEmbedResourceText>

    <ItemGroup>
      <CompileBefore Include="@(_FsGeneratedTxtSource)" />
      <EmbeddedResource Include="@(_FsGeneratedResx)" />
      <FileWrites Include="@(_FsGeneratedTxtSource)" />
      <FileWrites Include="@(_FsGeneratedResx)" />
    </ItemGroup>

  </Target>

  <PropertyGroup Condition="'$(Configuration)' != 'Proto'">
    <GeneratedFSharpInternalsVisibleToFile>$(IntermediateOutputPath)$(MSBuildProjectName).InternalsVisibleTo$(DefaultLanguageSourceExtension)</GeneratedFSharpInternalsVisibleToFile>
  </PropertyGroup>

  <ItemDefinitionGroup>
    <InternalsVisibleTo>
      <Visible>false</Visible>
    </InternalsVisibleTo>
  </ItemDefinitionGroup>

  <Target Name="PrepareFSharpGenerateInternalsVisibleToFile"
          Condition="'$(Configuration)' != 'Proto' and '@(InternalsVisibleTo)' != ''">
    <PropertyGroup>
      <_PublicKey>002400000480000094000000060200000024000052534131000400000100010007D1FA57C4AED9F0A32E84AA0FAEFD0DE9E8FD6AEC8F87FB03766C834C99921EB23BE79AD9D5DCC1DD9AD236132102900B723CF980957FC4E177108FC607774F29E8320E92EA05ECE4E821C0A5EFE8F1645C4C0C93C1AB99285D622CAA652C1DFAD63D745D6F2DE5F17E5EAF0FC4963D261C8A12436518206DC093344D5AD293</_PublicKey>
    </PropertyGroup>
    <ItemGroup>
      <_InternalsVisibleToAttribute Include="System.Runtime.CompilerServices.InternalsVisibleToAttribute">
        <_Parameter1 Condition="'%(InternalsVisibleTo.Key)' != ''">%(InternalsVisibleTo.Identity), PublicKey=%(InternalsVisibleTo.Key)</_Parameter1>
        <_Parameter1 Condition="'%(InternalsVisibleTo.Key)' == ''">%(InternalsVisibleTo.Identity), PublicKey=$(_PublicKey)</_Parameter1>
      </_InternalsVisibleToAttribute>
    </ItemGroup>
  </Target>

  <Target Name="GenerateFSharpInternalsVisibleToFile"
          Inputs="$(MSBuildProjectFile)"
          Outputs="$(GeneratedFSharpInternalsVisibleToFile)"
          DependsOnTargets="PrepareFSharpGenerateInternalsVisibleToFile;PrepareForBuild"
          Condition="'$(Configuration)' != 'Proto' and '@(InternalsVisibleTo)' != ''"
          BeforeTargets="CoreCompile">
    <WriteCodeFragment AssemblyAttributes="@(_InternalsVisibleToAttribute)"
                       Language="$(Language)"
                       OutputFile="$(GeneratedFSharpInternalsVisibleToFile)">
      <Output TaskParameter="OutputFile" ItemName="CompileBefore" />
      <Output TaskParameter="OutputFile" ItemName="FileWrites" />
    </WriteCodeFragment>
  </Target>

<<<<<<< HEAD
<!--
=======
  <Target Name="GenerateAssemblyFileVersion"
          BeforeTargets="CoreCompile"
          Condition="'$(Configuration)' != 'Proto'">
    <PropertyGroup>
      <GeneratedFSharpAssemblyVersionFile>$(IntermediateOutputPath)$(MSBuildProjectName).AssemblyVersion$(DefaultLanguageSourceExtension)</GeneratedFSharpAssemblyVersionFile>
      <!-- AssemblyInformationalVersionAttribute issues a by-design warning if the value passed isn't of the form #.#.#.#, but we specifically want to suppress this to allow the commit hash to be embedded. -->
      <NoWarn Condition="'$(Language)' == 'F#'">2003;$(NoWarn)</NoWarn>
    </PropertyGroup>

    <ItemGroup>
      <_AssemblyVersionAttributes Include="System.Reflection.AssemblyCompanyAttribute">
        <_Parameter1>Microsoft Corporation</_Parameter1>
      </_AssemblyVersionAttributes>
      <_AssemblyVersionAttributes Include="System.Reflection.AssemblyCopyrightAttribute">
        <_Parameter1>&#169; Microsoft Corporation.  All Rights Reserved.</_Parameter1>
      </_AssemblyVersionAttributes>
      <_AssemblyVersionAttributes Include="System.Reflection.AssemblyDescriptionAttribute">
        <_Parameter1>$(AssemblyName).dll</_Parameter1>
      </_AssemblyVersionAttributes>
      <_AssemblyVersionAttributes Include="System.Reflection.AssemblyFileVersionAttribute">
        <_Parameter1>$(Build_FileVersion)</_Parameter1>
      </_AssemblyVersionAttributes>
      <_AssemblyVersionAttributes Include="System.Reflection.AssemblyInformationalVersionAttribute">
        <_Parameter1>$(MicroBuildAssemblyVersion).  Commit Hash: $(GitHeadSha).</_Parameter1>
      </_AssemblyVersionAttributes>
      <_AssemblyVersionAttributes Include="System.Reflection.AssemblyProductAttribute">
        <_Parameter1>Microsoft&#174; F#</_Parameter1>
      </_AssemblyVersionAttributes>
      <_AssemblyVersionAttributes Include="System.Reflection.AssemblyTitleAttribute">
        <_Parameter1>$(AssemblyName).dll</_Parameter1>
      </_AssemblyVersionAttributes>
      <_AssemblyVersionAttributes Include="System.Reflection.AssemblyVersionAttribute">
        <_Parameter1>$(MicroBuildAssemblyVersion)</_Parameter1>
      </_AssemblyVersionAttributes>
    </ItemGroup>

    <WriteCodeFragment AssemblyAttributes="@(_AssemblyVersionAttributes)"
                       Language="$(Language)"
                       OutputFile="$(GeneratedFSharpAssemblyVersionFile)">
      <!-- For FSharp.Core, assembly version must be inserted after all Core files, as it defines F# basic types (strings) -->
      <Output TaskParameter="OutputFile" ItemName="Compile" Condition="'$(AssemblyName)' == 'FSharp.Core'" />
      <!-- For other assemblies, this must be inserted before all source files, to keep exe's EntryPoints (if any) as the last source file -->
      <Output TaskParameter="OutputFile" ItemName="CompileBefore" Condition="'$(AssemblyName)' != 'FSharp.Core'" />
      <Output TaskParameter="OutputFile" ItemName="FileWrites" />
    </WriteCodeFragment>
  </Target>

>>>>>>> f9893b6a
  <UsingTask TaskName="ReplaceFileText" TaskFactory="CodeTaskFactory" AssemblyFile="$(MSBuildToolsPath)\Microsoft.Build.Tasks.v4.0.dll">
    <ParameterGroup>
      <InputFilename ParameterType="System.String" Required="true" />
      <OutputFilename ParameterType="System.String" Required="true" />
      <MatchExpression ParameterType="System.String" Required="true" />
      <ReplacementText ParameterType="System.String" Required="true" />
    </ParameterGroup>
    <Task>
      <Reference Include="System.Core" />
      <Using Namespace="System" />
      <Using Namespace="System.IO" />
      <Using Namespace="System.Text.RegularExpressions" />
      <Code Type="Fragment" Language="cs">
        <![CDATA[
            File.WriteAllText(
                OutputFilename,
                Regex.Replace(File.ReadAllText(InputFilename), MatchExpression, ReplacementText)
                );
          ]]>
      </Code>
    </Task>
  </UsingTask>

  <UsingTask TaskName="SetEnvVar" TaskFactory="CodeTaskFactory" AssemblyFile="$(MSBuildToolsPath)\Microsoft.Build.Tasks.v4.0.dll">
    <ParameterGroup>
      <Name  ParameterType="System.String" Required="true" />
      <Value ParameterType="System.String" Required="true" />
    </ParameterGroup>
    <Task>
      <Using Namespace="System" />
      <Code Type="Fragment" Language="cs">
        <![CDATA[
          Environment.SetEnvironmentVariable(Name, Value);
        ]]>
      </Code>
    </Task>
  </UsingTask>
-->

  </Project><|MERGE_RESOLUTION|>--- conflicted
+++ resolved
@@ -406,9 +406,6 @@
     </WriteCodeFragment>
   </Target>
 
-<<<<<<< HEAD
-<!--
-=======
   <Target Name="GenerateAssemblyFileVersion"
           BeforeTargets="CoreCompile"
           Condition="'$(Configuration)' != 'Proto'">
@@ -456,7 +453,7 @@
     </WriteCodeFragment>
   </Target>
 
->>>>>>> f9893b6a
+<!--
   <UsingTask TaskName="ReplaceFileText" TaskFactory="CodeTaskFactory" AssemblyFile="$(MSBuildToolsPath)\Microsoft.Build.Tasks.v4.0.dll">
     <ParameterGroup>
       <InputFilename ParameterType="System.String" Required="true" />
