<?xml version="1.0" encoding="utf-8"?>
<!-- Copyright (c) Microsoft Corporation.  All Rights Reserved.  See License.txt in the project root for license information. -->
<Project ToolsVersion="4.0" DefaultTargets="Build" xmlns="http://schemas.microsoft.com/developer/msbuild/2003">
  <PropertyGroup>
    <FSharpSourcesRoot>$(MSBuildProjectDirectory)\..\..</FSharpSourcesRoot>
    <Configuration Condition=" '$(Configuration)' == '' ">Proto</Configuration>
    <Platform Condition=" '$(Platform)' == '' ">AnyCPU</Platform>
  </PropertyGroup>
  <Import Project="$(FSharpSourcesRoot)\FSharpSource.Settings.targets" />
  <PropertyGroup>
    <OutputType>Library</OutputType>
    <AssemblyName>FSharp.Build-proto</AssemblyName>
    <AllowCrossTargeting>true</AllowCrossTargeting>
    <DefineConstants>BUILDING_WITH_LKG;$(DefineConstants)</DefineConstants>
    <BuildWith>LKG</BuildWith>
    <ProjectGuid>{D8BC791F-C1A9-49DC-9432-0F3090537555}</ProjectGuid>
  </PropertyGroup>
  <ItemGroup>
      <FsSrGen Include="..\FSharp.Build\FSBuild.txt">
          <Link>FSBuild.txt</Link>
      </FsSrGen>
    <Compile Include="..\..\utils\CompilerLocationUtils.fs">
      <Link>CompilerLocationUtils.fs</Link>
    </Compile>
    <Compile Include="..\FSharp.Build\CreateFSharpManifestResourceName.fsi">
       <Link>CreateFSharpManifestResourceName.fsi</Link>
    </Compile>
    <Compile Include="..\FSharp.Build\CreateFSharpManifestResourceName.fs" >
       <Link>CreateFSharpManifestResourceName.fs</Link>
    </Compile>
    <Compile Include="..\FSharp.Build\Fsc.fsi">
      <Link>Fsc.fsi</Link>
    </Compile>
    <Compile Include="..\FSharp.Build\Fsc.fs">
      <Link>Fsc.fs</Link>
    </Compile>
    <Compile Include="..\FSharp.Build\FSharpEmbedResourceText.fs">
      <Link>FSharpEmbedResourceText.fs</Link>
    </Compile>
    <Compile Include="..\FSharp.Build\FSharpEmbedResXSource.fs">
      <Link>FSharpEmbedResXSource.fs</Link>
    </Compile>
    <CopyAndSubstituteText Include="..\FSharp.Build\Microsoft.FSharp.Targets">
      <Link>Microsoft.FSharp-proto.targets</Link>
      <TargetFilename>Microsoft.FSharp-proto.targets</TargetFilename>
      <Pattern1>{BuildSuffix}</Pattern1>
      <Replacement1>-proto</Replacement1>
    </CopyAndSubstituteText>
    <CopyAndSubstituteText Include="..\FSharp.Build\Microsoft.Portable.FSharp.Targets">
      <Link>Microsoft.Portable.FSharp-proto.targets</Link>
      <TargetFilename>Microsoft.Portable.FSharp-proto.targets</TargetFilename>
      <Pattern1>{BuildSuffix}</Pattern1>
      <Replacement1>-proto</Replacement1>
    </CopyAndSubstituteText>
    <CopyAndSubstituteText Include="..\FSharp.Build\Microsoft.FSharp.NetSdk.props">
      <Link>Microsoft.FSharp.NetSdk-proto.props</Link>
      <TargetFilename>Microsoft.FSharp.NetSdk-proto.props</TargetFilename>
      <Pattern1>{BuildSuffix}</Pattern1>
      <Replacement1>-proto</Replacement1>
    </CopyAndSubstituteText>
    <CopyAndSubstituteText Include="..\FSharp.Build\Microsoft.FSharp.NetSdk.targets">
      <Link>Microsoft.FSharp.NetSdk-proto.targets</Link>
      <TargetFilename>Microsoft.FSharp.NetSdk-proto.targets</TargetFilename>
      <Pattern1>{BuildSuffix}</Pattern1>
      <Replacement1>-proto</Replacement1>
    </CopyAndSubstituteText>
  </ItemGroup>
  <ItemGroup>
    <Reference Include="mscorlib" />
    <Reference Include="System" />
    <Reference Include="System.Numerics" />
<<<<<<< HEAD
    <ProjectReference Include="$(FSharpSourcesRoot)\fsharp\FSharp.Core\FSharp.Core.fsproj">
      <Project>{DED3BBD7-53F4-428A-8C9F-27968E768605}</Project>
      <Name>FSharp.Core</Name>
    </ProjectReference>
=======
    <Reference Include="System.Xml" />
    <Reference Include="System.Xml.Linq" />
>>>>>>> 9893e723
  </ItemGroup>
  <ItemGroup Condition=" '$(TargetDotnetProfile)' != 'coreclr' AND '$(MonoPackaging)' != 'true' ">
    <Reference Include="Microsoft.Build.Framework, Version=$(VisualStudioVersion).0.0, Culture=neutral, PublicKeyToken=b03f5f7f11d50a3a">
      <HintPath>$(FSharpSourcesRoot)\..\packages\Microsoft.VisualFSharp.Msbuild.15.0.1.0.1\lib\net45\Microsoft.Build.Framework.dll</HintPath>
    </Reference>
    <Reference Include="Microsoft.Build, Version=$(VisualStudioVersion).0.0, Culture=neutral, PublicKeyToken=b03f5f7f11d50a3a">
      <HintPath>$(FSharpSourcesRoot)\..\packages\Microsoft.VisualFSharp.Msbuild.15.0.1.0.1\lib\net45\Microsoft.Build.dll</HintPath>
    </Reference>
    <Reference Include="Microsoft.Build.Utilities.Core, Version=$(VisualStudioVersion).0.0, Culture=neutral, PublicKeyToken=b03f5f7f11d50a3a">
      <HintPath>$(FSharpSourcesRoot)\..\packages\Microsoft.VisualFSharp.Msbuild.15.0.1.0.1\lib\net45\Microsoft.Build.Utilities.Core.dll</HintPath>
    </Reference>
    <Reference Include="Microsoft.Build.Tasks.Core, Version=$(VisualStudioVersion).0.0, Culture=neutral, PublicKeyToken=b03f5f7f11d50a3a">
      <HintPath>$(FSharpSourcesRoot)\..\packages\Microsoft.VisualFSharp.Msbuild.15.0.1.0.1\lib\net45\Microsoft.Build.Tasks.Core.dll</HintPath>
    </Reference>
  </ItemGroup>
  <ItemGroup Condition=" '$(TargetDotnetProfile)' != 'coreclr' AND '$(MonoPackaging)' == 'true' ">
    <Reference Include="Microsoft.Build.Framework, Version=$(MonoPackagingMSBuildVersionFull), Culture=neutral, PublicKeyToken=b03f5f7f11d50a3a">
        <Private>True</Private>
    </Reference>
    <Reference Include="Microsoft.Build.Engine, Version=$(MonoPackagingMSBuildVersionFull), Culture=neutral, PublicKeyToken=b03f5f7f11d50a3a">
        <Private>True</Private>
    </Reference>
    <Reference Include="Microsoft.Build, Version=$(MonoPackagingMSBuildVersionFull), Culture=neutral, PublicKeyToken=b03f5f7f11d50a3a">
        <Private>True</Private>
    </Reference>
    <Reference Include="Microsoft.Build.Utilities.$(MonoPackagingMSBuildVersionSuffix), Version=$(MonoPackagingMSBuildVersionFull), Culture=neutral, PublicKeyToken=b03f5f7f11d50a3a">
        <Private>True</Private>
    </Reference>
    <Reference Include="Microsoft.Build.Tasks.$(MonoPackagingMSBuildVersionSuffix), Version=$(MonoPackagingMSBuildVersionFull), Culture=neutral, PublicKeyToken=b03f5f7f11d50a3a">
        <Private>True</Private>
    </Reference>
  </ItemGroup>
  <Import Project="$(FSharpSourcesRoot)\FSharpSource.targets" />
</Project><|MERGE_RESOLUTION|>--- conflicted
+++ resolved
@@ -69,15 +69,12 @@
     <Reference Include="mscorlib" />
     <Reference Include="System" />
     <Reference Include="System.Numerics" />
-<<<<<<< HEAD
     <ProjectReference Include="$(FSharpSourcesRoot)\fsharp\FSharp.Core\FSharp.Core.fsproj">
       <Project>{DED3BBD7-53F4-428A-8C9F-27968E768605}</Project>
       <Name>FSharp.Core</Name>
     </ProjectReference>
-=======
     <Reference Include="System.Xml" />
     <Reference Include="System.Xml.Linq" />
->>>>>>> 9893e723
   </ItemGroup>
   <ItemGroup Condition=" '$(TargetDotnetProfile)' != 'coreclr' AND '$(MonoPackaging)' != 'true' ">
     <Reference Include="Microsoft.Build.Framework, Version=$(VisualStudioVersion).0.0, Culture=neutral, PublicKeyToken=b03f5f7f11d50a3a">
