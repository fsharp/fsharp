--- conflicted
+++ resolved
@@ -749,19 +749,6 @@
               | Some destTypar ->
                   AddConstraint csenv ndeep m2 trace destTypar (TyparConstraint.DefaultsTo(priority, dty, m))
           
-<<<<<<< HEAD
-      | TyparConstraint.SupportsNull m2                -> SolveTypSupportsNull               csenv ndeep m2 trace ty
-      | TyparConstraint.IsEnum(underlying, m2)         -> SolveTypIsEnum                     csenv ndeep m2 trace ty underlying
-      | TyparConstraint.SupportsComparison(m2)         -> SolveTypeSupportsComparison        csenv ndeep m2 trace ty
-      | TyparConstraint.SupportsEquality(m2)           -> SolveTypSupportsEquality           csenv ndeep m2 trace ty
-      | TyparConstraint.IsDelegate(aty, bty, m2)        -> SolveTypIsDelegate                 csenv ndeep m2 trace ty aty bty
-      | TyparConstraint.IsNonNullableStruct m2         -> SolveTypIsNonNullableValueType     csenv ndeep m2 trace ty
-      | TyparConstraint.IsUnmanaged m2                 -> SolveTypIsUnmanaged                csenv ndeep m2 trace ty
-      | TyparConstraint.IsReferenceType m2             -> SolveTypIsReferenceType            csenv ndeep m2 trace ty
-      | TyparConstraint.RequiresDefaultConstructor m2  -> SolveTypRequiresDefaultConstructor csenv ndeep m2 trace ty
-      | TyparConstraint.SimpleChoice(tys, m2)           -> SolveTypChoice                     csenv ndeep m2 trace ty tys
-      | TyparConstraint.CoercesTo(ty2, m2)              -> SolveTypSubsumesTypKeepAbbrevs     csenv ndeep m2 trace None ty2 ty
-=======
       | TyparConstraint.SupportsNull m2                -> SolveTypeSupportsNull               csenv ndeep m2 trace ty
       | TyparConstraint.IsEnum(underlying, m2)         -> SolveTypeIsEnum                     csenv ndeep m2 trace ty underlying
       | TyparConstraint.SupportsComparison(m2)         -> SolveTypeSupportsComparison         csenv ndeep m2 trace ty
@@ -773,7 +760,6 @@
       | TyparConstraint.RequiresDefaultConstructor m2  -> SolveTypeRequiresDefaultConstructor csenv ndeep m2 trace ty
       | TyparConstraint.SimpleChoice(tys, m2)          -> SolveTypeChoice                     csenv ndeep m2 trace ty tys
       | TyparConstraint.CoercesTo(ty2, m2)             -> SolveTypeSubsumesTypeKeepAbbrevs    csenv ndeep m2 trace None ty2 ty
->>>>>>> 7bcbd1ab
       | TyparConstraint.MayResolveMember(traitInfo, m2) -> 
           SolveMemberConstraint csenv false false ndeep m2 trace traitInfo ++ (fun _ -> CompleteD) 
     )))
@@ -1992,10 +1978,6 @@
 
 // Assert a subtype constraint, and wrap an ErrorsFromAddingSubsumptionConstraint error around any failure 
 // to allow us to report the outer types involved in the constraint 
-<<<<<<< HEAD
-and private SolveTypSubsumesTypWithReport (csenv:ConstraintSolverEnv) ndeep m trace cxsln ty1 ty2 =
-    TryD (fun () -> SolveTypSubsumesTypKeepAbbrevs csenv ndeep m trace cxsln ty1 ty2)
-=======
 //
 // ty1: expected
 // ty2: actual
@@ -2004,29 +1986,17 @@
 // "a value of type ty2 can be used where a value of type ty1 is expected"
 and private SolveTypeSubsumesTypeWithReport (csenv:ConstraintSolverEnv) ndeep m trace cxsln ty1 ty2 =
     TryD (fun () -> SolveTypeSubsumesTypeKeepAbbrevs csenv ndeep m trace cxsln ty1 ty2)
->>>>>>> 7bcbd1ab
          (function
           | LocallyAbortOperationThatFailsToResolveOverload -> CompleteD
           | res ->
                 match csenv.eContextInfo with
                 | ContextInfo.RuntimeTypeTest isOperator ->
                     // test if we can cast other way around
-<<<<<<< HEAD
-                    match CollectThenUndo (fun newTrace -> SolveTypSubsumesTypKeepAbbrevs csenv ndeep m (OptionalTrace.WithTrace newTrace) cxsln ty2 ty1) with 
-=======
                     match CollectThenUndo (fun newTrace -> SolveTypeSubsumesTypeKeepAbbrevs csenv ndeep m (OptionalTrace.WithTrace newTrace) cxsln ty2 ty1) with 
->>>>>>> 7bcbd1ab
                     | OkResult _ -> ErrorD (ErrorsFromAddingSubsumptionConstraint(csenv.g, csenv.DisplayEnv, ty1, ty2, res, ContextInfo.DowncastUsedInsteadOfUpcast isOperator, m))
                     | _ -> ErrorD (ErrorsFromAddingSubsumptionConstraint(csenv.g, csenv.DisplayEnv, ty1, ty2, res, ContextInfo.NoContext, m))
                 | _ -> ErrorD (ErrorsFromAddingSubsumptionConstraint(csenv.g, csenv.DisplayEnv, ty1, ty2, res, csenv.eContextInfo, m)))
 
-<<<<<<< HEAD
-and private SolveTypEqualsTypWithReport (csenv:ConstraintSolverEnv) ndeep  m trace cxsln ty1 ty2 = 
-    TryD (fun () -> SolveTypEqualsTypKeepAbbrevsWithCxsln csenv ndeep m trace cxsln ty1 ty2)
-         (function
-          | LocallyAbortOperationThatFailsToResolveOverload -> CompleteD
-          | res -> ErrorD (ErrorFromAddingTypeEquation(csenv.g, csenv.DisplayEnv, ty1, ty2, res, m)))
-=======
 // ty1: actual
 // ty2: expected
 and private SolveTypeEqualsTypeWithReport (csenv:ConstraintSolverEnv) ndeep  m trace cxsln actual expected = 
@@ -2034,7 +2004,6 @@
          (function
           | LocallyAbortOperationThatFailsToResolveOverload -> CompleteD
           | res -> ErrorD (ErrorFromAddingTypeEquation(csenv.g, csenv.DisplayEnv, actual, expected, res, m)))
->>>>>>> 7bcbd1ab
   
 and ArgsMustSubsumeOrConvert 
         (csenv:ConstraintSolverEnv)
