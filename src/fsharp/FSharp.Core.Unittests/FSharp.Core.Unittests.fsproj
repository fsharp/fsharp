--- conflicted
+++ resolved
@@ -58,13 +58,10 @@
       <Project>{DED3BBD7-53F4-428A-8C9F-27968E768605}</Project>
       <Name>FSharp.Core</Name>
     </ProjectReference>
-<<<<<<< HEAD
     <Reference Include="nunit.framework" Condition="'$(TargetFramework)' != 'sl5' AND '$(TargetFramework)' != 'sl5-compiler' AND '$(TargetFramework)' != 'wp7'" />
     <Reference Include="NUnitFramework" Condition="'$(TargetFramework)' == 'sl5' OR '$(TargetFramework)' == 'wp7' OR '$(TargetFramework)' == 'sl5-compiler'" />
-=======
   </ItemGroup>
   <ItemGroup Condition="!$(TargetFramework.Contains('portable'))">
->>>>>>> 110449bf
     <Reference Include="mscorlib" />
     <Reference Include="System" />
     <Reference Include="System.Numerics" Condition="'$(TargetFramework)' == 'net40'" />
@@ -116,11 +113,8 @@
     <Compile Include="FSharp.Core\PrimTypes.fs" />
     <Compile Include="TypeForwarding.fs" />
     <Compile Include="NUnitFrameworkShims.fs" Condition="'$(TargetFramework)' == 'sl3-wp'" />
-<<<<<<< HEAD
     <!-- <Compile Include="SurfaceArea.4.0.fs"/> -->
-=======
     <Compile Include="SurfaceArea.4.0.fs" Condition="'$(TargetFramework)' == 'net40'"/>
->>>>>>> 110449bf
   </ItemGroup>
   <Import Project="$(FSharpSourcesRoot)\FSharpSource.targets" />
 </Project>