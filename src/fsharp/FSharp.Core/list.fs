--- conflicted
+++ resolved
@@ -416,14 +416,7 @@
 
         [<CompiledName("Except")>]
         let except (itemsToExclude: seq<'T>) list =
-<<<<<<< HEAD
-            match box itemsToExclude with
-            | null -> nullArg "itemsToExclude"
-            | _ -> ()
-
-=======
             checkNonNull "itemsToExclude" itemsToExclude
->>>>>>> 7bcbd1ab
             match list with
             | [] -> list
             | _ ->
