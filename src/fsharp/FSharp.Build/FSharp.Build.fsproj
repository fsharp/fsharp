--- conflicted
+++ resolved
@@ -17,16 +17,13 @@
   <PropertyGroup Condition=" '$(Configuration)|$(Platform)' == 'Debug|AnyCPU' " />
   <PropertyGroup Condition=" '$(Configuration)|$(Platform)' == 'Release|AnyCPU' " />
   <ItemGroup>
-<<<<<<< HEAD
     <FsSrGen Include="FSBuild.txt">
       <Link>FSBuild.txt</Link>
     </FsSrGen>
-=======
       <FsSrGen Include="FSBuild.txt">
         <Link>FSBuild.txt</Link>
       </FsSrGen>
     <Compile Include="InternalsVisibleTo.fs" />
->>>>>>> d673d31b
     <Compile Include="..\..\assemblyinfo\assemblyinfo.FSharp.Build.dll.fs">
       <Link>Utilities/assemblyinfo.FSharp.Build.dll.fs</Link>
     </Compile>
