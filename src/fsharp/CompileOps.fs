--- conflicted
+++ resolved
@@ -1795,17 +1795,10 @@
 // or the System.ValueTuple.dll that sits alongside the compiler.  (Note we always ship one with the compiler)
 let GetDefaultSystemValueTupleReference () =
     try
-<<<<<<< HEAD
         //let asm = typeof<System.ValueTuple<int, int>>.Assembly 
-        //if asm.FullName.StartsWith "System.ValueTuple" then  
+        //if asm.FullName.StartsWithOrdinal("System.ValueTuple") then  
         //    Some asm.Location
         //else
-=======
-        let asm = typeof<System.ValueTuple<int, int>>.Assembly 
-        if asm.FullName.StartsWithOrdinal("System.ValueTuple") then  
-            Some asm.Location
-        else
->>>>>>> 16f069d3
             let location = Path.GetDirectoryName(typeof<TypeInThisAssembly>.Assembly.Location)
             let valueTuplePath = Path.Combine(location, "System.ValueTuple.dll")
             if File.Exists(valueTuplePath) then
