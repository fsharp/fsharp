--- conflicted
+++ resolved
@@ -55,8 +55,6 @@
 open FSharp.Compiler.XmlDoc
 
 open Microsoft.Interactive.DependencyManager
-
-open Interactive.DependencyManager
 
 #if !NO_EXTENSIONTYPING
 open FSharp.Compiler.ExtensionTyping
@@ -5013,12 +5011,6 @@
                     let output = tcConfig.outputDir |> Option.defaultValue ""
                     let dm = tcConfig.dependencyProvider.TryFindDependencyManagerInPath(tcConfig.compilerToolPaths, output , reportError, path)
                     match dm with
-<<<<<<< HEAD
-                    | dllpath, null when String.IsNullOrWhiteSpace(dllpath) ->
-                        state           // error already reported
-
-=======
->>>>>>> 522dd906
                     | _, dependencyManager when not(isNull dependencyManager) ->
                         if tcConfig.langVersion.SupportsFeature(LanguageFeature.PackageManagement) then
                             packageRequireF state (dependencyManager, m, path)
@@ -5028,15 +5020,11 @@
 
                     // #r "Assembly"
                     | path, _ ->
-<<<<<<< HEAD
-                        dllRequireF state (m, path)
-=======
                         let p =
                             if String.IsNullOrWhiteSpace(path) then ""
                             else path
 
                         dllRequireF state (m, p)
->>>>>>> 522dd906
 
                 | _ ->
                    errorR(Error(FSComp.SR.buildInvalidHashrDirective(), m))
@@ -5325,11 +5313,7 @@
                             | dependencyManager ->
                                 let inline snd3 (_, b, _) = b
                                 let packageManagerTextLines = packageManagerLines |> List.map snd3
-<<<<<<< HEAD
-                                let result = tcConfig.dependencyProvider.Resolve(dependencyManager, ".fsx", packageManagerTextLines, reportError, executionTfm, tcConfig.implicitIncludeDir, mainFile, scriptName)
-=======
                                 let result = tcConfig.dependencyProvider.Resolve(dependencyManager, ".fsx", packageManagerTextLines, reportError, executionTfm, executionRid, tcConfig.implicitIncludeDir, mainFile, scriptName)
->>>>>>> 522dd906
                                 match result.Success with
                                 | true ->
                                     // Resolution produced no errors
