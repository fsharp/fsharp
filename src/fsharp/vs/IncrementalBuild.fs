--- conflicted
+++ resolved
@@ -1673,13 +1673,8 @@
 
             /// Create a type-check configuration
             let tcConfigB = 
-<<<<<<< HEAD
-                let defaultFSharpBinariesDir = Internal.Utilities.FSharpEnvironment.BinFolderOfDefaultFSharpCompiler.Value
+                let defaultFSharpBinariesDir = Internal.Utilities.FSharpEnvironment.BinFolderOfDefaultFSharpCompiler(None).Value
                     
-=======
-                let defaultFSharpBinariesDir = Internal.Utilities.FSharpEnvironment.BinFolderOfDefaultFSharpCompiler(None).Value
-    
->>>>>>> 3b933f7f
                 // see also fsc.fs:runFromCommandLineToImportingAssemblies(), as there are many similarities to where the PS creates a tcConfigB
                 let tcConfigB = 
                     TcConfigBuilder.CreateNew(defaultFSharpBinariesDir, implicitIncludeDir=projectDirectory, 
