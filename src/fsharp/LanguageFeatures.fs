--- conflicted
+++ resolved
@@ -24,13 +24,10 @@
     | NameOf
     | ImplicitYield
     | OpenStaticClasses
-<<<<<<< HEAD
     | DotlessFloat32Literal
-=======
     | PackageManagement
     | FromEndSlicing
     | FixedIndexSlice3d4d
->>>>>>> 111fae7f
 
 /// LanguageVersion management
 type LanguageVersion (specifiedVersionAsString) =
@@ -58,13 +55,10 @@
             // F# preview
             LanguageFeature.NameOf, previewVersion
             LanguageFeature.OpenStaticClasses, previewVersion
-<<<<<<< HEAD
-            LanguageFeature.DotlessFloat32Literal, previewVersion
-=======
+            LanguageFeature.DotlessFloat32Literal, languageVersion50
             LanguageFeature.PackageManagement, previewVersion
             LanguageFeature.FixedIndexSlice3d4d, previewVersion
             LanguageFeature.FromEndSlicing, previewVersion
->>>>>>> 111fae7f
         ]
 
     let specified =
