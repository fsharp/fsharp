--- conflicted
+++ resolved
@@ -1270,13 +1270,10 @@
             error(Error(FSComp.SR.fscTwoResourceManifests(),rangeCmdArgs));
                       
         let win32Manifest =
-<<<<<<< HEAD
 #if SILVERLIGHT
            ""
 #else
-=======
            // use custom manifest if provided
->>>>>>> 54a3a19e
            if not(tcConfig.win32manifest = "") then
                tcConfig.win32manifest
            // don't embed a manifest if target is not an exe, if manifest is specifically excluded, if another native resource is being included, or if running on mono
@@ -1284,15 +1281,7 @@
                ""
            // otherwise, include the default manifest
            else
-<<<<<<< HEAD
-               match MSBuildResolver.HighestInstalledNetFrameworkVersionMajorMinor() with
-               | _,"v4.0" -> System.Runtime.InteropServices.RuntimeEnvironment.GetRuntimeDirectory() + @"default.win32manifest"
-               | _,"v3.5" -> System.Runtime.InteropServices.RuntimeEnvironment.GetRuntimeDirectory() + @"..\v3.5\default.win32manifest"
-               | _,_ -> "" // only have default manifests for 3.5 and 4.0               
-#endif
-=======
                System.Runtime.InteropServices.RuntimeEnvironment.GetRuntimeDirectory() + @"default.win32manifest"
->>>>>>> 54a3a19e
         
         let nativeResources = 
 #if SILVERLIGHT
