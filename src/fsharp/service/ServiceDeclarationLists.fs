// Copyright (c) Microsoft Corporation.  All Rights Reserved.  See License.txt in the project root for license information.

//----------------------------------------------------------------------------
// Open up the compiler as an incremental service for parsing,
// type checking and intellisense-like environment-reporting.
//--------------------------------------------------------------------------

namespace FSharp.Compiler.SourceCodeServices

open FSharp.Compiler 
open FSharp.Compiler.AbstractIL.Internal.Library  
open FSharp.Compiler.AbstractIL.Diagnostics 
open FSharp.Compiler.AccessibilityLogic
open FSharp.Compiler.ErrorLogger
open FSharp.Compiler.Infos
open FSharp.Compiler.InfoReader
open FSharp.Compiler.Layout
open FSharp.Compiler.Layout.TaggedTextOps
open FSharp.Compiler.Lib
open FSharp.Compiler.NameResolution
open FSharp.Compiler.PrettyNaming
open FSharp.Compiler.Range
open FSharp.Compiler.TypedTree
open FSharp.Compiler.TypedTreeOps

[<Sealed>]
/// Represents one parameter for one method (or other item) in a group. 
type FSharpMethodGroupItemParameter(name: string, canonicalTypeTextForSorting: string, display: layout, isOptional: bool) = 

    /// The name of the parameter.
    member _.ParameterName = name

    /// A key that can be used for sorting the parameters, used to help sort overloads.
    member _.CanonicalTypeTextForSorting = canonicalTypeTextForSorting

    /// The structured representation for the parameter including its name, its type and visual indicators of other
    /// information such as whether it is optional.
    member _.StructuredDisplay = display

    /// The text to display for the parameter including its name, its type and visual indicators of other
    /// information such as whether it is optional.
    member _.Display = showL display

    /// Is the parameter optional
    member _.IsOptional = isOptional

[<AutoOpen>]
module internal DescriptionListsImpl = 

    let isFunction g ty =
        let _, tau = tryDestForallTy g ty
        isFunTy g tau 
   
    let printCanonicalizedTypeName g (denv:DisplayEnv) tau =
        // get rid of F# abbreviations and such
        let strippedType = stripTyEqnsWrtErasure EraseAll g tau
        // pretend no namespaces are open
        let denv = denv.SetOpenPaths([])
        // now printing will see a .NET-like canonical representation, that is good for sorting overloads into a reasonable order (see bug 94520)
        NicePrint.stringOfTy denv strippedType

    let PrettyParamOfRecdField g denv (f: RecdField) =
        FSharpMethodGroupItemParameter(
          name = f.Name,
          canonicalTypeTextForSorting = printCanonicalizedTypeName g denv f.FormalType,
          // Note: the instantiation of any type parameters is currently incorporated directly into the type
          // rather than being returned separately.
          display = NicePrint.prettyLayoutOfType denv f.FormalType,
          isOptional=false)
    
    let PrettyParamOfUnionCaseField g denv isGenerated (i: int) (f: RecdField) = 
        let initial = PrettyParamOfRecdField g denv f
        let display = 
            if isGenerated i f then 
                initial.StructuredDisplay 
            else 
                // TODO: in this case ucinst is ignored - it gives the instantiation of the type parameters of
                // the union type containing this case.
                NicePrint.layoutOfParamData denv (ParamData(false, false, false, NotOptional, NoCallerInfo, Some f.Id, ReflectedArgInfo.None, f.FormalType)) 
        FSharpMethodGroupItemParameter(
          name=initial.ParameterName,
          canonicalTypeTextForSorting=initial.CanonicalTypeTextForSorting,
          display=display,
          isOptional=false)

    let ParamOfParamData g denv (ParamData(_isParamArrayArg, _isInArg, _isOutArg, optArgInfo, _callerInfo, nmOpt, _reflArgInfo, pty) as paramData) =
        FSharpMethodGroupItemParameter(
          name = (match nmOpt with None -> "" | Some pn -> pn.idText),
          canonicalTypeTextForSorting = printCanonicalizedTypeName g denv pty,
          display = NicePrint.layoutOfParamData denv paramData,
          isOptional=optArgInfo.IsOptional)

    // TODO this code is similar to NicePrint.fs:formatParamDataToBuffer, refactor or figure out why different?
    let PrettyParamsOfParamDatas g denv typarInst (paramDatas:ParamData list) rty = 
        let paramInfo, paramTypes = 
            paramDatas 
            |> List.map (fun (ParamData(isParamArrayArg, _isInArg, _isOutArg, optArgInfo, _callerInfo, nmOpt, _reflArgInfo, pty)) -> 
                let isOptArg = optArgInfo.IsOptional
                match nmOpt, isOptArg, tryDestOptionTy denv.g pty with 
                // Layout an optional argument 
                | Some id, true, ptyOpt -> 
                    let nm = id.idText
                    // detect parameter type, if ptyOpt is None - this is .NET style optional argument
                    let pty = match ptyOpt with ValueSome x -> x | _ -> pty
                    (nm, isOptArg, SepL.questionMark ^^ (wordL (TaggedTextOps.tagParameter nm))),  pty
                // Layout an unnamed argument 
                | None, _, _ -> 
                    ("", isOptArg, emptyL), pty
                // Layout a named argument 
                | Some id, _, _ -> 
                    let nm = id.idText
                    let prefix = 
                        if isParamArrayArg then
                            NicePrint.PrintUtilities.layoutBuiltinAttribute denv denv.g.attrib_ParamArrayAttribute ^^
                            wordL (TaggedTextOps.tagParameter nm) ^^
                            RightL.colon
                            //sprintf "%s %s: " (NicePrint.PrintUtilities.layoutBuiltinAttribute denv denv.g.attrib_ParamArrayAttribute |> showL) nm 
                        else 
                            wordL (TaggedTextOps.tagParameter nm) ^^
                            RightL.colon
                            //sprintf "%s: " nm
                    (nm, isOptArg, prefix), pty)
            |> List.unzip

        // Prettify everything
        let prettyTyparInst, (prettyParamTys, _prettyRetTy), (prettyParamTysL, prettyRetTyL), prettyConstraintsL = 
            NicePrint.prettyLayoutOfInstAndSig denv (typarInst, paramTypes, rty)

        // Remake the params using the prettified versions
        let prettyParams = 
          (paramInfo, prettyParamTys, prettyParamTysL) |||> List.map3 (fun (nm, isOptArg, paramPrefix) tau tyL -> 
            FSharpMethodGroupItemParameter(
              name = nm,
              canonicalTypeTextForSorting = printCanonicalizedTypeName g denv tau,
              display = paramPrefix ^^ tyL,
              isOptional=isOptArg
            ))

        prettyTyparInst, prettyParams, prettyRetTyL, prettyConstraintsL

    let PrettyParamsOfTypes g denv typarInst paramTys retTy = 

        // Prettify everything
        let prettyTyparInst, (prettyParamTys, _prettyRetTy), (prettyParamTysL, prettyRetTyL), prettyConstraintsL = 
            NicePrint.prettyLayoutOfInstAndSig denv  (typarInst, paramTys, retTy) 

        // Remake the params using the prettified versions
        let parameters = 
            (prettyParamTys, prettyParamTysL) 
            ||> List.zip 
            |> List.map (fun (tau, tyL) -> 
                FSharpMethodGroupItemParameter(
                    name = "",
                    canonicalTypeTextForSorting = printCanonicalizedTypeName g denv tau,
                    display =  tyL,
                    isOptional=false
                ))

        // Return the results
        prettyTyparInst, parameters, prettyRetTyL, prettyConstraintsL
                          

#if !NO_EXTENSIONTYPING

    /// Get the set of static parameters associated with an item
    let StaticParamsOfItem (infoReader:InfoReader) m denv item = 
        let amap = infoReader.amap
        let g = infoReader.g
        match item with
        | SymbolHelpers.ItemIsWithStaticArguments m g staticParameters ->
            staticParameters 
                |> Array.map (fun sp -> 
                    let ty = Import.ImportProvidedType amap m (sp.PApply((fun x -> x.ParameterType), m))
                    let spKind = NicePrint.prettyLayoutOfType denv ty
                    let spName = sp.PUntaint((fun sp -> sp.Name), m)
                    let spOpt = sp.PUntaint((fun sp -> sp.IsOptional), m)
                    FSharpMethodGroupItemParameter(
                      name = spName,
                      canonicalTypeTextForSorting = showL spKind,
                      display = (if spOpt then SepL.questionMark else emptyL) ^^ wordL (TaggedTextOps.tagParameter spName) ^^ RightL.colon ^^ spKind,
                      //display = sprintf "%s%s: %s" (if spOpt then "?" else "") spName spKind,
                      isOptional=spOpt))
        | _ -> [| |]
#endif

    /// Get all the information about parameters and "prettify" the types by choosing nice type variable
    /// names.  This is similar to the other variations on "show me an item" code. This version is
    /// is used when presenting groups of methods (see FSharpMethodGroup).  It is possible these different
    /// versions could be better unified.
    let rec PrettyParamsAndReturnTypeOfItem (infoReader:InfoReader) m denv (item: ItemWithInst) = 
        let amap = infoReader.amap
        let g = infoReader.g
        let denv = { SymbolHelpers.SimplerDisplayEnv denv with useColonForReturnType=true}
        match item.Item with
        | Item.Value vref -> 
            let getPrettyParamsOfTypes() = 
                let tau = vref.TauType
                match tryDestFunTy denv.g tau with
                | ValueSome(arg, rtau) ->
                    let args = tryDestRefTupleTy denv.g arg 
                    let _prettyTyparInst, prettyParams, prettyRetTyL, _prettyConstraintsL = PrettyParamsOfTypes g denv item.TyparInst args rtau
                    // FUTURE: prettyTyparInst is the pretty version of the known instantiations of type parameters in the output. It could be returned
                    // for display as part of the method group
                    prettyParams, prettyRetTyL
                | _ -> 
                    let _prettyTyparInst, prettyTyL = NicePrint.prettyLayoutOfUncurriedSig denv item.TyparInst [] tau
                    [], prettyTyL

            match vref.ValReprInfo with
            | None -> 
                // ValReprInfo = None i.e. in let bindings defined in types or in local functions
                // in this case use old approach and return only information about types
                getPrettyParamsOfTypes ()

            | Some valRefInfo ->
                // ValReprInfo will exist for top-level syntactic functions
                // per spec: binding is considered to define a syntactic function if it is either a function or its immediate right-hand-side is a anonymous function
                let (_, argInfos,  lastRetTy, _) = GetTopValTypeInFSharpForm  g valRefInfo vref.Type m
                match argInfos with
                | [] -> 
                    // handles cases like 'let foo = List.map'
                    getPrettyParamsOfTypes() 
                | firstCurriedArgInfo :: _ ->
                    // result 'paramDatas' collection corresponds to the first argument of curried function
                    // i.e. let func (a : int) (b : int) = a + b
                    // paramDatas will contain information about a and retTy will be: int -> int
                    // This is good enough as we don't provide ways to display info for the second curried argument
                    let firstCurriedParamDatas = 
                        firstCurriedArgInfo
                        |> List.map ParamNameAndType.FromArgInfo
                        |> List.map (fun (ParamNameAndType(nmOpt, pty)) -> ParamData(false, false, false, NotOptional, NoCallerInfo, nmOpt, ReflectedArgInfo.None, pty))

                    // Adjust the return type so it only strips the first argument
                    let curriedRetTy = 
                        match tryDestFunTy denv.g vref.TauType with
                        | ValueSome(_, rtau) -> rtau
                        | _ -> lastRetTy

                    let _prettyTyparInst, prettyFirstCurriedParams, prettyCurriedRetTyL, prettyConstraintsL = PrettyParamsOfParamDatas g denv item.TyparInst firstCurriedParamDatas curriedRetTy
                    
                    let prettyCurriedRetTyL = prettyCurriedRetTyL ^^ SepL.space ^^ prettyConstraintsL

                    prettyFirstCurriedParams, prettyCurriedRetTyL

        | Item.UnionCase(ucinfo, _)   -> 
            let prettyParams = 
                match ucinfo.UnionCase.RecdFields with
                | [f] -> [PrettyParamOfUnionCaseField g denv NicePrint.isGeneratedUnionCaseField -1 f]
                | fs -> fs |> List.mapi (PrettyParamOfUnionCaseField g denv NicePrint.isGeneratedUnionCaseField)
            let rty = generalizedTyconRef ucinfo.TyconRef
            let rtyL = NicePrint.layoutType denv rty
            prettyParams, rtyL

        | Item.ActivePatternCase(apref)   -> 
            let v = apref.ActivePatternVal 
            let tau = v.TauType
            let args, resTy = stripFunTy denv.g tau 

            let apinfo = Option.get (TryGetActivePatternInfo v)
            let aparity = apinfo.Names.Length
            
            let rty = if aparity <= 1 then resTy else (argsOfAppTy g resTy).[apref.CaseIndex]

            let _prettyTyparInst, prettyParams, prettyRetTyL, _prettyConstraintsL = PrettyParamsOfTypes g denv item.TyparInst args rty
            // FUTURE: prettyTyparInst is the pretty version of the known instantiations of type parameters in the output. It could be returned
            // for display as part of the method group
            prettyParams, prettyRetTyL

        | Item.ExnCase ecref -> 
            let prettyParams = ecref |> recdFieldsOfExnDefRef |> List.mapi (PrettyParamOfUnionCaseField g denv NicePrint.isGeneratedExceptionField) 
            let _prettyTyparInst, prettyRetTyL = NicePrint.prettyLayoutOfUncurriedSig denv item.TyparInst [] g.exn_ty
            prettyParams, prettyRetTyL

        | Item.RecdField rfinfo ->
            let _prettyTyparInst, prettyRetTyL = NicePrint.prettyLayoutOfUncurriedSig denv item.TyparInst [] rfinfo.FieldType
            [], prettyRetTyL

        | Item.AnonRecdField(_anonInfo, tys, i, _) ->
            let _prettyTyparInst, prettyRetTyL = NicePrint.prettyLayoutOfUncurriedSig denv item.TyparInst [] tys.[i]
            [], prettyRetTyL

        | Item.ILField finfo ->
            let _prettyTyparInst, prettyRetTyL = NicePrint.prettyLayoutOfUncurriedSig denv item.TyparInst [] (finfo.FieldType(amap, m))
            [], prettyRetTyL

        | Item.Event einfo ->
            let _prettyTyparInst, prettyRetTyL = NicePrint.prettyLayoutOfUncurriedSig denv item.TyparInst [] (PropTypOfEventInfo infoReader m AccessibleFromSomewhere einfo)
            [], prettyRetTyL

        | Item.Property(_, pinfo :: _) -> 
            let paramDatas = pinfo.GetParamDatas(amap, m)
            let rty = pinfo.GetPropertyType(amap, m) 

            let _prettyTyparInst, prettyParams, prettyRetTyL, _prettyConstraintsL = PrettyParamsOfParamDatas g denv item.TyparInst paramDatas rty
            // FUTURE: prettyTyparInst is the pretty version of the known instantiations of type parameters in the output. It could be returned
            // for display as part of the method group
            prettyParams, prettyRetTyL

        | Item.CtorGroup(_, (minfo :: _)) 
        | Item.MethodGroup(_, (minfo :: _), _) -> 
            let paramDatas = minfo.GetParamDatas(amap, m, minfo.FormalMethodInst) |> List.head
            let rty = minfo.GetFSharpReturnTy(amap, m, minfo.FormalMethodInst)
            let _prettyTyparInst, prettyParams, prettyRetTyL, _prettyConstraintsL = PrettyParamsOfParamDatas g denv item.TyparInst paramDatas rty
            // FUTURE: prettyTyparInst is the pretty version of the known instantiations of type parameters in the output. It could be returned
            // for display as part of the method group
            prettyParams, prettyRetTyL

        | Item.CustomBuilder (_, vref) -> 
            PrettyParamsAndReturnTypeOfItem infoReader m denv { item with Item = Item.Value vref }

        | Item.TypeVar _ -> 
            [], emptyL

        | Item.CustomOperation (_, usageText, Some minfo) -> 
            match usageText() with 
            | None -> 
                let argNamesAndTys = SymbolHelpers.ParamNameAndTypesOfUnaryCustomOperation g minfo 
                let argTys, _ = PrettyTypes.PrettifyTypes g (argNamesAndTys |> List.map (fun (ParamNameAndType(_, ty)) -> ty))
                let paramDatas = (argNamesAndTys, argTys) ||> List.map2 (fun (ParamNameAndType(nmOpt, _)) argTy -> ParamData(false, false, false, NotOptional, NoCallerInfo, nmOpt, ReflectedArgInfo.None, argTy))
                let rty = minfo.GetFSharpReturnTy(amap, m, minfo.FormalMethodInst)
                let _prettyTyparInst, prettyParams, prettyRetTyL, _prettyConstraintsL = PrettyParamsOfParamDatas g denv item.TyparInst paramDatas rty

                // FUTURE: prettyTyparInst is the pretty version of the known instantiations of type parameters in the output. It could be returned
                // for display as part of the method group
                prettyParams, prettyRetTyL

            | Some _ -> 
                let rty = minfo.GetFSharpReturnTy(amap, m, minfo.FormalMethodInst)
                let _prettyTyparInst, prettyRetTyL = NicePrint.prettyLayoutOfUncurriedSig denv item.TyparInst [] rty
                [], prettyRetTyL  // no parameter data available for binary operators like 'zip', 'join' and 'groupJoin' since they use bespoke syntax 

        | Item.FakeInterfaceCtor ty -> 
            let _prettyTyparInst, prettyRetTyL = NicePrint.prettyLayoutOfUncurriedSig denv item.TyparInst [] ty
            [], prettyRetTyL

        | Item.DelegateCtor delty -> 
            let (SigOfFunctionForDelegate(_, _, _, fty)) = GetSigOfFunctionForDelegate infoReader delty m AccessibleFromSomewhere

            // No need to pass more generic type information in here since the instanitations have already been applied
            let _prettyTyparInst, prettyParams, prettyRetTyL, _prettyConstraintsL = PrettyParamsOfParamDatas g denv item.TyparInst [ParamData(false, false, false, NotOptional, NoCallerInfo, None, ReflectedArgInfo.None, fty)] delty

            // FUTURE: prettyTyparInst is the pretty version of the known instantiations of type parameters in the output. It could be returned
            // for display as part of the method group
            prettyParams, prettyRetTyL

        |  _ -> 
            [], emptyL


    /// Compute the index of the VS glyph shown with an item in the Intellisense menu
    let GlyphOfItem(denv, item) : FSharpGlyph = 
         /// Find the glyph for the given representation.    
         let reprToGlyph repr = 
            match repr with
            | TFSharpObjectRepr om -> 
                match om.fsobjmodel_kind with 
                | TTyconClass -> FSharpGlyph.Class
                | TTyconInterface -> FSharpGlyph.Interface
                | TTyconStruct -> FSharpGlyph.Struct
                | TTyconDelegate _ -> FSharpGlyph.Delegate
                | TTyconEnum _ -> FSharpGlyph.Enum
            | TRecdRepr _ -> FSharpGlyph.Type
            | TUnionRepr _ -> FSharpGlyph.Union
            | TILObjectRepr (TILObjectReprData (_, _, td)) -> 
                if td.IsClass        then FSharpGlyph.Class
                elif td.IsStruct     then FSharpGlyph.Struct
                elif td.IsInterface  then FSharpGlyph.Interface
                elif td.IsEnum       then FSharpGlyph.Enum
                else                      FSharpGlyph.Delegate
            | TAsmRepr _ -> FSharpGlyph.Typedef
            | TMeasureableRepr _-> FSharpGlyph.Typedef 
#if !NO_EXTENSIONTYPING
            | TProvidedTypeExtensionPoint _-> FSharpGlyph.Typedef 
            | TProvidedNamespaceExtensionPoint  _-> FSharpGlyph.Typedef  
#endif
            | TNoRepr -> FSharpGlyph.Class  
         
         /// Find the glyph for the given type representation.
         let typeToGlyph ty = 
            match tryTcrefOfAppTy denv.g ty with
            | ValueSome tcref -> tcref.TypeReprInfo |> reprToGlyph
            | _ ->
                if isStructTupleTy denv.g ty then FSharpGlyph.Struct
                elif isRefTupleTy denv.g ty then FSharpGlyph.Class
                elif isFunction denv.g ty then FSharpGlyph.Delegate
                elif isTyparTy denv.g ty then FSharpGlyph.Struct
                else FSharpGlyph.Typedef
            
         // This may explore assemblies that are not in the reference set,
         // e.g. for type abbreviations to types not in the reference set. 
         // In this case just use GlyphMajor.Class.
         protectAssemblyExploration FSharpGlyph.Class (fun () ->
            match item with 
            | Item.Value(vref) | Item.CustomBuilder (_, vref) -> 
                  if isFunction denv.g vref.Type then FSharpGlyph.Method
                  elif vref.LiteralValue.IsSome then FSharpGlyph.Constant
                  else FSharpGlyph.Variable
            | Item.Types(_, ty :: _) -> typeToGlyph (stripTyEqns denv.g ty)    
            | Item.UnionCase _
            | Item.ActivePatternCase _ -> FSharpGlyph.EnumMember   
            | Item.ExnCase _ -> FSharpGlyph.Exception   
            | Item.AnonRecdField _ -> FSharpGlyph.Field
            | Item.RecdField _ -> FSharpGlyph.Field
            | Item.UnionCaseField _ -> FSharpGlyph.Field
            | Item.ILField _ -> FSharpGlyph.Field
            | Item.Event _ -> FSharpGlyph.Event   
            | Item.Property _ -> FSharpGlyph.Property   
            | Item.CtorGroup _ 
            | Item.DelegateCtor _ 
            | Item.FakeInterfaceCtor _
            | Item.CustomOperation _ -> FSharpGlyph.Method
            | Item.MethodGroup (_, minfos, _) when minfos |> List.forall (fun minfo -> minfo.IsExtensionMember) -> FSharpGlyph.ExtensionMethod
            | Item.MethodGroup _ -> FSharpGlyph.Method
            | Item.TypeVar _ 
            | Item.Types _  -> FSharpGlyph.Class
            | Item.UnqualifiedType (tcref :: _) -> 
                if tcref.IsEnumTycon || tcref.IsILEnumTycon then FSharpGlyph.Enum
                elif tcref.IsExceptionDecl then FSharpGlyph.Exception
                elif tcref.IsFSharpDelegateTycon then FSharpGlyph.Delegate
                elif tcref.IsFSharpInterfaceTycon then FSharpGlyph.Interface
                elif tcref.IsFSharpStructOrEnumTycon then FSharpGlyph.Struct
                elif tcref.IsModule then FSharpGlyph.Module
                elif tcref.IsNamespace then FSharpGlyph.NameSpace
                elif tcref.IsUnionTycon then FSharpGlyph.Union
                elif tcref.IsILTycon then 
                    let (TILObjectReprData (_, _, tydef)) = tcref.ILTyconInfo
                    if tydef.IsInterface then FSharpGlyph.Interface
                    elif tydef.IsDelegate then FSharpGlyph.Delegate
                    elif tydef.IsEnum then FSharpGlyph.Enum
                    elif tydef.IsStruct then FSharpGlyph.Struct
                    else FSharpGlyph.Class
                else FSharpGlyph.Class
            | Item.ModuleOrNamespaces(modref :: _) -> 
                  if modref.IsNamespace then FSharpGlyph.NameSpace else FSharpGlyph.Module
            | Item.ArgName _ -> FSharpGlyph.Variable
            | Item.SetterArg _ -> FSharpGlyph.Variable
            | _ -> FSharpGlyph.Error)


    /// Get rid of groups of overloads an replace them with single items.
    /// (This looks like it is doing the a similar thing as FlattenItems, this code 
    /// duplication could potentially be removed)
    let AnotherFlattenItems g m item =
        match item with 
        | Item.CtorGroup(nm, cinfos) -> List.map (fun minfo -> Item.CtorGroup(nm, [minfo])) cinfos 
        | Item.FakeInterfaceCtor _
        | Item.DelegateCtor _ -> [item]
        | Item.NewDef _ 
        | Item.ILField _ -> []
        | Item.Event _ -> []
        | Item.RecdField(rfinfo) -> 
            if isFunction g rfinfo.FieldType then [item] else []
        | Item.Value v -> 
            if isFunction g v.Type then [item] else []
        | Item.UnionCase(ucr, _) -> 
            if not ucr.UnionCase.IsNullary then [item] else []
        | Item.ExnCase(ecr) -> 
            if isNil (recdFieldsOfExnDefRef ecr) then [] else [item]
        | Item.Property(_, pinfos) -> 
            let pinfo = List.head pinfos 
            if pinfo.IsIndexer then [item] else []
#if !NO_EXTENSIONTYPING
        | SymbolHelpers.ItemIsWithStaticArguments m g _ -> 
            // we pretend that provided-types-with-static-args are method-like in order to get ParamInfo for them
            [item] 
#endif
        | Item.MethodGroup(nm, minfos, orig) -> minfos |> List.map (fun minfo -> Item.MethodGroup(nm, [minfo], orig)) 
        | Item.CustomOperation(_name, _helpText, _minfo) -> [item]
        | Item.TypeVar _ -> []
        | Item.CustomBuilder _ -> []
        | _ -> []


/// An intellisense declaration
[<Sealed>]
type FSharpDeclarationListItem(name: string, nameInCode: string, fullName: string, glyph: FSharpGlyph, info, accessibility: FSharpAccessibility option,
                               kind: CompletionItemKind, isOwnMember: bool, priority: int, isResolved: bool, namespaceToOpen: string option) =
    member _.Name = name
    member _.NameInCode = nameInCode

    member decl.StructuredDescriptionTextAsync = decl.StructuredDescriptionText |> async.Return

    member _.StructuredDescriptionText = 
        match info with
        | Choice1Of2 (items: CompletionItem list, infoReader, m, denv) -> 
            FSharpToolTipText(items |> List.map (fun x -> SymbolHelpers.FormatStructuredDescriptionOfItem true infoReader m denv x.ItemWithInst))
        | Choice2Of2 result -> 
            result

    member x.DescriptionTextAsync = x.DescriptionText |> async.Return

    member decl.DescriptionText = 
        decl.StructuredDescriptionText
        |> Tooltips.ToFSharpToolTipText

    member _.Glyph = glyph 
    member _.Accessibility = accessibility
    member _.Kind = kind
    member _.IsOwnMember = isOwnMember
    member _.MinorPriority = priority
    member _.FullName = fullName
    member _.IsResolved = isResolved
    member _.NamespaceToOpen = namespaceToOpen

/// A table of declarations for Intellisense completion 
[<Sealed>]
type FSharpDeclarationListInfo(declarations: FSharpDeclarationListItem[], isForType: bool, isError: bool) = 
    static let fsharpNamespace = [|"Microsoft"; "FSharp"|]

    member _.Items = declarations
    member _.IsForType = isForType
    member _.IsError = isError

    // Make a 'Declarations' object for a set of selected items
<<<<<<< HEAD
    static member Create(infoReader:InfoReader, m: range, denv, getAccessibility, items: CompletionItem list, currentNamespaceOrModule: string[] option, isAttributeApplicationContext: bool) = 
=======
    static member Create(infoReader:InfoReader, m: range, denv, getAccessibility, items: CompletionItem list, reactor, currentNamespace: string[] option, isAttributeApplicationContext: bool) = 
>>>>>>> c8cc6f23
        let g = infoReader.g
        let isForType = items |> List.exists (fun x -> x.Type.IsSome)
        let items = items |> SymbolHelpers.RemoveExplicitlySuppressedCompletionItems g
        
        let tyconRefOptEq tref1 tref2 =
            match tref1, tref2 with
            | Some tref1, tref2 -> tyconRefEq g tref1 tref2
            | _ -> false

        // Adjust items priority. Sort by name. For things with the same name,
        //     - show types with fewer generic parameters first
        //     - show types before over other related items - they usually have very useful XmlDocs 
        let _, _, items = 
            items 
            |> List.map (fun x ->
                match x.Item with
                | Item.Types (_, (TType_app(tcref, _) :: _)) -> { x with MinorPriority = 1 + tcref.TyparsNoRange.Length }
                // Put delegate ctors after types, sorted by #typars. RemoveDuplicateItems will remove FakeInterfaceCtor and DelegateCtor if an earlier type is also reported with this name
                | Item.FakeInterfaceCtor (TType_app(tcref, _)) 
                | Item.DelegateCtor (TType_app(tcref, _)) -> { x with MinorPriority = 1000 + tcref.TyparsNoRange.Length }
                // Put type ctors after types, sorted by #typars. RemoveDuplicateItems will remove DefaultStructCtors if a type is also reported with this name
                | Item.CtorGroup (_, (cinfo :: _)) -> { x with MinorPriority = 1000 + 10 * cinfo.DeclaringTyconRef.TyparsNoRange.Length }
                | Item.MethodGroup(_, minfo :: _, _) -> { x with IsOwnMember = tyconRefOptEq x.Type minfo.DeclaringTyconRef }
                | Item.Property(_, pinfo :: _) -> { x with IsOwnMember = tyconRefOptEq x.Type pinfo.DeclaringTyconRef }
                | Item.ILField finfo -> { x with IsOwnMember = tyconRefOptEq x.Type finfo.DeclaringTyconRef }
                | _ -> x)
            |> List.sortBy (fun x -> x.MinorPriority)
            |> List.fold (fun (prevRealPrior, prevNormalizedPrior, acc) x ->
                if x.MinorPriority = prevRealPrior then
                    prevRealPrior, prevNormalizedPrior, x :: acc
                else
                    let normalizedPrior = prevNormalizedPrior + 1
                    x.MinorPriority, normalizedPrior, { x with MinorPriority = normalizedPrior } :: acc
                ) (0, 0, [])

        if verbose then dprintf "service.ml: mkDecls: %d found groups after filtering\n" (List.length items); 

        // Group by full name for unresolved items and by display name for resolved ones.
        let items = 
            items
            |> List.rev
            // Prefer items from file check results to ones from referenced assemblies via GetAssemblyContent ("all entities")
            |> List.sortBy (fun x -> x.Unresolved.IsSome) 
            // Remove all duplicates. We've put the types first, so this removes the DelegateCtor and DefaultStructCtor's.
            |> SymbolHelpers.RemoveDuplicateCompletionItems g
            |> List.groupBy (fun x ->
                match x.Unresolved with
                | Some u -> 
                    match u.Namespace with
                    | [||] -> u.DisplayName
                    | ns -> (ns |> String.concat ".") + "." + u.DisplayName
                | None -> x.Item.DisplayName)
            |> List.map (fun (_, items) -> 
                let item = items.Head
                let name = 
                    match item.Unresolved with
                    | Some u -> u.DisplayName
                    | None -> item.Item.DisplayName
                name, items)

        // Filter out operators, active patterns (as values) and the empty list
        let items = 
            // Check whether this item looks like an operator.
            let isOperatorItem name (items: CompletionItem list) =
                match items with
                | [item] ->
                    match item.Item with
                    | Item.Value _ | Item.MethodGroup _ | Item.UnionCase _ -> IsOperatorName name
                    | _ -> false
                | _ -> false              

            let isActivePatternItem (items: CompletionItem list) =
                match items with
                | [item] ->
                    match item.Item with
                    | Item.Value vref -> IsActivePatternName vref.CoreDisplayName
                    | _ -> false
                | _ -> false

            items |> List.filter (fun (displayName, items) -> 
                not (isOperatorItem displayName items) && 
                not (displayName = "[]") && // list shows up as a Type and a UnionCase, only such entity with a symbolic name, but want to filter out of intellisense
                not (isActivePatternItem items))

        let decls = 
            items 
            |> List.map (fun (displayName, itemsWithSameFullName) -> 
                match itemsWithSameFullName with
                | [] -> failwith "Unexpected empty bag"
                | _ ->
                    let items =
                        match itemsWithSameFullName |> List.partition (fun x -> x.Unresolved.IsNone) with
                        | [], unresolved -> unresolved
                        // if there are resolvable items, throw out unresolved to prevent duplicates like `Set` and `FSharp.Collections.Set`.
                        | resolved, _ -> resolved 
                    
                    let item = items.Head
                    let glyph = GlyphOfItem(denv, item.Item)

                    let name, nameInCode =
                        if displayName.StartsWithOrdinal("( ") && displayName.EndsWithOrdinal(" )") then
                            let cleanName = displayName.[2..displayName.Length - 3]
                            cleanName,
                            if IsOperatorName displayName then cleanName else "``" + cleanName + "``"
                        else 
                            displayName,
                            match item.Unresolved with
                            | Some _ -> displayName
                            | None -> Lexhelp.Keywords.QuoteIdentifierIfNeeded displayName

                    let isAttributeItem = lazy (SymbolHelpers.IsAttribute infoReader item.Item)

                    let cutAttributeSuffix (name: string) =
                        if isAttributeApplicationContext && name <> "Attribute" && name.EndsWithOrdinal("Attribute") && isAttributeItem.Value then
                            name.[0..name.Length - "Attribute".Length - 1]
                        else name

                    let name = cutAttributeSuffix name
                    let nameInCode = cutAttributeSuffix nameInCode
                    
                    let fullName = 
                        match item.Unresolved with
                        | Some x -> x.FullName
                        | None -> SymbolHelpers.FullNameOfItem g item.Item
                    
                    let namespaceToOpen = 
                        item.Unresolved 
                        |> Option.map (fun x -> x.Namespace)
                        |> Option.bind (fun ns ->
                            if ns |> Array.startsWith fsharpNamespace then None
                            else Some ns)
                        |> Option.map (fun ns ->
                            match currentNamespace with
                            | Some currentNs ->
                               if ns |> Array.startsWith currentNs then
                                 ns.[currentNs.Length..]
                               else ns
                            | None -> ns)
                        |> Option.bind (function
                            | [||] -> None
                            | ns -> Some (System.String.Join(".", ns)))

                    FSharpDeclarationListItem(
                        name, nameInCode, fullName, glyph, Choice1Of2 (items, infoReader, m, denv), getAccessibility item.Item,
                        item.Kind, item.IsOwnMember, item.MinorPriority, item.Unresolved.IsNone, namespaceToOpen))

        new FSharpDeclarationListInfo(Array.ofList decls, isForType, false)
    
    static member Error message = 
        new FSharpDeclarationListInfo(
                [| FSharpDeclarationListItem("<Note>", "<Note>", "<Note>", FSharpGlyph.Error, Choice2Of2 (FSharpToolTipText [FSharpStructuredToolTipElement.CompositionError message]),
                                             None, CompletionItemKind.Other, false, 0, false, None) |], false, true)
    
    static member Empty = FSharpDeclarationListInfo([| |], false, false)



/// Represents one method (or other item) in a method group. The item may represent either a method or 
/// a single, non-overloaded item such as union case or a named function value.
// Note: instances of this type do not hold any references to any compiler resources.
[<Sealed; NoEquality; NoComparison>]
type FSharpMethodGroupItem(description: FSharpToolTipText<layout>, xmlDoc: FSharpXmlDoc,
                           returnType: layout, parameters: FSharpMethodGroupItemParameter[],
                           hasParameters: bool, hasParamArrayArg: bool, staticParameters: FSharpMethodGroupItemParameter[]) = 

    /// The structured description representation for the method (or other item)
    member _.StructuredDescription = description

    /// The formatted description text for the method (or other item)
    member _.Description = Tooltips.ToFSharpToolTipText description

    /// The documentation for the item
    member _.XmlDoc = xmlDoc

    /// The The structured description representation for the method (or other item)
    member _.StructuredReturnTypeText = returnType

    /// The formatted type text for the method (or other item)
    member _.ReturnTypeText = showL returnType

    /// The parameters of the method in the overload set
    member _.Parameters = parameters

    /// Does the method support an arguments list?  This is always true except for static type instantiations like TP<42, "foo">.
    member _.HasParameters = hasParameters

    /// Does the method support a params list arg?
    member _.HasParamArrayArg = hasParamArrayArg

    /// Does the type name or method support a static arguments list, like TP<42, "foo"> or conn.CreateCommand<42, "foo">(arg1, arg2)?
    member _.StaticParameters = staticParameters


/// A table of methods for Intellisense completion
//
// Note: this type does not hold any strong references to any compiler resources, nor does evaluating any of the properties execute any
// code on the compiler thread.  
[<Sealed>]
type FSharpMethodGroup( name: string, unsortedMethods: FSharpMethodGroupItem[] ) = 
    // BUG 413009 : [ParameterInfo] takes about 3 seconds to move from one overload parameter to another
    // cache allows to avoid recomputing parameterinfo for the same item
#if !FX_NO_WEAKTABLE
    static let methodOverloadsCache = System.Runtime.CompilerServices.ConditionalWeakTable<ItemWithInst, FSharpMethodGroupItem[]>()
#endif

    let methods = 
        unsortedMethods 
        // Methods with zero arguments show up here as taking a single argument of type 'unit'.  Patch them now to appear as having zero arguments.
        |> Array.map (fun meth -> 
            let parms = meth.Parameters
            if parms.Length = 1 && parms.[0].CanonicalTypeTextForSorting="Microsoft.FSharp.Core.Unit" then 
                FSharpMethodGroupItem(meth.StructuredDescription, meth.XmlDoc, meth.StructuredReturnTypeText, [||], true, meth.HasParamArrayArg, meth.StaticParameters) 
            else 
                meth)
        // Fix the order of methods, to be stable for unit testing.
        |> Array.sortBy (fun meth -> 
            let parms = meth.Parameters
            parms.Length, (parms |> Array.map (fun p -> p.CanonicalTypeTextForSorting)))

    member _.MethodName = name

    member _.Methods = methods

    static member Create (infoReader: InfoReader, m, denv, items:ItemWithInst list) = 
        let g = infoReader.g
        if isNil items then new FSharpMethodGroup("", [| |]) else
        let name = items.Head.Item.DisplayName 

        let methods = 
          [| for item in items do 
#if !FX_NO_WEAKTABLE
               match methodOverloadsCache.TryGetValue item with
               | true, res -> yield! res
               | false, _ ->
#endif
                let flatItems = AnotherFlattenItems g  m item.Item

                let methods = 
                    flatItems |> Array.ofList |> Array.map (fun flatItem -> 
                        let prettyParams, prettyRetTyL = 
                            ErrorScope.Protect m 
                                (fun () -> PrettyParamsAndReturnTypeOfItem infoReader m denv  { item with Item = flatItem })
                                (fun err -> [], wordL (tagText err))
                            
                        let description = FSharpToolTipText [SymbolHelpers.FormatStructuredDescriptionOfItem true infoReader m denv { item with Item = flatItem }]

                        let hasParamArrayArg = 
                            match flatItem with 
                            | Item.CtorGroup(_, [meth]) 
                            | Item.MethodGroup(_, [meth], _) -> meth.HasParamArrayArg(infoReader.amap, m, meth.FormalMethodInst) 
                            | _ -> false

                        let hasStaticParameters = 
                            match flatItem with 
#if !NO_EXTENSIONTYPING
                            | SymbolHelpers.ItemIsProvidedTypeWithStaticArguments m g _ -> false 
#endif
                            | _ -> true

                        FSharpMethodGroupItem(
                          description = description,
                          returnType = prettyRetTyL,
                          xmlDoc = SymbolHelpers.GetXmlCommentForItem infoReader m flatItem,
                          parameters = (prettyParams |> Array.ofList),
                          hasParameters = hasStaticParameters,
                          hasParamArrayArg = hasParamArrayArg,
#if !NO_EXTENSIONTYPING
                          staticParameters = StaticParamsOfItem infoReader m denv flatItem
#else
                          staticParameters = [| |]
#endif
                        ))
#if !FX_NO_WEAKTABLE
                methodOverloadsCache.Add(item, methods)
#endif
                yield! methods 
           |]

        new FSharpMethodGroup(name, methods)


<|MERGE_RESOLUTION|>--- conflicted
+++ resolved
@@ -512,11 +512,7 @@
     member _.IsError = isError
 
     // Make a 'Declarations' object for a set of selected items
-<<<<<<< HEAD
-    static member Create(infoReader:InfoReader, m: range, denv, getAccessibility, items: CompletionItem list, currentNamespaceOrModule: string[] option, isAttributeApplicationContext: bool) = 
-=======
-    static member Create(infoReader:InfoReader, m: range, denv, getAccessibility, items: CompletionItem list, reactor, currentNamespace: string[] option, isAttributeApplicationContext: bool) = 
->>>>>>> c8cc6f23
+    static member Create(infoReader:InfoReader, m: range, denv, getAccessibility, items: CompletionItem list, currentNamespace: string[] option, isAttributeApplicationContext: bool) = 
         let g = infoReader.g
         let isForType = items |> List.exists (fun x -> x.Type.IsSome)
         let items = items |> SymbolHelpers.RemoveExplicitlySuppressedCompletionItems g
