// Copyright (c) Microsoft Corporation.  All Rights Reserved.  See License.txt in the project root for license information.

// Open up the compiler as an incremental service for parsing,
// type checking and intellisense-like environment-reporting.

namespace FSharp.Compiler.SourceCodeServices

open System
open System.Diagnostics
open System.IO
open System.Reflection
open System.Threading

open FSharp.Core.Printf
open FSharp.Compiler 
open FSharp.Compiler.AbstractIL
open FSharp.Compiler.AbstractIL.IL
open FSharp.Compiler.AbstractIL.Internal.Library  
open FSharp.Compiler.AccessibilityLogic
open FSharp.Compiler.CheckExpressions
open FSharp.Compiler.CheckDeclarations
open FSharp.Compiler.CompilerConfig
open FSharp.Compiler.CompilerDiagnostics
open FSharp.Compiler.CompilerImports
open FSharp.Compiler.CompilerOptions
open FSharp.Compiler.ErrorLogger
open FSharp.Compiler.Features
open FSharp.Compiler.Infos
open FSharp.Compiler.InfoReader
open FSharp.Compiler.Layout
open FSharp.Compiler.Lexhelp
open FSharp.Compiler.Lib
open FSharp.Compiler.NameResolution
open FSharp.Compiler.PrettyNaming
open FSharp.Compiler.Parser
open FSharp.Compiler.ParseAndCheckInputs
open FSharp.Compiler.ParseHelpers
open FSharp.Compiler.OptimizeInputs
open FSharp.Compiler.Range
open FSharp.Compiler.ScriptClosure
open FSharp.Compiler.TypedTree
open FSharp.Compiler.TypedTreeOps
open FSharp.Compiler.TcGlobals 
open FSharp.Compiler.Text
open FSharp.Compiler.SourceCodeServices.SymbolHelpers 

open Internal.Utilities
open Internal.Utilities.Collections
open FSharp.Compiler.AbstractIL.ILBinaryReader

[<AutoOpen>]
module internal FSharpCheckerResultsSettings =

    let getToolTipTextSize = GetEnvInteger "FCS_GetToolTipTextCacheSize" 5

    let maxTypeCheckErrorsOutOfProjectContext = GetEnvInteger "FCS_MaxErrorsOutOfProjectContext" 3

    /// Maximum time share for a piece of background work before it should (cooperatively) yield
    /// to enable other requests to be serviced. Yielding means returning a continuation function
    /// (via an Eventually<_> value of case NotYetDone) that can be called as the next piece of work. 
    let maxTimeShareMilliseconds = 
        match System.Environment.GetEnvironmentVariable("FCS_MaxTimeShare") with 
        | null | "" -> 100L
        | s -> int64 s

    // Look for DLLs in the location of the service DLL first.
    let defaultFSharpBinariesDir = FSharpEnvironment.BinFolderOfDefaultFSharpCompiler(Some(Path.GetDirectoryName(typeof<IncrementalBuilder>.Assembly.Location))).Value

[<RequireQualifiedAccess>]
type FSharpFindDeclFailureReason = 

    // generic reason: no particular information about error
    | Unknown of message: string

    // source code file is not available
    | NoSourceCode

    // trying to find declaration of ProvidedType without TypeProviderDefinitionLocationAttribute
    | ProvidedType of string

    // trying to find declaration of ProvidedMember without TypeProviderDefinitionLocationAttribute
    | ProvidedMember of string

[<RequireQualifiedAccess>]
type FSharpFindDeclResult = 

    /// declaration not found + reason
    | DeclNotFound of FSharpFindDeclFailureReason

    /// found declaration
    | DeclFound of range

    /// Indicates an external declaration was found
    | ExternalDecl of assembly : string * externalSym : ExternalSymbol

/// This type is used to describe what was found during the name resolution.
/// (Depending on the kind of the items, we may stop processing or continue to find better items)
[<RequireQualifiedAccess; NoEquality; NoComparison>]
type internal NameResResult = 
    | Members of (ItemWithInst list * DisplayEnv * range)
    | Cancel of DisplayEnv * range
    | Empty

[<RequireQualifiedAccess>]
type ResolveOverloads = 
|   Yes
|   No

[<RequireQualifiedAccess>]
type GetPreciseCompletionListFromExprTypingsResult =
    | NoneBecauseTypecheckIsStaleAndTextChanged
    | NoneBecauseThereWereTypeErrors
    | None
    | Some of (ItemWithInst list * DisplayEnv * range) * TType

type Names = string list 
    
/// A TypeCheckInfo represents everything we get back from the typecheck of a file.
/// It acts like an in-memory database about the file.
/// It is effectively immutable and not updated: when we re-typecheck we just drop the previous
/// scope object on the floor and make a new one.
[<Sealed>]
type internal TypeCheckInfo
          (// Information corresponding to miscellaneous command-line options (--define, etc).
           _sTcConfig: TcConfig,
           g: TcGlobals,
           // The signature of the assembly being checked, up to and including the current file
           ccuSigForFile: ModuleOrNamespaceType,
           thisCcu: CcuThunk,
           tcImports: TcImports,
           tcAccessRights: AccessorDomain,
           projectFileName: string,
           mainInputFileName: string,
           sResolutions: TcResolutions,
           sSymbolUses: TcSymbolUses,
           // This is a name resolution environment to use if no better match can be found.
           sFallback: NameResolutionEnv,
           loadClosure : LoadClosure option,
           implFileOpt: TypedImplFile option,
           openDeclarations: OpenDeclaration[]) = 

    // These strings are potentially large and the editor may choose to hold them for a while.
    // Use this cache to fold together data tip text results that are the same. 
    // Is not keyed on 'Names' collection because this is invariant for the current position in 
    // this unchanged file. Keyed on lineStr though to prevent a change to the currently line
    // being available against a stale scope.
    let getToolTipTextCache = AgedLookup<AnyCallerThreadToken, int*int*string, FSharpToolTipText<Layout>>(getToolTipTextSize,areSimilar=(fun (x,y) -> x = y))
    
    let amap = tcImports.GetImportMap()
    let infoReader = InfoReader(g,amap)
    let ncenv = NameResolver(g,amap,infoReader,NameResolution.FakeInstantiationGenerator)
    let cenv = SymbolEnv(g, thisCcu, Some ccuSigForFile, tcImports, amap, infoReader)
    
    /// Find the most precise naming environment for the given line and column
    let GetBestEnvForPos cursorPos  =
        
        let mutable bestSoFar = None

        // Find the most deeply nested enclosing scope that contains given position
        sResolutions.CapturedEnvs |> ResizeArray.iter (fun (possm,env,ad) -> 
            if rangeContainsPos possm cursorPos then
                match bestSoFar with 
                | Some (bestm,_,_) -> 
                    if rangeContainsRange bestm possm then 
                      bestSoFar <- Some (possm,env,ad)
                | None -> 
                    bestSoFar <- Some (possm,env,ad))

        let mostDeeplyNestedEnclosingScope = bestSoFar 
        
        // Look for better subtrees on the r.h.s. of the subtree to the left of where we are 
        // Should really go all the way down the r.h.s. of the subtree to the left of where we are 
        // This is all needed when the index is floating free in the area just after the environment we really want to capture 
        // We guarantee to only refine to a more nested environment.  It may not be strictly  
        // the right environment, but will always be at least as rich 

        let mutable bestAlmostIncludedSoFar = None 

        sResolutions.CapturedEnvs |> ResizeArray.iter (fun (possm,env,ad) -> 
            // take only ranges that strictly do not include cursorPos (all ranges that touch cursorPos were processed during 'Strict Inclusion' part)
            if rangeBeforePos possm cursorPos && not (posEq possm.End cursorPos) then 
                let contained = 
                    match mostDeeplyNestedEnclosingScope with 
                    | Some (bestm,_,_) -> rangeContainsRange bestm possm 
                    | None -> true 
                
                if contained then 
                    match bestAlmostIncludedSoFar with 
                    | Some (rightm:range,_,_) -> 
                        if posGt possm.End rightm.End || 
                          (posEq possm.End rightm.End && posGt possm.Start rightm.Start) then
                            bestAlmostIncludedSoFar <- Some (possm,env,ad)
                    | _ -> bestAlmostIncludedSoFar <- Some (possm,env,ad))
        
        let resEnv = 
            match bestAlmostIncludedSoFar, mostDeeplyNestedEnclosingScope with 
            | Some (_,env,ad), None -> env, ad
            | Some (_,almostIncludedEnv,ad), Some (_,mostDeeplyNestedEnv,_) 
                when almostIncludedEnv.eFieldLabels.Count >= mostDeeplyNestedEnv.eFieldLabels.Count -> 
                almostIncludedEnv,ad
            | _ -> 
                match mostDeeplyNestedEnclosingScope with 
                | Some (_,env,ad) -> 
                    env,ad
                | None -> 
                    sFallback,AccessibleFromSomeFSharpCode
        let pm = mkRange mainInputFileName cursorPos cursorPos 

        resEnv,pm

    /// The items that come back from ResolveCompletionsInType are a bit
    /// noisy. Filter a few things out.
    ///
    /// e.g. prefer types to constructors for FSharpToolTipText 
    let FilterItemsForCtors filterCtors (items: ItemWithInst list) =
        let items = items |> List.filter (fun item -> match item.Item with (Item.CtorGroup _) when filterCtors = ResolveTypeNamesToTypeRefs -> false | _ -> true) 
        items
        
    // Filter items to show only valid & return Some if there are any
    let ReturnItemsOfType (items: ItemWithInst list) g denv (m:range) filterCtors =
        let items = 
            items 
            |> RemoveDuplicateItems g
            |> RemoveExplicitlySuppressed g
            |> FilterItemsForCtors filterCtors

        if not (isNil items) then
            NameResResult.Members (items, denv, m) 
        else 
            NameResResult.Empty

    let GetCapturedNameResolutions (endOfNamesPos: pos) resolveOverloads =
        let filter (endPos: pos) items =
            items |> ResizeArray.filter (fun (cnr: CapturedNameResolution) ->
                let range = cnr.Range
                range.EndLine = endPos.Line && range.EndColumn = endPos.Column)

        match resolveOverloads with 
        | ResolveOverloads.Yes ->
            filter endOfNamesPos sResolutions.CapturedNameResolutions 

        | ResolveOverloads.No ->
            let items = filter endOfNamesPos sResolutions.CapturedMethodGroupResolutions
            if items.Count <> 0 then
                items
            else
                filter endOfNamesPos sResolutions.CapturedNameResolutions

    /// Looks at the exact name resolutions that occurred during type checking
    /// If 'membersByResidue' is specified, we look for members of the item obtained 
    /// from the name resolution and filter them by the specified residue (?)
    let GetPreciseItemsFromNameResolution(line, colAtEndOfNames, membersByResidue, filterCtors, resolveOverloads) = 
        let endOfNamesPos = mkPos line colAtEndOfNames

        // Logic below expects the list to be in reverse order of resolution
        let cnrs = GetCapturedNameResolutions endOfNamesPos resolveOverloads |> ResizeArray.toList |> List.rev

        match cnrs, membersByResidue with 
        
        // If we're looking for members using a residue, we'd expect only
        // a single item (pick the first one) and we need the residue (which may be "")
        | CNR(Item.Types(_,(ty::_)), _, denv, nenv, ad, m)::_, Some _ -> 
            let items = ResolveCompletionsInType ncenv nenv (ResolveCompletionTargets.All(ConstraintSolver.IsApplicableMethApprox g amap m)) m ad true ty 
            let items = List.map ItemWithNoInst items
            ReturnItemsOfType items g denv m filterCtors
        
        // Value reference from the name resolution. Primarily to disallow "let x.$ = 1"
        // In most of the cases, value references can be obtained from expression typings or from environment,
        // so we wouldn't have to handle values here. However, if we have something like:
        //   let varA = "string"
        //   let varA = if b then 0 else varA.
        // then the expression typings get confused (thinking 'varA:int'), so we use name resolution even for usual values.
        
        | CNR(Item.Value(vref), occurence, denv, nenv, ad, m)::_, Some _ ->
            if occurence = ItemOccurence.Binding || occurence = ItemOccurence.Pattern then 
              // Return empty list to stop further lookup - for value declarations
              NameResResult.Cancel(denv, m)
            else 
              // If we have any valid items for the value, then return completions for its type now.
              // Adjust the type in case this is the 'this' pointer stored in a reference cell.
              let ty = StripSelfRefCell(g, vref.BaseOrThisInfo, vref.TauType) 
              // patch accessibility domain to remove protected members if accessing NormalVal
              let ad = 
                match vref.BaseOrThisInfo, ad with
                | ValBaseOrThisInfo.NormalVal, AccessibleFrom(paths, Some tcref) ->
                    let tcref = generalizedTyconRef tcref
                    // check that type of value is the same or subtype of tcref
                    // yes - allow access to protected members
                    // no - strip ability to access protected members
                    if FSharp.Compiler.TypeRelations.TypeFeasiblySubsumesType 0 g amap m tcref FSharp.Compiler.TypeRelations.CanCoerce ty then
                        ad
                    else
                        AccessibleFrom(paths, None)
                | _ -> ad

              let items = ResolveCompletionsInType ncenv nenv (ResolveCompletionTargets.All(ConstraintSolver.IsApplicableMethApprox g amap m)) m ad false ty
              let items = List.map ItemWithNoInst items
              ReturnItemsOfType items g denv m filterCtors
        
        // No residue, so the items are the full resolution of the name
        | CNR(_, _, denv, _, _, m) :: _, None -> 
            let items = 
                cnrs 
                |> List.map (fun cnr -> cnr.ItemWithInst)
                // "into" is special magic syntax, not an identifier or a library call.  It is part of capturedNameResolutions as an 
                // implementation detail of syntax coloring, but we should not report name resolution results for it, to prevent spurious QuickInfo.
                |> List.filter (fun item -> match item.Item with Item.CustomOperation(CustomOperations.Into,_,_) -> false | _ -> true) 
            ReturnItemsOfType items g denv m filterCtors
        | _, _ -> NameResResult.Empty
    
    let TryGetTypeFromNameResolution(line, colAtEndOfNames, membersByResidue, resolveOverloads) = 
        let endOfNamesPos = mkPos line colAtEndOfNames
        let items = GetCapturedNameResolutions endOfNamesPos resolveOverloads |> ResizeArray.toList |> List.rev
        
        match items, membersByResidue with 
        | CNR(Item.Types(_,(ty::_)),_,_,_,_,_)::_, Some _ -> Some ty
        | CNR(Item.Value(vref), occurence,_,_,_,_)::_, Some _ ->
            if (occurence = ItemOccurence.Binding || occurence = ItemOccurence.Pattern) then None
            else Some (StripSelfRefCell(g, vref.BaseOrThisInfo, vref.TauType))
        | _, _ -> None

    let CollectParameters (methods: MethInfo list) amap m: Item list = 
        methods
        |> List.collect (fun meth ->
            match meth.GetParamDatas(amap, m, meth.FormalMethodInst) with
            | x::_ -> x |> List.choose(fun (ParamData(_isParamArray, _isInArg, _isOutArg, _optArgInfo, _callerInfo, name, _, ty)) -> 
                match name with
                | Some n -> Some (Item.ArgName(n, ty, Some (ArgumentContainer.Method meth)))
                | None -> None
                )
            | _ -> []
        )

    let GetNamedParametersAndSettableFields endOfExprPos =
        let cnrs = GetCapturedNameResolutions endOfExprPos ResolveOverloads.No |> ResizeArray.toList |> List.rev
        let result =
            match cnrs with
            | CNR(Item.CtorGroup(_, ((ctor::_) as ctors)), _, denv, nenv, ad, m) ::_ ->
                let props = ResolveCompletionsInType ncenv nenv ResolveCompletionTargets.SettablePropertiesAndFields m ad false ctor.ApparentEnclosingType
                let parameters = CollectParameters ctors amap m
                let items = props @ parameters
                Some (denv, m, items)
            | CNR(Item.MethodGroup(_, methods, _), _, denv, nenv, ad, m) ::_ ->
                let props = 
                    methods
                    |> List.collect (fun meth ->
                        let retTy = meth.GetFSharpReturnTy(amap, m, meth.FormalMethodInst)
                        ResolveCompletionsInType ncenv nenv ResolveCompletionTargets.SettablePropertiesAndFields m ad false retTy
                    )
                let parameters = CollectParameters methods amap m
                let items = props @ parameters
                Some (denv, m, items)
            | _ -> 
                None
        match result with
        | None -> 
            NameResResult.Empty
        | Some (denv, m, items) -> 
            let items = List.map ItemWithNoInst items
            ReturnItemsOfType items g denv m TypeNameResolutionFlag.ResolveTypeNamesToTypeRefs
    
    /// finds captured typing for the given position
    let GetExprTypingForPosition(endOfExprPos) = 
        let quals = 
            sResolutions.CapturedExpressionTypings 
            |> Seq.filter (fun (ty,nenv,_,m) -> 
                    // We only want expression types that end at the particular position in the file we are looking at.
                    posEq m.End endOfExprPos &&

                    // Get rid of function types.  True, given a 2-arg curried function "f x y", it is legal to do "(f x).GetType()",
                    // but you almost never want to do this in practice, and we choose not to offer up any intellisense for 
                    // F# function types.
                    not (isFunTy nenv.DisplayEnv.g ty))
            |> Seq.toArray

        let thereWereSomeQuals = not (Array.isEmpty quals)
        // filter out errors

        let quals = quals 
                    |> Array.filter (fun (ty,nenv,_,_) ->
                        let denv = nenv.DisplayEnv
                        not (isTyparTy denv.g ty && (destTyparTy denv.g ty).IsFromError))
        thereWereSomeQuals, quals
    
    /// obtains captured typing for the given position
    /// if type of captured typing is record - returns list of record fields
    let GetRecdFieldsForExpr(r : range) = 
        let _, quals = GetExprTypingForPosition(r.End)
        let bestQual = 
            match quals with
            | [||] -> None
            | quals ->  
                quals |> Array.tryFind (fun (_,_,_,rq) -> 
                                            ignore(r)  // for breakpoint
                                            posEq r.Start rq.Start)
        match bestQual with
        | Some (ty,nenv,ad,m) when isRecdTy nenv.DisplayEnv.g ty ->
            let items = NameResolution.ResolveRecordOrClassFieldsOfType ncenv m ad ty false
            Some (items, nenv.DisplayEnv, m)
        | _ -> None

    /// Looks at the exact expression types at the position to the left of the 
    /// residue then the source when it was typechecked.
    let GetPreciseCompletionListFromExprTypings(parseResults:FSharpParseFileResults, endOfExprPos, filterCtors) = 
        
        let thereWereSomeQuals, quals = GetExprTypingForPosition(endOfExprPos)

        match quals with
        | [| |] -> 
            if thereWereSomeQuals then
                GetPreciseCompletionListFromExprTypingsResult.NoneBecauseThereWereTypeErrors 
            else
                GetPreciseCompletionListFromExprTypingsResult.None
        | _ ->
            let bestQual, textChanged = 
                match parseResults.ParseTree with
                | Some(input) -> 
                    match UntypedParseImpl.GetRangeOfExprLeftOfDot(endOfExprPos,Some(input)) with   // TODO we say "colAtEndOfNames" everywhere, but that's not really a good name ("foo  .  $" hit Ctrl-Space at $)
                    | Some( exprRange) ->
                        // We have an up-to-date sync parse, and know the exact range of the prior expression.
                        // The quals all already have the same ending position, so find one with a matching starting position, if it exists.
                        // If not, then the stale typecheck info does not have a capturedExpressionTyping for this exact expression, and the
                        // user can wait for typechecking to catch up and second-chance intellisense to give the right result.
                        let qual = 
                            quals |> Array.tryFind (fun (_,_,_,r) -> 
                                                        ignore(r)  // for breakpoint
                                                        posEq exprRange.Start r.Start)
                        qual, false
                    | None -> 
                        // TODO In theory I think we should never get to this code path; it would be nice to add an assert.
                        // In practice, we do get here in some weird cases like "2.0 .. 3.0" and hitting Ctrl-Space in between the two dots of the range operator.
                        // I wasn't able to track down what was happening in those weird cases, not worth worrying about, it doesn't manifest as a product bug or anything.
                        None, false
                | _ -> None, false

            match bestQual with
            | Some bestQual ->
                let (ty,nenv,ad,m) = bestQual 
                let items = ResolveCompletionsInType ncenv nenv (ResolveCompletionTargets.All(ConstraintSolver.IsApplicableMethApprox g amap m)) m ad false ty 
                let items = items |> List.map ItemWithNoInst
                let items = items |> RemoveDuplicateItems g
                let items = items |> RemoveExplicitlySuppressed g
                let items = items |> FilterItemsForCtors filterCtors 
                GetPreciseCompletionListFromExprTypingsResult.Some((items,nenv.DisplayEnv,m), ty)
            | None -> 
                if textChanged then GetPreciseCompletionListFromExprTypingsResult.NoneBecauseTypecheckIsStaleAndTextChanged
                else GetPreciseCompletionListFromExprTypingsResult.None

    /// Find items in the best naming environment.
    let GetEnvironmentLookupResolutions(nenv, ad, m, plid, filterCtors, showObsolete) = 
        let items = NameResolution.ResolvePartialLongIdent ncenv nenv (ConstraintSolver.IsApplicableMethApprox g amap m) m ad plid showObsolete
        let items = items |> List.map ItemWithNoInst
        let items = items |> RemoveDuplicateItems g 
        let items = items |> RemoveExplicitlySuppressed g
        let items = items |> FilterItemsForCtors filterCtors 
        (items, nenv.DisplayEnv, m)

    /// Find items in the best naming environment.
    let GetEnvironmentLookupResolutionsAtPosition(cursorPos, plid, filterCtors, showObsolete) = 
        let (nenv,ad),m = GetBestEnvForPos cursorPos
        GetEnvironmentLookupResolutions(nenv, ad, m, plid, filterCtors, showObsolete)

    /// Find record fields in the best naming environment.
    let GetClassOrRecordFieldsEnvironmentLookupResolutions(cursorPos, plid) = 
        let (nenv, ad),m = GetBestEnvForPos cursorPos
        let items = NameResolution.ResolvePartialLongIdentToClassOrRecdFields ncenv nenv m ad plid false
        let items = items |> List.map ItemWithNoInst
        let items = items |> RemoveDuplicateItems g 
        let items = items |> RemoveExplicitlySuppressed g
        items, nenv.DisplayEnv, m 

    /// Resolve a location and/or text to items.
    //   Three techniques are used
    //        - look for an exact known name resolution from type checking
    //        - use the known type of an expression, e.g. (expr).Name, to generate an item list  
    //        - lookup an entire name in the name resolution environment, e.g. A.B.Name, to generate an item list
    //
    // The overall aim is to resolve as accurately as possible based on what we know from type inference
    
    let GetBaseClassCandidates = function
        | Item.ModuleOrNamespaces _ -> true
        | Item.Types(_, ty::_) when (isClassTy g ty) && not (isSealedTy g ty) -> true
        | _ -> false   

    let GetInterfaceCandidates = function
        | Item.ModuleOrNamespaces _ -> true
        | Item.Types(_, ty::_) when (isInterfaceTy g ty) -> true
        | _ -> false   


    // Return only items with the specified name
    let FilterDeclItemsByResidue (getItem: 'a -> Item) residue (items: 'a list) = 
        let attributedResidue = residue + "Attribute"
        let nameMatchesResidue name = (residue = name) || (attributedResidue = name)

        items |> List.filter (fun x -> 
            let item = getItem x
            let n1 =  item.DisplayName 
            match item with
            | Item.Types _ -> nameMatchesResidue n1
            | Item.CtorGroup (_, meths) ->
                nameMatchesResidue n1 ||
                meths |> List.exists (fun meth ->
                    let tcref = meth.ApparentEnclosingTyconRef
                    tcref.IsProvided || nameMatchesResidue tcref.DisplayName)
            | _ -> residue = n1)
            
    /// Post-filter items to make sure they have precisely the right name
    /// This also checks that there are some remaining results 
    /// exactMatchResidueOpt = Some _ -- means that we are looking for exact matches
    let FilterRelevantItemsBy (getItem: 'a -> Item) (exactMatchResidueOpt : _ option) check (items: 'a list, denv, m) =
        // can throw if type is in located in non-resolved CCU: i.e. bigint if reference to System.Numerics is absent
        let inline safeCheck item = try check item with _ -> false
                                                
        // Are we looking for items with precisely the given name?
        if isNil items then 
            // When (items = []) we must returns Some([],..) and not None
            // because this value is used if we want to stop further processing (e.g. let x.$ = ...)
            Some(items, denv, m)
        else
            match exactMatchResidueOpt with
            | Some exactMatchResidue ->
                let items = 
                    items 
                    |> FilterDeclItemsByResidue getItem exactMatchResidue 
                    |> List.filter safeCheck 
                if not (isNil items) then Some(items, denv, m) else None
            | _ ->
                let items = items |> List.filter safeCheck
                Some(items, denv, m) 

    /// Post-filter items to make sure they have precisely the right name
    /// This also checks that there are some remaining results 
    let (|FilterRelevantItems|_|) getItem exactMatchResidueOpt orig =
        FilterRelevantItemsBy getItem exactMatchResidueOpt (fun _ -> true) orig
    
    /// Find the first non-whitespace position in a line prior to the given character
    let FindFirstNonWhitespacePosition (lineStr: string) i = 
        if i >= lineStr.Length then None
        else
        let mutable p = i
        while p >= 0 && System.Char.IsWhiteSpace(lineStr.[p]) do
            p <- p - 1
        if p >= 0 then Some p else None
    
    let CompletionItem (ty: ValueOption<TyconRef>) (assemblySymbol: ValueOption<AssemblySymbol>) (item: ItemWithInst) =
        let kind = 
            match item.Item with
            | Item.MethodGroup (_, minfo :: _, _) -> CompletionItemKind.Method minfo.IsExtensionMember
            | Item.RecdField _
            | Item.Property _ -> CompletionItemKind.Property
            | Item.Event _ -> CompletionItemKind.Event
            | Item.ILField _ 
            | Item.Value _ -> CompletionItemKind.Field
            | Item.CustomOperation _ -> CompletionItemKind.CustomOperation
            | _ -> CompletionItemKind.Other

        { ItemWithInst = item
          MinorPriority = 0
          Kind = kind
          IsOwnMember = false
          Type = match ty with ValueSome x -> Some x | _ -> None
          Unresolved = match assemblySymbol with ValueSome x -> Some x.UnresolvedSymbol | _ -> None }

    let DefaultCompletionItem item = CompletionItem ValueNone ValueNone item
    
    let getItem (x: ItemWithInst) = x.Item
    let GetDeclaredItems (parseResultsOpt: FSharpParseFileResults option, lineStr: string, origLongIdentOpt, colAtEndOfNamesAndResidue, residueOpt, lastDotPos, line, loc, 
                          filterCtors, resolveOverloads, isInRangeOperator, allSymbols: unit -> AssemblySymbol list) =

            // Are the last two chars (except whitespaces) = ".."
            let isLikeRangeOp = 
                match FindFirstNonWhitespacePosition lineStr (colAtEndOfNamesAndResidue - 1) with
                | Some x when x >= 1 && lineStr.[x] = '.' && lineStr.[x - 1] = '.' -> true
                | _ -> false

            // if last two chars are .. and we are not in range operator context - no completion
            if isLikeRangeOp && not isInRangeOperator then None else
                                    
            // Try to use the exact results of name resolution during type checking to generate the results
            // This is based on position (i.e. colAtEndOfNamesAndResidue). This is not used if a residueOpt is given.
            let nameResItems = 
                match residueOpt with 
                | None -> GetPreciseItemsFromNameResolution(line, colAtEndOfNamesAndResidue, None, filterCtors,resolveOverloads)
                | Some residue ->
                    // deals with cases when we have spaces between dot and\or identifier, like A  . $
                    // if this is our case - then we need to locate end position of the name skipping whitespaces
                    // this allows us to handle cases like: let x . $ = 1 
                    match lastDotPos |> Option.orElseWith (fun _ -> FindFirstNonWhitespacePosition lineStr (colAtEndOfNamesAndResidue - 1)) with
                    | Some p when lineStr.[p] = '.' ->
                        match FindFirstNonWhitespacePosition lineStr (p - 1) with
                        | Some colAtEndOfNames ->                 
                           let colAtEndOfNames = colAtEndOfNames + 1 // convert 0-based to 1-based
                           GetPreciseItemsFromNameResolution(line, colAtEndOfNames, Some(residue), filterCtors,resolveOverloads)
                        | None -> NameResResult.Empty
                    | _ -> NameResResult.Empty        
        
            // Normalize to form A.B.C.D where D is the residue. It may be empty for "A.B.C."
            // residueOpt = Some when we are looking for the exact match
            let plid, exactMatchResidueOpt = 
                match origLongIdentOpt, residueOpt with
                | None, _ -> [], None
                | Some(origLongIdent), Some _ -> origLongIdent, None
                | Some(origLongIdent), None ->
                    System.Diagnostics.Debug.Assert(not (isNil origLongIdent), "origLongIdent is empty")
                    // note: as above, this happens when we are called for "precise" resolution - (F1 keyword, data tip etc..)
                    let plid, residue = List.frontAndBack origLongIdent
                    plid, Some residue

            let pos = mkPos line loc
            let (nenv, ad), m = GetBestEnvForPos pos

            let getType() =
                match NameResolution.TryToResolveLongIdentAsType ncenv nenv m plid with
                | Some x -> tryTcrefOfAppTy g x
                | None ->
                    match lastDotPos |> Option.orElseWith (fun _ -> FindFirstNonWhitespacePosition lineStr (colAtEndOfNamesAndResidue - 1)) with
                    | Some p when lineStr.[p] = '.' ->
                        match FindFirstNonWhitespacePosition lineStr (p - 1) with
                        | Some colAtEndOfNames ->                 
                            let colAtEndOfNames = colAtEndOfNames + 1 // convert 0-based to 1-based
                            match TryGetTypeFromNameResolution(line, colAtEndOfNames, residueOpt, resolveOverloads) with
                            | Some x -> tryTcrefOfAppTy g x
                            | _ -> ValueNone
                        | None -> ValueNone
                    | _ -> ValueNone

            match nameResItems with            
            | NameResResult.Cancel(denv,m) -> Some([], denv, m)
            | NameResResult.Members(FilterRelevantItems getItem exactMatchResidueOpt (items, denv, m)) -> 
                // lookup based on name resolution results successful
                Some (items |> List.map (CompletionItem (getType()) ValueNone), denv, m)
            | _ ->
                match origLongIdentOpt with
                | None -> None
                | Some _ -> 
                
                    // Try to use the type of the expression on the left to help generate a completion list
                    let qualItems, thereIsADotInvolved = 
                        match parseResultsOpt with
                        | None -> 
                            // Note, you will get here if the 'reason' is not CompleteWord/MemberSelect/DisplayMemberList, as those are currently the 
                            // only reasons we do a sync parse to have the most precise and likely-to-be-correct-and-up-to-date info.  So for example,
                            // if you do QuickInfo hovering over A in "f(x).A()", you will only get a tip if typechecking has a name-resolution recorded
                            // for A, not if merely we know the capturedExpressionTyping of f(x) and you very recently typed ".A()" - in that case, 
                            // you won't won't get a tip until the typechecking catches back up.
                            GetPreciseCompletionListFromExprTypingsResult.None, false
                        | Some parseResults -> 
                
                        match UntypedParseImpl.TryFindExpressionASTLeftOfDotLeftOfCursor(mkPos line colAtEndOfNamesAndResidue,parseResults.ParseTree) with
                        | Some(pos,_) ->
                            GetPreciseCompletionListFromExprTypings(parseResults, pos, filterCtors), true
                        | None -> 
                            // Can get here in a case like: if "f xxx yyy" is legal, and we do "f xxx y"
                            // We have no interest in expression typings, those are only useful for dot-completion.  We want to fallback
                            // to "Use an environment lookup as the last resort" below
                            GetPreciseCompletionListFromExprTypingsResult.None, false
                
                    match qualItems,thereIsADotInvolved with            
                    | GetPreciseCompletionListFromExprTypingsResult.Some(FilterRelevantItems getItem exactMatchResidueOpt (items, denv, m), ty), _
                            // Initially we only use the expression typings when looking up, e.g. (expr).Nam or (expr).Name1.Nam
                            // These come through as an empty plid and residue "". Otherwise we try an environment lookup
                            // and then return to the qualItems. This is because the expression typings are a little inaccurate, primarily because
                            // it appears we're getting some typings recorded for non-atomic expressions like "f x"
                            when isNil plid ->
                        // lookup based on expression typings successful
                        Some (items |> List.map (CompletionItem (tryTcrefOfAppTy g ty) ValueNone), denv, m)
                    | GetPreciseCompletionListFromExprTypingsResult.NoneBecauseThereWereTypeErrors, _ ->
                        // There was an error, e.g. we have "<expr>." and there is an error determining the type of <expr>  
                        // In this case, we don't want any of the fallback logic, rather, we want to produce zero results.
                        None
                    | GetPreciseCompletionListFromExprTypingsResult.NoneBecauseTypecheckIsStaleAndTextChanged, _ ->         
                        // we want to report no result and let second-chance intellisense kick in
                        None
                    | _, true when isNil plid ->
                        // If the user just pressed '.' after an _expression_ (not a plid), it is never right to show environment-lookup top-level completions.
                        // The user might by typing quickly, and the LS didn't have an expression type right before the dot yet.
                        // Second-chance intellisense will bring up the correct list in a moment.
                        None
                    | _ ->         
                       // Use an environment lookup as the last resort
                       let envItems, denv, m = GetEnvironmentLookupResolutions(nenv, ad, m, plid, filterCtors, residueOpt.IsSome)
                       
                       let envResult =
                           match nameResItems, (envItems, denv, m), qualItems with
                           
                           // First, use unfiltered name resolution items, if they're not empty
                           | NameResResult.Members(items, denv, m), _, _ when not (isNil items) -> 
                               // lookup based on name resolution results successful
                               ValueSome(items |> List.map (CompletionItem (getType()) ValueNone), denv, m)                
                           
                           // If we have nonempty items from environment that were resolved from a type, then use them... 
                           // (that's better than the next case - here we'd return 'int' as a type)
                           | _, FilterRelevantItems getItem exactMatchResidueOpt (items, denv, m), _ when not (isNil items) ->
                               // lookup based on name and environment successful
                               ValueSome(items |> List.map (CompletionItem (getType()) ValueNone), denv, m)
                           
                           // Try again with the qualItems
                           | _, _, GetPreciseCompletionListFromExprTypingsResult.Some(FilterRelevantItems getItem exactMatchResidueOpt (items, denv, m), ty) ->
                               ValueSome(items |> List.map (CompletionItem (tryTcrefOfAppTy g ty) ValueNone), denv, m)
                           
                           | _ -> ValueNone

                       let globalResult =
                           match origLongIdentOpt with
                           | None | Some [] ->
                               let globalItems = 
                                   allSymbols() 
                                   |> List.filter (fun x ->
                                        not x.Symbol.IsExplicitlySuppressed &&

                                        match x.Symbol with
                                        | :? FSharpMemberOrFunctionOrValue as m when m.IsConstructor && filterCtors = ResolveTypeNamesToTypeRefs -> false 
                                        | _ -> true)
                                   
                               let getItem (x: AssemblySymbol) = x.Symbol.Item
                               
                               match globalItems, denv, m with
                               | FilterRelevantItems getItem exactMatchResidueOpt (globalItemsFiltered, denv, m) when not (isNil globalItemsFiltered) ->
                                   globalItemsFiltered 
                                   |> List.map(fun globalItem -> CompletionItem (getType()) (ValueSome globalItem) (ItemWithNoInst globalItem.Symbol.Item))
                                   |> fun r -> ValueSome(r, denv, m)
                               | _ -> ValueNone
                           | _ -> ValueNone // do not return unresolved items after dot

                       match envResult, globalResult with
                       | ValueSome (items, denv, m), ValueSome (gItems,_,_) -> Some (items @ gItems, denv, m)
                       | ValueSome x, ValueNone -> Some x
                       | ValueNone, ValueSome y -> Some y
                       | ValueNone, ValueNone -> None


    let toCompletionItems (items: ItemWithInst list, denv: DisplayEnv, m: range ) =
        items |> List.map DefaultCompletionItem, denv, m

    /// Get the auto-complete items at a particular location.
    let GetDeclItemsForNamesAtPosition(parseResultsOpt: FSharpParseFileResults option, origLongIdentOpt: string list option, 
                                       residueOpt:string option, lastDotPos: int option, line:int, lineStr:string, colAtEndOfNamesAndResidue, filterCtors, resolveOverloads, 
                                       getAllSymbols: unit -> AssemblySymbol list) 
                                       : (CompletionItem list * DisplayEnv * CompletionContext option * range) option = 

        let loc = 
            match colAtEndOfNamesAndResidue with
            | pastEndOfLine when pastEndOfLine >= lineStr.Length -> lineStr.Length
            | atDot when lineStr.[atDot] = '.' -> atDot + 1
            | atStart when atStart = 0 -> 0
            | otherwise -> otherwise - 1

        // Look for a "special" completion context
        let completionContext = 
            parseResultsOpt 
            |> Option.bind (fun x -> x.ParseTree)
            |> Option.bind (fun parseTree -> UntypedParseImpl.TryGetCompletionContext(mkPos line colAtEndOfNamesAndResidue, parseTree, lineStr))
        
        let res =
            match completionContext with
            // Invalid completion locations
            | Some CompletionContext.Invalid -> None
            
            // Completion at 'inherit C(...)"
            | Some (CompletionContext.Inherit(InheritanceContext.Class, (plid, _))) ->
                GetEnvironmentLookupResolutionsAtPosition(mkPos line loc, plid, filterCtors, false)
                |> FilterRelevantItemsBy getItem None (getItem >> GetBaseClassCandidates)
                |> Option.map toCompletionItems
             
            // Completion at 'interface ..."
            | Some (CompletionContext.Inherit(InheritanceContext.Interface, (plid, _))) ->
                GetEnvironmentLookupResolutionsAtPosition(mkPos line loc, plid, filterCtors, false)
                |> FilterRelevantItemsBy getItem None (getItem >> GetInterfaceCandidates)
                |> Option.map toCompletionItems
            
            // Completion at 'implement ..."
            | Some (CompletionContext.Inherit(InheritanceContext.Unknown, (plid, _))) ->
                GetEnvironmentLookupResolutionsAtPosition(mkPos line loc, plid, filterCtors, false) 
                |> FilterRelevantItemsBy getItem None (getItem >> (fun t -> GetBaseClassCandidates t || GetInterfaceCandidates t))
                |> Option.map toCompletionItems
            
            // Completion at ' { XXX = ... } "
            | Some(CompletionContext.RecordField(RecordContext.New(plid, _))) ->
                // { x. } can be either record construction or computation expression. Try to get all visible record fields first
                match GetClassOrRecordFieldsEnvironmentLookupResolutions(mkPos line loc, plid) |> toCompletionItems with
                | [],_,_ -> 
                    // no record fields found, return completion list as if we were outside any computation expression
                    GetDeclaredItems (parseResultsOpt, lineStr, origLongIdentOpt, colAtEndOfNamesAndResidue, residueOpt, lastDotPos, line, loc, filterCtors,resolveOverloads, false, fun() -> [])
                | result -> Some(result)
            
            // Completion at ' { XXX = ... with ... } "
            | Some(CompletionContext.RecordField(RecordContext.CopyOnUpdate(r, (plid, _)))) -> 
                match GetRecdFieldsForExpr(r) with
                | None -> 
                    Some (GetClassOrRecordFieldsEnvironmentLookupResolutions(mkPos line loc, plid))
                    |> Option.map toCompletionItems
                | Some (items, denv, m) -> 
                    Some (List.map ItemWithNoInst items, denv, m) 
                    |> Option.map toCompletionItems
            
            // Completion at ' { XXX = ... with ... } "
            | Some(CompletionContext.RecordField(RecordContext.Constructor(typeName))) ->
                Some(GetClassOrRecordFieldsEnvironmentLookupResolutions(mkPos line loc, [typeName]))
                |> Option.map toCompletionItems
            
            // Completion at ' SomeMethod( ... ) ' with named arguments 
            | Some(CompletionContext.ParameterList (endPos, fields)) ->
                let results = GetNamedParametersAndSettableFields endPos
            
                let declaredItems = 
                    GetDeclaredItems (parseResultsOpt, lineStr, origLongIdentOpt, colAtEndOfNamesAndResidue, residueOpt, lastDotPos, line, loc, filterCtors, resolveOverloads, 
                                      false, getAllSymbols)
            
                match results with
                | NameResResult.Members(items, denv, m) -> 
                    let filtered = 
                        items 
                        |> RemoveDuplicateItems g
                        |> RemoveExplicitlySuppressed g
                        |> List.filter (fun item -> not (fields.Contains item.Item.DisplayName))
                        |> List.map (fun item -> 
                            { ItemWithInst = item
                              Kind = CompletionItemKind.Argument
                              MinorPriority = 0
                              IsOwnMember = false
                              Type = None 
                              Unresolved = None })
                    match declaredItems with
                    | None -> Some (toCompletionItems (items, denv, m))
                    | Some (declItems, declaredDisplayEnv, declaredRange) -> Some (filtered @ declItems, declaredDisplayEnv, declaredRange)
                | _ -> declaredItems
            
            | Some(CompletionContext.AttributeApplication) ->
                GetDeclaredItems (parseResultsOpt, lineStr, origLongIdentOpt, colAtEndOfNamesAndResidue, residueOpt, lastDotPos, line, loc, filterCtors, resolveOverloads, false, getAllSymbols)
                |> Option.map (fun (items, denv, m) -> 
                     items 
                     |> List.filter (fun cItem ->
                         match cItem.Item with
                         | Item.ModuleOrNamespaces _ -> true
                         | _ when IsAttribute infoReader cItem.Item -> true
                         | _ -> false), denv, m)
            
            | Some(CompletionContext.OpenDeclaration isOpenType) ->
                GetDeclaredItems (parseResultsOpt, lineStr, origLongIdentOpt, colAtEndOfNamesAndResidue, residueOpt, lastDotPos, line, loc, filterCtors, resolveOverloads, false, getAllSymbols)
                |> Option.map (fun (items, denv, m) ->
                    items 
                    |> List.filter (fun x ->
                        match x.Item with
                        | Item.ModuleOrNamespaces _ -> true
                        | Item.Types _ when isOpenType -> true
                        | _ -> false), denv, m)
            
            // Completion at '(x: ...)"
            | Some (CompletionContext.PatternType) ->
                GetDeclaredItems (parseResultsOpt, lineStr, origLongIdentOpt, colAtEndOfNamesAndResidue, residueOpt, lastDotPos, line, loc, filterCtors, resolveOverloads, false, getAllSymbols)
                |> Option.map (fun (items, denv, m) ->
                     items 
                     |> List.filter (fun cItem ->
                         match cItem.Item with
                         | Item.ModuleOrNamespaces _
                         | Item.Types _
                         | Item.UnqualifiedType _
                         | Item.ExnCase _ -> true
                         | _ -> false), denv, m)

            // Other completions
            | cc ->
                match residueOpt |> Option.bind Seq.tryHead with
                | Some ''' ->
                    // The last token in 
                    //    let x = 'E
                    // is Ident with text "'E", however it's either unfinished char literal or generic parameter. 
                    // We should not provide any completion in the former case, and we don't provide it for the latter one for now
                    // because providing generic parameters list is context aware, which we don't have here (yet).
                    None
                | _ ->
                    let isInRangeOperator = (match cc with Some (CompletionContext.RangeOperator) -> true | _ -> false)
                    GetDeclaredItems (parseResultsOpt, lineStr, origLongIdentOpt, colAtEndOfNamesAndResidue,
                        residueOpt, lastDotPos, line, loc, filterCtors, resolveOverloads,
                        isInRangeOperator, getAllSymbols)
        
        res |> Option.map (fun (items, denv, m) -> items, denv, completionContext, m)

    /// Return 'false' if this is not a completion item valid in an interface file.
    let IsValidSignatureFileItem item =
        match item with
        | Item.Types _ | Item.ModuleOrNamespaces _ -> true
        | _ -> false
    
    /// Find the most precise display context for the given line and column.
    member __.GetBestDisplayEnvForPos cursorPos  = GetBestEnvForPos cursorPos

    member __.GetVisibleNamespacesAndModulesAtPosition(cursorPos: pos) : ModuleOrNamespaceRef list =
        let (nenv, ad), m = GetBestEnvForPos cursorPos
        NameResolution.GetVisibleNamespacesAndModulesAtPoint ncenv nenv m ad

    /// Determines if a long ident is resolvable at a specific point.
    member __.IsRelativeNameResolvable(cursorPos: pos, plid: string list, item: Item) : bool =
        ErrorScope.Protect
            Range.range0
            (fun () ->
                /// Find items in the best naming environment.
                let (nenv, ad), m = GetBestEnvForPos cursorPos
                NameResolution.IsItemResolvable ncenv nenv m ad plid item)
            (fun msg -> 
                Trace.TraceInformation(sprintf "FCS: recovering from error in IsRelativeNameResolvable: '%s'" msg)
                false)

    /// Determines if a long ident is resolvable at a specific point.
    member scope.IsRelativeNameResolvableFromSymbol(cursorPos: pos, plid: string list, symbol: FSharpSymbol) : bool =
        scope.IsRelativeNameResolvable(cursorPos, plid, symbol.Item)
        
    /// Get the auto-complete items at a location
    member __.GetDeclarations (parseResultsOpt, line, lineStr, partialName, getAllEntities) =
        let isInterfaceFile = SourceFileImpl.IsInterfaceFile mainInputFileName
        ErrorScope.Protect Range.range0 
            (fun () ->

                let declItemsOpt =
                    GetDeclItemsForNamesAtPosition(parseResultsOpt, Some partialName.QualifyingIdents,
                        Some partialName.PartialIdent, partialName.LastDotPos, line,
                        lineStr, partialName.EndColumn + 1, ResolveTypeNamesToCtors, ResolveOverloads.Yes,
                        getAllEntities)

                match declItemsOpt with
                | None -> FSharpDeclarationListInfo.Empty  
                | Some (items, denv, ctx, m) ->
                    let items = if isInterfaceFile then items |> List.filter (fun x -> IsValidSignatureFileItem x.Item) else items
                    let getAccessibility item = FSharpSymbol.GetAccessibility (FSharpSymbol.Create(cenv, item))
                    let currentNamespaceOrModule =
                        parseResultsOpt
                        |> Option.bind (fun x -> x.ParseTree)
                        |> Option.map (fun parsedInput -> UntypedParseImpl.GetFullNameOfSmallestModuleOrNamespaceAtPoint(parsedInput, mkPos line 0))
                    let isAttributeApplication = ctx = Some CompletionContext.AttributeApplication
                    FSharpDeclarationListInfo.Create(infoReader,m,denv,getAccessibility,items,currentNamespaceOrModule,isAttributeApplication))
            (fun msg -> 
                Trace.TraceInformation(sprintf "FCS: recovering from error in GetDeclarations: '%s'" msg)
                FSharpDeclarationListInfo.Error msg)

    /// Get the symbols for auto-complete items at a location
    member __.GetDeclarationListSymbols (parseResultsOpt, line, lineStr, partialName, getAllEntities) =
        let isInterfaceFile = SourceFileImpl.IsInterfaceFile mainInputFileName
        ErrorScope.Protect Range.range0 
            (fun () -> 

                let declItemsOpt =
                    GetDeclItemsForNamesAtPosition(parseResultsOpt, Some partialName.QualifyingIdents,
                        Some partialName.PartialIdent, partialName.LastDotPos, line, lineStr,
                        partialName.EndColumn + 1, ResolveTypeNamesToCtors, ResolveOverloads.Yes,
                        getAllEntities)

                match declItemsOpt with
                | None -> List.Empty  
                | Some (items, denv, _, m) -> 
                    let items = if isInterfaceFile then items |> List.filter (fun x -> IsValidSignatureFileItem x.Item) else items

                    //do filtering like Declarationset
                    let items = items |> RemoveExplicitlySuppressedCompletionItems g
                    
                    // Sort by name. For things with the same name, 
                    //     - show types with fewer generic parameters first
                    //     - show types before over other related items - they usually have very useful XmlDocs 
                    let items = 
                        items |> List.sortBy (fun d ->
                            let n = 
                                match d.Item with  
                                | Item.Types (_,(TType_app(tcref,_) :: _)) -> 1 + tcref.TyparsNoRange.Length
                                // Put delegate ctors after types, sorted by #typars. RemoveDuplicateItems will remove FakeInterfaceCtor and DelegateCtor if an earlier type is also reported with this name
                                | Item.FakeInterfaceCtor (TType_app(tcref,_)) 
                                | Item.DelegateCtor (TType_app(tcref,_)) -> 1000 + tcref.TyparsNoRange.Length
                                // Put type ctors after types, sorted by #typars. RemoveDuplicateItems will remove DefaultStructCtors if a type is also reported with this name
                                | Item.CtorGroup (_, (cinfo :: _)) -> 1000 + 10 * cinfo.DeclaringTyconRef.TyparsNoRange.Length 
                                | _ -> 0
                            (d.Item.DisplayName, n))

                    // Remove all duplicates. We've put the types first, so this removes the DelegateCtor and DefaultStructCtor's.
                    let items = items |> RemoveDuplicateCompletionItems g

                    // Group by compiled name for types, display name for functions
                    // (We don't want types with the same display name to be grouped as overloads)
                    let items =
                        items |> List.groupBy (fun d ->
                            match d.Item with  
                            | Item.Types (_,(TType_app(tcref,_) :: _))
                            | Item.ExnCase tcref -> tcref.LogicalName
                            | Item.UnqualifiedType(tcref :: _)
                            | Item.FakeInterfaceCtor (TType_app(tcref,_)) 
                            | Item.DelegateCtor (TType_app(tcref,_)) -> tcref.CompiledName
                            | Item.CtorGroup (_, (cinfo :: _)) ->
                                cinfo.ApparentEnclosingTyconRef.CompiledName
                            | _ -> d.Item.DisplayName)

                    // Filter out operators (and list)
                    let items = 
                        // Check whether this item looks like an operator.
                        let isOpItem(nm, item: CompletionItem list) = 
                            match item |> List.map (fun x -> x.Item) with 
                            | [Item.Value _]
                            | [Item.MethodGroup(_,[_],_)] -> IsOperatorName nm
                            | [Item.UnionCase _] -> IsOperatorName nm
                            | _ -> false              

                        let isFSharpList nm = (nm = "[]") // list shows up as a Type and a UnionCase, only such entity with a symbolic name, but want to filter out of intellisense

                        items |> List.filter (fun (nm,items) -> not (isOpItem(nm,items)) && not(isFSharpList nm)) 

                    let items = 
                        // Filter out duplicate names
                        items |> List.map (fun (_nm,itemsWithSameName) -> 
                            match itemsWithSameName with
                            | [] -> failwith "Unexpected empty bag"
                            | items ->
                                items 
                                |> List.map (fun item -> let symbol = FSharpSymbol.Create(cenv, item.Item)
                                                         FSharpSymbolUse(g, denv, symbol, ItemOccurence.Use, m)))

                    //end filtering
                    items)
            (fun msg -> 
                Trace.TraceInformation(sprintf "FCS: recovering from error in GetDeclarationListSymbols: '%s'" msg)
                [])
            
    /// Get the "reference resolution" tooltip for at a location
    member __.GetReferenceResolutionStructuredToolTipText(line,col) = 

        let pos = mkPos line col
        let isPosMatch(pos, ar:AssemblyReference) : bool = 
            let isRangeMatch = (Range.rangeContainsPos ar.Range pos) 
            let isNotSpecialRange = not (Range.equals ar.Range rangeStartup) && not (Range.equals ar.Range range0) && not (Range.equals ar.Range rangeCmdArgs)
            let isMatch = isRangeMatch && isNotSpecialRange
            isMatch      
        
        let dataTipOfReferences() = 
            let matches =
                match loadClosure with
                | None -> []
                | Some(loadClosure) -> 
                    loadClosure.References
                    |> List.collect snd
                    |> List.filter(fun ar -> isPosMatch(pos, ar.originalReference))

            match matches with 
            | resolved::_ // Take the first seen
            | [resolved] -> 
                let tip = wordL (TaggedTextOps.tagStringLiteral((resolved.prepareToolTip ()).TrimEnd([|'\n'|])))
                FSharpStructuredToolTipText.FSharpToolTipText [FSharpStructuredToolTipElement.Single(tip, FSharpXmlDoc.None)]

            | [] -> 
                let matches =
                    match loadClosure with
                    | None -> None
                    | Some(loadClosure) -> 
                        loadClosure.PackageReferences
                        |> Array.tryFind (fun (m, _) -> Range.rangeContainsPos m pos)
                match matches with 
                | None -> FSharpStructuredToolTipText.FSharpToolTipText []
                | Some (_, lines) -> 
                    let lines = lines |> List.filter (fun line -> not (line.StartsWith("//")) && not (String.IsNullOrEmpty line))
                    FSharpStructuredToolTipText.FSharpToolTipText 
                       [ for line in lines -> 
                            let tip = wordL (TaggedTextOps.tagStringLiteral line)
                            FSharpStructuredToolTipElement.Single(tip, FSharpXmlDoc.None)]
                                    
        ErrorScope.Protect Range.range0 
            dataTipOfReferences
            (fun err -> 
                Trace.TraceInformation(sprintf "FCS: recovering from error in GetReferenceResolutionStructuredToolTipText: '%s'" err)
                FSharpToolTipText [FSharpStructuredToolTipElement.CompositionError err])

    // GetToolTipText: return the "pop up" (or "Quick Info") text given a certain context.
    member __.GetStructuredToolTipText(line, lineStr, colAtEndOfNames, names) = 
        let Compute() = 
            ErrorScope.Protect Range.range0 
                (fun () -> 
                    let declItemsOpt =
                        GetDeclItemsForNamesAtPosition(None, Some names, None, None,
                            line, lineStr, colAtEndOfNames, ResolveTypeNamesToCtors,
                            ResolveOverloads.Yes, (fun() -> []))

                    match declItemsOpt with
                    | None -> FSharpToolTipText []
                    | Some(items, denv, _, m) ->
                         FSharpToolTipText(items |> List.map (fun x -> FormatStructuredDescriptionOfItem false infoReader m denv x.ItemWithInst)))

                (fun err -> 
                    Trace.TraceInformation(sprintf "FCS: recovering from error in GetStructuredToolTipText: '%s'" err)
                    FSharpToolTipText [FSharpStructuredToolTipElement.CompositionError err])
               
        // See devdiv bug 646520 for rationale behind truncating and caching these quick infos (they can be big!)
        let key = line,colAtEndOfNames,lineStr
        match getToolTipTextCache.TryGet (AnyCallerThread, key) with 
        | Some res -> res
        | None ->
             let res = Compute()
             getToolTipTextCache.Put(AnyCallerThread, key,res)
             res

    member __.GetF1Keyword (line, lineStr, colAtEndOfNames, names) : string option =
        ErrorScope.Protect Range.range0
            (fun () ->

                let declItemsOpt =
                    GetDeclItemsForNamesAtPosition(None, Some names, None, None,
                        line, lineStr, colAtEndOfNames, ResolveTypeNamesToCtors,
                        ResolveOverloads.No, (fun() -> []))

                match declItemsOpt with 
                | None -> None
                | Some (items: CompletionItem list, _,_, _) ->
                    match items with
                    | [] -> None
                    | [item] ->
                        GetF1Keyword g item.Item                       
                    | _ ->
                        // handle new Type()
                        let allTypes, constr, ty =
                            List.fold 
                                (fun (allTypes,constr,ty) (item: CompletionItem) ->
                                    match item.Item, constr, ty with
                                    |   (Item.Types _) as t, _, None  -> allTypes, constr, Some t
                                    |   (Item.Types _), _, _ -> allTypes, constr, ty
                                    |   (Item.CtorGroup _), None, _ -> allTypes, Some item.Item, ty
                                    |   _ -> false, None, None) 
                                (true,None,None) items
                        match allTypes, constr, ty with
                        |   true, Some (Item.CtorGroup(_, _) as item), _    
                                -> GetF1Keyword g item                        
                        |   true, _, Some ty
                                -> GetF1Keyword g ty
                        |   _ -> None
            )    
            (fun msg -> 
                Trace.TraceInformation(sprintf "FCS: recovering from error in GetF1Keyword: '%s'" msg)
                None)

    member __.GetMethods (line, lineStr, colAtEndOfNames, namesOpt) =
        ErrorScope.Protect Range.range0
            (fun () -> 

                let declItemsOpt =
                    GetDeclItemsForNamesAtPosition(None, namesOpt, None, None,
                        line, lineStr, colAtEndOfNames, ResolveTypeNamesToCtors,
                        ResolveOverloads.No, (fun() -> []))

                match declItemsOpt with
                | None -> FSharpMethodGroup("",[| |])
                | Some (items, denv, _, m) -> 
                    // GetDeclItemsForNamesAtPosition returns Items.Types and Item.CtorGroup for `new T(|)`, 
                    // the Item.Types is not needed here as it duplicates (at best) parameterless ctor.
                    let ctors = items |> List.filter (fun x -> match x.Item with Item.CtorGroup _ -> true | _ -> false)
                    let items =
                        match ctors with
                        | [] -> items
                        | ctors -> ctors
                    FSharpMethodGroup.Create(infoReader, m, denv, items |> List.map (fun x -> x.ItemWithInst)))
            (fun msg -> 
                Trace.TraceInformation(sprintf "FCS: recovering from error in GetMethods: '%s'" msg)
                FSharpMethodGroup(msg,[| |]))

    member __.GetMethodsAsSymbols (line, lineStr, colAtEndOfNames, names) =
        ErrorScope.Protect Range.range0
            (fun () -> 
                let declItemsOpt =
                    GetDeclItemsForNamesAtPosition (None, Some names, None,
                        None, line, lineStr, colAtEndOfNames,
                        ResolveTypeNamesToCtors, ResolveOverloads.No,
                        (fun() -> []))

                match declItemsOpt with
                | None | Some ([],_,_,_) -> None
                | Some (items, denv, _, m) ->
                    let allItems = items |> List.collect (fun item -> SymbolHelpers.FlattenItems g m item.Item)
                    let symbols = allItems |> List.map (fun item -> FSharpSymbol.Create(cenv, item))
                    Some (symbols, denv, m)
            )
            (fun msg -> 
                Trace.TraceInformation(sprintf "FCS: recovering from error in GetMethodsAsSymbols: '%s'" msg)
                None)
           
    member __.GetDeclarationLocation (line, lineStr, colAtEndOfNames, names, preferFlag) =
        ErrorScope.Protect Range.range0 
            (fun () -> 
                
                let declItemsOpt =
                    GetDeclItemsForNamesAtPosition (None, Some names, None, None,
                        line, lineStr, colAtEndOfNames, ResolveTypeNamesToCtors,
                        ResolveOverloads.Yes, (fun() -> []))

                match declItemsOpt with
                | None
                | Some ([], _, _, _) -> FSharpFindDeclResult.DeclNotFound (FSharpFindDeclFailureReason.Unknown "")
                | Some (item :: _, _, _, _) ->
                let getTypeVarNames (ilinfo: ILMethInfo) =
                    let classTypeParams = ilinfo.DeclaringTyconRef.ILTyconRawMetadata.GenericParams |> List.map (fun paramDef -> paramDef.Name)
                    let methodTypeParams = ilinfo.FormalMethodTypars |> List.map (fun ty -> ty.Name)
                    classTypeParams @ methodTypeParams |> Array.ofList

                let result =
                    match item.Item with
                    | Item.CtorGroup (_, (ILMeth (_,ilinfo,_)) :: _) ->
                        match ilinfo.MetadataScope with
                        | ILScopeRef.Assembly assemblyRef ->
                            let typeVarNames = getTypeVarNames ilinfo
                            ParamTypeSymbol.tryOfILTypes typeVarNames ilinfo.ILMethodRef.ArgTypes
                            |> Option.map (fun args ->
                                let externalSym = ExternalSymbol.Constructor (ilinfo.ILMethodRef.DeclaringTypeRef.FullName, args)
                                FSharpFindDeclResult.ExternalDecl (assemblyRef.Name, externalSym))
                        | _ -> None

                    | Item.MethodGroup (name, (ILMeth (_,ilinfo,_)) :: _, _) ->
                        match ilinfo.MetadataScope with
                        | ILScopeRef.Assembly assemblyRef ->
                            let typeVarNames = getTypeVarNames ilinfo
                            ParamTypeSymbol.tryOfILTypes typeVarNames ilinfo.ILMethodRef.ArgTypes
                            |> Option.map (fun args ->
                                let externalSym = ExternalSymbol.Method (ilinfo.ILMethodRef.DeclaringTypeRef.FullName, name, args, ilinfo.ILMethodRef.GenericArity)
                                FSharpFindDeclResult.ExternalDecl (assemblyRef.Name, externalSym))
                        | _ -> None

                    | Item.Property (name, ILProp propInfo :: _) ->
                        let methInfo = 
                            if propInfo.HasGetter then Some propInfo.GetterMethod
                            elif propInfo.HasSetter then Some propInfo.SetterMethod
                            else None
                      
                        match methInfo with
                        | Some methInfo ->
                            match methInfo.MetadataScope with
                            | ILScopeRef.Assembly assemblyRef ->
                                let externalSym = ExternalSymbol.Property (methInfo.ILMethodRef.DeclaringTypeRef.FullName, name)
                                Some (FSharpFindDeclResult.ExternalDecl (assemblyRef.Name, externalSym))
                            | _ -> None
                        | None -> None
                  
                    | Item.ILField (ILFieldInfo (typeInfo, fieldDef)) when not typeInfo.TyconRefOfRawMetadata.IsLocalRef ->
                        match typeInfo.ILScopeRef with
                        | ILScopeRef.Assembly assemblyRef ->
                            let externalSym = ExternalSymbol.Field (typeInfo.ILTypeRef.FullName, fieldDef.Name)
                            Some (FSharpFindDeclResult.ExternalDecl (assemblyRef.Name, externalSym))
                        | _ -> None
                  
                    | Item.Event (ILEvent (ILEventInfo (typeInfo, eventDef))) when not typeInfo.TyconRefOfRawMetadata.IsLocalRef ->
                        match typeInfo.ILScopeRef with
                        | ILScopeRef.Assembly assemblyRef ->
                            let externalSym = ExternalSymbol.Event (typeInfo.ILTypeRef.FullName, eventDef.Name)
                            Some (FSharpFindDeclResult.ExternalDecl (assemblyRef.Name, externalSym))
                        | _ -> None

                    | Item.ImplicitOp(_, {contents = Some(TraitConstraintSln.FSMethSln(_, _vref, _))}) ->
                        //Item.Value(vref)
                        None

                    | Item.Types (_, TType_app (tr, _) :: _) when tr.IsLocalRef && tr.IsTypeAbbrev -> None

                    | Item.Types (_, [ AppTy g (tr, _) ]) when not tr.IsLocalRef ->
                        match tr.TypeReprInfo, tr.PublicPath with
                        | TILObjectRepr(TILObjectReprData (ILScopeRef.Assembly assemblyRef, _, _)), Some (PubPath parts) ->
                            let fullName = parts |> String.concat "."
                            Some (FSharpFindDeclResult.ExternalDecl (assemblyRef.Name, ExternalSymbol.Type fullName))
                        | _ -> None
                    | _ -> None
                match result with
                | Some x -> x
                | None   ->
                match rangeOfItem g preferFlag item.Item with
                | Some itemRange -> 
                    let projectDir = Filename.directoryName (if projectFileName = "" then mainInputFileName else projectFileName)
                    let range = fileNameOfItem g (Some projectDir) itemRange item.Item
                    mkRange range itemRange.Start itemRange.End              
                    |> FSharpFindDeclResult.DeclFound
                | None -> 
                    match item.Item with 
#if !NO_EXTENSIONTYPING
// provided items may have TypeProviderDefinitionLocationAttribute that binds them to some location
                    | Item.CtorGroup  (name, ProvidedMeth (_)::_   )
                    | Item.MethodGroup(name, ProvidedMeth (_)::_, _)
                    | Item.Property   (name, ProvidedProp (_)::_   ) -> FSharpFindDeclFailureReason.ProvidedMember name             
                    | Item.Event      (      ProvidedEvent(_) as e ) -> FSharpFindDeclFailureReason.ProvidedMember e.EventName        
                    | Item.ILField    (      ProvidedField(_) as f ) -> FSharpFindDeclFailureReason.ProvidedMember f.FieldName        
                    | SymbolHelpers.ItemIsProvidedType g (tcref)     -> FSharpFindDeclFailureReason.ProvidedType   tcref.DisplayName
#endif
                    | _                                              -> FSharpFindDeclFailureReason.Unknown ""                      
                    |> FSharpFindDeclResult.DeclNotFound
            )
            (fun msg -> 
                Trace.TraceInformation(sprintf "FCS: recovering from error in GetDeclarationLocation: '%s'" msg)
                FSharpFindDeclResult.DeclNotFound (FSharpFindDeclFailureReason.Unknown msg))

    member __.GetSymbolUseAtLocation (line, lineStr, colAtEndOfNames, names) =
        ErrorScope.Protect Range.range0 
            (fun () -> 
                let declItemsOpt =
                    GetDeclItemsForNamesAtPosition (None, Some names, None, None,
                        line, lineStr, colAtEndOfNames, ResolveTypeNamesToCtors,
                        ResolveOverloads.Yes, (fun() -> []))

                match declItemsOpt with
                | None | Some ([], _, _, _) -> None
                | Some (item :: _, denv, _, m) -> 
                    let symbol = FSharpSymbol.Create(cenv, item.Item)
                    Some (symbol, denv, m)
            ) 
            (fun msg -> 
                Trace.TraceInformation(sprintf "FCS: recovering from error in GetSymbolUseAtLocation: '%s'" msg)
                None)

    member __.PartialAssemblySignatureForFile = 
        FSharpAssemblySignature(g, thisCcu, ccuSigForFile, tcImports, None, ccuSigForFile)

    member __.AccessRights =  tcAccessRights

    member __.GetReferencedAssemblies() = 
        [ for x in tcImports.GetImportedAssemblies() do 
                yield FSharpAssembly(g, tcImports, x.FSharpViewOfMetadata) ]

    member __.GetFormatSpecifierLocationsAndArity() = 
         sSymbolUses.GetFormatSpecifierLocationsAndArity()

    member __.GetSemanticClassification(range: range option) : struct (range * SemanticClassificationType) [] =
        sResolutions.GetSemanticClassification(g, amap, sSymbolUses.GetFormatSpecifierLocationsAndArity(), range)

    /// The resolutions in the file
    member __.ScopeResolutions = sResolutions

    /// The uses of symbols in the analyzed file
    member __.ScopeSymbolUses = sSymbolUses

    member __.TcGlobals = g

    member __.TcImports = tcImports

    /// The inferred signature of the file
    member __.CcuSigForFile = ccuSigForFile

    /// The assembly being analyzed
    member __.ThisCcu = thisCcu

    member __.ImplementationFile = implFileOpt

    /// All open declarations in the file, including auto open modules
    member __.OpenDeclarations = openDeclarations

    member __.SymbolEnv = cenv

    override __.ToString() = "TypeCheckInfo(" + mainInputFileName + ")"

type FSharpParsingOptions =
    { SourceFiles: string []
      ConditionalCompilationDefines: string list
      ErrorSeverityOptions: FSharpErrorSeverityOptions
      IsInteractive: bool
      LightSyntax: bool option
      CompilingFsLib: bool
      IsExe: bool }

    member x.LastFileName =
        Debug.Assert(not (Array.isEmpty x.SourceFiles), "Parsing options don't contain any file")
        Array.last x.SourceFiles

    static member Default =
        { SourceFiles = Array.empty
          ConditionalCompilationDefines = []
          ErrorSeverityOptions = FSharpErrorSeverityOptions.Default
          IsInteractive = false
          LightSyntax = None
          CompilingFsLib = false
          IsExe = false }

    static member FromTcConfig(tcConfig: TcConfig, sourceFiles, isInteractive: bool) =
        { SourceFiles = sourceFiles
          ConditionalCompilationDefines = tcConfig.conditionalCompilationDefines
          ErrorSeverityOptions = tcConfig.errorSeverityOptions
          IsInteractive = isInteractive
          LightSyntax = tcConfig.light
          CompilingFsLib = tcConfig.compilingFslib
          IsExe = tcConfig.target.IsExe }

    static member FromTcConfigBuilder(tcConfigB: TcConfigBuilder, sourceFiles, isInteractive: bool) =
        {
          SourceFiles = sourceFiles
          ConditionalCompilationDefines = tcConfigB.conditionalCompilationDefines
          ErrorSeverityOptions = tcConfigB.errorSeverityOptions
          IsInteractive = isInteractive
          LightSyntax = tcConfigB.light
          CompilingFsLib = tcConfigB.compilingFslib
          IsExe = tcConfigB.target.IsExe
        }

module internal ParseAndCheckFile = 

    /// Error handler for parsing & type checking while processing a single file
    type ErrorHandler(reportErrors, mainInputFileName, errorSeverityOptions: FSharpErrorSeverityOptions, sourceText: ISourceText, suggestNamesForErrors: bool) =
        let mutable options = errorSeverityOptions
        let errorsAndWarningsCollector = new ResizeArray<_>()
        let mutable errorCount = 0

        // We'll need number of lines for adjusting error messages at EOF
        let fileInfo = sourceText.GetLastCharacterPosition()

        // This function gets called whenever an error happens during parsing or checking
        let diagnosticSink sev (exn: PhasedDiagnostic) =
            // Sanity check here. The phase of an error should be in a phase known to the language service.
            let exn =
                if not(exn.IsPhaseInCompile()) then
                    // Reaching this point means that the error would be sticky if we let it prop up to the language service.
                    // Assert and recover by replacing phase with one known to the language service.
                    Trace.TraceInformation(sprintf "The subcategory '%s' seen in an error should not be seen by the language service" (exn.Subcategory()))
                    { exn with Phase = BuildPhase.TypeCheck }
                else exn
            if reportErrors then
                let report exn =
                    for ei in ErrorHelpers.ReportError (options, false, mainInputFileName, fileInfo, (exn, sev), suggestNamesForErrors) do
                        errorsAndWarningsCollector.Add ei
                        if sev = FSharpErrorSeverity.Error then
                            errorCount <- errorCount + 1

                match exn with
#if !NO_EXTENSIONTYPING
                | { Exception = (:? TypeProviderError as tpe) } -> tpe.Iter(fun e -> report { exn with Exception = e })
#endif
                | e -> report e

        let errorLogger =
            { new ErrorLogger("ErrorHandler") with
                member x.DiagnosticSink (exn, isError) = diagnosticSink (if isError then FSharpErrorSeverity.Error else FSharpErrorSeverity.Warning) exn
                member x.ErrorCount = errorCount }

        // Public members
        member __.ErrorLogger = errorLogger

        member __.CollectedDiagnostics = errorsAndWarningsCollector.ToArray()

        member __.ErrorCount = errorCount

        member __.ErrorSeverityOptions with set opts = options <- opts

        member __.AnyErrors = errorCount > 0

    let getLightSyntaxStatus fileName options =
        let lower = String.lowercase fileName
        let lightOnByDefault = List.exists (Filename.checkSuffix lower) FSharpLightSyntaxFileSuffixes
        let lightStatus = if lightOnByDefault then (options.LightSyntax <> Some false) else (options.LightSyntax = Some true)
        LightSyntaxStatus(lightStatus, true)

    let createLexerFunction fileName options lexbuf (errHandler: ErrorHandler) =
        let lightStatus = getLightSyntaxStatus fileName options

        // If we're editing a script then we define INTERACTIVE otherwise COMPILED.
        // Since this parsing for intellisense we always define EDITING.
        let defines = (SourceFileImpl.AdditionalDefinesForUseInEditor options.IsInteractive) @ options.ConditionalCompilationDefines

        // Note: we don't really attempt to intern strings across a large scope.
        let lexResourceManager = new Lexhelp.LexResourceManager()
        
        // When analyzing files using ParseOneFile, i.e. for the use of editing clients, we do not apply line directives.
        // TODO(pathmap): expose PathMap on the service API, and thread it through here
        let lexargs = mkLexargs(defines, lightStatus, lexResourceManager, [], errHandler.ErrorLogger, PathMap.empty)
        let lexargs = { lexargs with applyLineDirectives = false }

        let tokenizer = LexFilter.LexFilter(lightStatus, options.CompilingFsLib, Lexer.token lexargs true, lexbuf)
        tokenizer.Lexer

    // Public callers are unable to answer LanguageVersion feature support questions.
    // External Tools including the VS IDE will enable the default LanguageVersion 
    let isFeatureSupported (_featureId:LanguageFeature) = true

    let createLexbuf sourceText isFeatureSupported =
        UnicodeLexing.SourceTextAsLexbuf(isFeatureSupported, sourceText)

    let matchBraces(sourceText: ISourceText, fileName, options: FSharpParsingOptions, userOpName: string, suggestNamesForErrors: bool) =
        let delayedLogger = CapturingErrorLogger("matchBraces")
        use _unwindEL = PushErrorLoggerPhaseUntilUnwind (fun _ -> delayedLogger)
        use _unwindBP = PushThreadBuildPhaseUntilUnwind BuildPhase.Parse

        Trace.TraceInformation("FCS: {0}.{1} ({2})", userOpName, "matchBraces", fileName)
        
        // Make sure there is an ErrorLogger installed whenever we do stuff that might record errors, even if we ultimately ignore the errors
        let delayedLogger = CapturingErrorLogger("matchBraces")
        use _unwindEL = PushErrorLoggerPhaseUntilUnwind (fun _ -> delayedLogger)
        use _unwindBP = PushThreadBuildPhaseUntilUnwind BuildPhase.Parse
        
        let matchingBraces = new ResizeArray<_>()
        Lexhelp.usingLexbufForParsing(createLexbuf sourceText isFeatureSupported, fileName) (fun lexbuf ->
            let errHandler = ErrorHandler(false, fileName, options.ErrorSeverityOptions, sourceText, suggestNamesForErrors)
            let lexfun = createLexerFunction fileName options lexbuf errHandler
            let parenTokensBalance t1 t2 =
                match t1, t2 with
                | (LPAREN, RPAREN)
                | (LPAREN, RPAREN_IS_HERE)
                | (LBRACE _, RBRACE _)
                | (LBRACE_BAR, BAR_RBRACE)
                | (LBRACE _, RBRACE_IS_HERE)
                | (INTERP_STRING_BEGIN_PART _, INTERP_STRING_END _)
                | (INTERP_STRING_BEGIN_PART _, INTERP_STRING_PART _)
                | (INTERP_STRING_PART _, INTERP_STRING_PART _)
                | (INTERP_STRING_PART _, INTERP_STRING_END _)
                | (SIG, END)
                | (STRUCT, END)
                | (LBRACK_BAR, BAR_RBRACK)
                | (LBRACK, RBRACK)
                | (LBRACK_LESS, GREATER_RBRACK)
                | (BEGIN, END) -> true
                | (LQUOTE q1, RQUOTE q2) -> q1 = q2
                | _ -> false

            let rec matchBraces stack =
                match lexfun lexbuf, stack with
                | tok2, ((tok1, m1) :: stackAfterMatch) when parenTokensBalance tok1 tok2 ->
                    let m2 = lexbuf.LexemeRange

                    // For INTERP_STRING_PART and INTERP_STRING_END grab the one character
                    // range that corresponds to the "}" at the start of the token
                    let m2Start =
                        match tok2 with 
                        | INTERP_STRING_PART _
                        | INTERP_STRING_END _ -> 
                           Range.mkFileIndexRange m2.FileIndex m2.Start (mkPos m2.Start.Line (m2.Start.Column+1))
                        | _ -> m2

                    matchingBraces.Add(m1, m2Start)

                    // INTERP_STRING_PART corresponds to both "} ... {" i.e. both the completion
                    // of a match and the start of a potential new one.
                    let stackAfterMatch = 
                        match tok2 with 
                        | INTERP_STRING_PART _ -> 
                           let m2End = Range.mkFileIndexRange m2.FileIndex (mkPos m2.End.Line (max (m2.End.Column-1) 0)) m2.End
                           (tok2, m2End) :: stackAfterMatch
                        | _ -> stackAfterMatch

                    matchBraces stackAfterMatch

                | ((LPAREN | LBRACE _ | LBRACK | LBRACE_BAR | LBRACK_BAR | LQUOTE _ | LBRACK_LESS) as tok), _ ->
                     matchBraces ((tok, lexbuf.LexemeRange) :: stack)

                // INTERP_STRING_BEGIN_PART corresponds to $"... {" at the start of an interpolated string
                //
                // INTERP_STRING_PART corresponds to "} ... {" in the middle of an interpolated string (in
                //   this case it msut not have matched something on the stack, e.g. an incomplete '[' in the
                //   interpolation expression)
                //
                // Either way we start a new potential match at the last character
                | ((INTERP_STRING_BEGIN_PART _ | INTERP_STRING_PART _) as tok), _ ->
                     let m = lexbuf.LexemeRange
                     let m2 = Range.mkFileIndexRange m.FileIndex (mkPos m.End.Line (max (m.End.Column-1) 0)) m.End
                     matchBraces ((tok, m2) :: stack)

                | (EOF _ | LEX_FAILURE _), _ -> ()
                | _ -> matchBraces stack
            matchBraces [])
        matchingBraces.ToArray()

    let parseFile(sourceText: ISourceText, fileName, options: FSharpParsingOptions, userOpName: string, suggestNamesForErrors: bool) =
        Trace.TraceInformation("FCS: {0}.{1} ({2})", userOpName, "parseFile", fileName)
        let errHandler = new ErrorHandler(true, fileName, options.ErrorSeverityOptions, sourceText, suggestNamesForErrors)
        use unwindEL = PushErrorLoggerPhaseUntilUnwind (fun _oldLogger -> errHandler.ErrorLogger)
        use unwindBP = PushThreadBuildPhaseUntilUnwind BuildPhase.Parse

        let parseResult =
            Lexhelp.usingLexbufForParsing(createLexbuf sourceText isFeatureSupported, fileName) (fun lexbuf ->
                let lexfun = createLexerFunction fileName options lexbuf errHandler
                let isLastCompiland =
                    fileName.Equals(options.LastFileName, StringComparison.CurrentCultureIgnoreCase) ||
                    ParseAndCheckInputs.IsScript(fileName)
                let isExe = options.IsExe
                try Some (ParseInput(lexfun, errHandler.ErrorLogger, lexbuf, None, fileName, (isLastCompiland, isExe)))
                with e ->
                    errHandler.ErrorLogger.StopProcessingRecovery e Range.range0 // don't re-raise any exceptions, we must return None.
                    None)
        errHandler.CollectedDiagnostics, parseResult, errHandler.AnyErrors


    let ApplyLoadClosure(tcConfig, parsedMainInput, mainInputFileName, loadClosure: LoadClosure option, tcImports: TcImports, backgroundDiagnostics) = 

        // If additional references were brought in by the preprocessor then we need to process them
        match loadClosure with
        | Some loadClosure ->
            // Play unresolved references for this file.
            tcImports.ReportUnresolvedAssemblyReferences(loadClosure.UnresolvedReferences)
            
            // If there was a loadClosure, replay the errors and warnings from resolution, excluding parsing
            loadClosure.LoadClosureRootFileDiagnostics |> List.iter diagnosticSink
            
            let fileOfBackgroundError err = (match GetRangeOfDiagnostic (fst err) with Some m-> m.FileName | None -> null)
            let sameFile file hashLoadInFile = 
                (0 = String.Compare(hashLoadInFile, file, StringComparison.OrdinalIgnoreCase))
            
            //  walk the list of #loads and keep the ones for this file.
            let hashLoadsInFile = 
                loadClosure.SourceFiles 
                |> List.filter(fun (_,ms) -> ms<>[]) // #loaded file, ranges of #load
            
            let hashLoadBackgroundDiagnostics, otherBackgroundDiagnostics = 
                backgroundDiagnostics 
                |> Array.partition (fun backgroundError -> 
                    hashLoadsInFile 
                    |>  List.exists (fst >> sameFile (fileOfBackgroundError backgroundError)))
            
            // Create single errors for the #load-ed files.
            // Group errors and warnings by file name.
            let hashLoadBackgroundDiagnosticsGroupedByFileName = 
                hashLoadBackgroundDiagnostics 
                |> Array.map(fun err -> fileOfBackgroundError err,err) 
                |> Array.groupBy fst  // fileWithErrors, error list
            
            //  Join the sets and report errors. 
            //  It is by-design that these messages are only present in the language service. A true build would report the errors at their
            //  spots in the individual source files.
            for fileOfHashLoad, rangesOfHashLoad in hashLoadsInFile do
                for file, errorGroupedByFileName in hashLoadBackgroundDiagnosticsGroupedByFileName do
                    if sameFile file fileOfHashLoad then
                        for rangeOfHashLoad in rangesOfHashLoad do // Handle the case of two #loads of the same file
                            let diagnostics = errorGroupedByFileName |> Array.map(fun (_,(pe,f)) -> pe.Exception,f) // Strip the build phase here. It will be replaced, in total, with TypeCheck
                            let errors = [ for err, sev in diagnostics do if sev = FSharpErrorSeverity.Error then yield err ]
                            let warnings = [ for err, sev in diagnostics do if sev = FSharpErrorSeverity.Warning then yield err ]
                                    
                            let message = HashLoadedSourceHasIssues(warnings,errors,rangeOfHashLoad)
                            if isNil errors then 
                                warning message
                            else 
                                errorR message
            
            // Replay other background errors.
            for phasedError, sev in otherBackgroundDiagnostics do
                if sev = FSharpErrorSeverity.Warning then 
                    warning phasedError.Exception 
                else 
                    errorR phasedError.Exception
            
        | None -> 
            // For non-scripts, check for disallow #r and #load.
            ApplyMetaCommandsFromInputToTcConfig (tcConfig, parsedMainInput, Path.GetDirectoryName mainInputFileName, tcImports.DependencyProvider) |> ignore
                    
    // Type check a single file against an initial context, gleaning both errors and intellisense information.
    let CheckOneFile
          (parseResults: FSharpParseFileResults,
           sourceText: ISourceText,
           mainInputFileName: string,
           projectFileName: string,
           tcConfig: TcConfig,
           tcGlobals: TcGlobals,
           tcImports: TcImports,
           tcState: TcState,
           moduleNamesDict: ModuleNamesDict,
           loadClosure: LoadClosure option,
           // These are the errors and warnings seen by the background compiler for the entire antecedent 
           backgroundDiagnostics: (PhasedDiagnostic * FSharpErrorSeverity)[],    
           reactorOps: IReactorOperations,
           userOpName: string,
           suggestNamesForErrors: bool) = async {

        use _logBlock = Logger.LogBlock LogCompilerFunctionId.Service_CheckOneFile

        match parseResults.ParseTree with 
        // When processing the following cases, we don't need to type-check
        | None -> return [||], Result.Error()
                   
        // Run the type checker...
        | Some parsedMainInput ->

        // Initialize the error handler 
        let errHandler = new ErrorHandler(true, mainInputFileName, tcConfig.errorSeverityOptions, sourceText, suggestNamesForErrors)
                
        use _unwindEL = PushErrorLoggerPhaseUntilUnwind (fun _oldLogger -> errHandler.ErrorLogger)
        use _unwindBP = PushThreadBuildPhaseUntilUnwind BuildPhase.TypeCheck
            
        // Apply nowarns to tcConfig (may generate errors, so ensure errorLogger is installed)
        let tcConfig = ApplyNoWarnsToTcConfig (tcConfig, parsedMainInput,Path.GetDirectoryName mainInputFileName)
                        
        // update the error handler with the modified tcConfig
        errHandler.ErrorSeverityOptions <- tcConfig.errorSeverityOptions
            
        // Play background errors and warnings for this file.
        for err, sev in backgroundDiagnostics do
            diagnosticSink (err, (sev = FSharpErrorSeverity.Error))
            
        // If additional references were brought in by the preprocessor then we need to process them
        ApplyLoadClosure(tcConfig, parsedMainInput, mainInputFileName, loadClosure, tcImports, backgroundDiagnostics)
                    
        // A problem arises with nice name generation, which really should only 
        // be done in the backend, but is also done in the typechecker for better or worse. 
        // If we don't do this the NNG accumulates data and we get a memory leak. 
        tcState.NiceNameGenerator.Reset()
                
        // Typecheck the real input.  
        let sink = TcResultsSinkImpl(tcGlobals, sourceText = sourceText)

        let! ct = Async.CancellationToken
            
        let! resOpt =
            async {
                try
                    let checkForErrors() = (parseResults.ParseHadErrors || errHandler.ErrorCount > 0)

                    let parsedMainInput, _moduleNamesDict = DeduplicateParsedInputModuleName moduleNamesDict parsedMainInput

                    // Typecheck is potentially a long running operation. We chop it up here with an Eventually continuation and, at each slice, give a chance
                    // for the client to claim the result as obsolete and have the typecheck abort.
                            
                    let! result = 
                        TypeCheckOneInputAndFinishEventually(checkForErrors, tcConfig, tcImports, tcGlobals, None, TcResultsSink.WithSink sink, tcState, parsedMainInput)
                        |> Eventually.repeatedlyProgressUntilDoneOrTimeShareOverOrCanceled maxTimeShareMilliseconds ct (fun ctok f -> f ctok)
                        |> Eventually.forceAsync  
                            (fun work ->
                                reactorOps.EnqueueAndAwaitOpAsync(userOpName, "CheckOneFile.Fragment", mainInputFileName, 
                                    fun ctok -> 
                                        // This work is not cancellable
                                        let res = 
                                            // Reinstall the compilation globals each time we start or restart
                                            use unwind = new CompilationGlobalsScope (errHandler.ErrorLogger, BuildPhase.TypeCheck)
                                            work ctok
                                        cancellable.Return(res)
                                        ))
                             
                    return result
                with e ->
                    errorR e
                    let mty = Construct.NewEmptyModuleOrNamespaceType Namespace
                    return Some((tcState.TcEnvFromSignatures, EmptyTopAttrs, [], [ mty ]), tcState)
            }
                
        let errors = errHandler.CollectedDiagnostics
                
        let res = 
            match resOpt with
            | Some ((tcEnvAtEnd, _, implFiles, ccuSigsForFiles), tcState) ->
                TypeCheckInfo(tcConfig, tcGlobals, 
                              List.head ccuSigsForFiles, 
                              tcState.Ccu,
                              tcImports,
                              tcEnvAtEnd.AccessRights,
                              projectFileName, 
                              mainInputFileName, 
                              sink.GetResolutions(), 
                              sink.GetSymbolUses(),
                              tcEnvAtEnd.NameEnv,
                              loadClosure,
                              List.tryHead implFiles,
                              sink.GetOpenDeclarations())     
                     |> Result.Ok
            | None -> 
                Result.Error()
        return errors, res
        }


[<Sealed>] 
type FSharpProjectContext(thisCcu: CcuThunk, assemblies: FSharpAssembly list, ad: AccessorDomain) =

    /// Get the assemblies referenced
    member __.GetReferencedAssemblies() = assemblies

    member __.AccessibilityRights = FSharpAccessibilityRights(thisCcu, ad)


[<Sealed>]
/// A live object of this type keeps the background corresponding background builder (and type providers) alive (through reference-counting).
//
// There is an important property of all the objects returned by the methods of this type: they do not require 
// the corresponding background builder to be alive. That is, they are simply plain-old-data through pre-formatting of all result text.
type FSharpCheckFileResults
        (filename: string, 
         errors: FSharpErrorInfo[], 
         scopeOptX: TypeCheckInfo option, 
         dependencyFiles: string[], 
         builderX: IncrementalBuilder option, 
         keepAssemblyContents: bool) =

    let details = match scopeOptX with None -> None | Some scopeX -> Some (scopeX, builderX)

    // Run an operation that can be called from any thread
    let threadSafeOp dflt f = 
        match details with
        | None -> dflt()
        | Some (scope, _builderOpt) -> f scope

    member __.Errors = errors

    member __.HasFullTypeCheckInfo = details.IsSome
    
    member __.TryGetCurrentTcImports () =
        match builderX with
        | Some builder -> builder.TryGetCurrentTcImports ()
        | _ -> None

    /// Intellisense autocompletions
<<<<<<< HEAD
    member __.GetDeclarationListInfo(parseResultsOpt, line, lineStr, partialName, ?getAllEntities) = 
        let getAllEntities = defaultArg getAllEntities (fun() -> [])
        threadSafeOp (fun () -> FSharpDeclarationListInfo.Empty) (fun scope -> 
            scope.GetDeclarations(parseResultsOpt, line, lineStr, partialName, getAllEntities))

    member __.GetDeclarationListSymbols(parseResultsOpt, line, lineStr, partialName, ?getAllEntities) = 
        let getAllEntities = defaultArg getAllEntities (fun() -> [])
        threadSafeOp (fun () -> []) (fun scope -> 
            scope.GetDeclarationListSymbols(parseResultsOpt, line, lineStr, partialName, getAllEntities))

    /// Resolve the names at the given location to give a data tip 
    member __.GetStructuredToolTipText(line, colAtEndOfNames, lineStr, names, tokenTag) = 
        let dflt = FSharpToolTipText []
        match tokenTagToTokenId tokenTag with 
        | TOKEN_IDENT -> 
            threadSafeOp (fun () -> dflt) (fun scope -> 
                scope.GetStructuredToolTipText(line, lineStr, colAtEndOfNames, names))
=======
    member __.GetDeclarationListInfo(parsedFileResults, line, lineText, partialName, ?getAllEntities, ?hasTextChangedSinceLastTypecheck, ?userOpName: string) = 
        let userOpName = defaultArg userOpName "Unknown"
        let getAllEntities = defaultArg getAllEntities (fun() -> [])
        let hasTextChangedSinceLastTypecheck = defaultArg hasTextChangedSinceLastTypecheck (fun _ -> false)
        reactorOp userOpName "GetDeclarations" FSharpDeclarationListInfo.Empty (fun ctok scope -> 
            scope.GetDeclarations(ctok, parsedFileResults, line, lineText, partialName, getAllEntities, hasTextChangedSinceLastTypecheck))

    member __.GetDeclarationListSymbols(parsedFileResults, line, lineText, partialName, ?getAllEntities, ?hasTextChangedSinceLastTypecheck, ?userOpName: string) = 
        let userOpName = defaultArg userOpName "Unknown"
        let hasTextChangedSinceLastTypecheck = defaultArg hasTextChangedSinceLastTypecheck (fun _ -> false)
        let getAllEntities = defaultArg getAllEntities (fun() -> [])
        reactorOp userOpName "GetDeclarationListSymbols" List.empty (fun ctok scope -> 
            scope.GetDeclarationListSymbols(ctok, parsedFileResults, line, lineText, partialName, getAllEntities, hasTextChangedSinceLastTypecheck))

    /// Resolve the names at the given location to give a data tip 
    member __.GetStructuredToolTipText(line, colAtEndOfNames, lineText, names, tokenTag, ?userOpName: string) = 
        let userOpName = defaultArg userOpName "Unknown"
        let dflt = FSharpToolTipText []
        match tokenTagToTokenId tokenTag with 
        | TOKEN_IDENT -> 
            reactorOp userOpName "GetStructuredToolTipText" dflt (fun ctok scope -> 
                scope.GetStructuredToolTipText(ctok, line, lineText, colAtEndOfNames, names))
>>>>>>> c8cc6f23
        | TOKEN_STRING | TOKEN_STRING_TEXT -> 
            threadSafeOp (fun () -> dflt) (fun scope ->
                scope.GetReferenceResolutionStructuredToolTipText(line, colAtEndOfNames) )
        | _ -> 
            dflt

<<<<<<< HEAD
    member info.GetToolTipText(line, colAtEndOfNames, lineStr, names, tokenTag) = 
        info.GetStructuredToolTipText(line, colAtEndOfNames, lineStr, names, tokenTag)
        |> Tooltips.ToFSharpToolTipText

    member __.GetF1Keyword (line, colAtEndOfNames, lineStr, names) =
        threadSafeOp (fun () -> None) (fun scope -> 
            scope.GetF1Keyword (line, lineStr, colAtEndOfNames, names))

    // Resolve the names at the given location to a set of methods
    member __.GetMethods(line, colAtEndOfNames, lineStr, names) =
        let dflt = FSharpMethodGroup("",[| |])
        threadSafeOp (fun () -> dflt) (fun scope -> 
            scope.GetMethods (line, lineStr, colAtEndOfNames, names))
            
    member __.GetDeclarationLocation (line, colAtEndOfNames, lineStr, names, ?preferFlag) = 
        let dflt = FSharpFindDeclResult.DeclNotFound (FSharpFindDeclFailureReason.Unknown "")
        threadSafeOp (fun () -> dflt) (fun scope -> 
            scope.GetDeclarationLocation (line, lineStr, colAtEndOfNames, names, preferFlag))

    member __.GetSymbolUseAtLocation (line, colAtEndOfNames, lineStr, names) = 
        threadSafeOp (fun () -> None) (fun scope -> 
            scope.GetSymbolUseAtLocation (line, lineStr, colAtEndOfNames, names)
            |> Option.map (fun (sym,denv,m) -> FSharpSymbolUse(scope.TcGlobals,denv,sym,ItemOccurence.Use,m)))

    member __.GetMethodsAsSymbols (line, colAtEndOfNames, lineStr, names) = 
        threadSafeOp (fun () -> None) (fun scope -> 
            scope.GetMethodsAsSymbols (line, lineStr, colAtEndOfNames, names)
            |> Option.map (fun (symbols,denv,m) ->
                symbols |> List.map (fun sym -> FSharpSymbolUse(scope.TcGlobals,denv,sym,ItemOccurence.Use,m))))

    member __.GetSymbolAtLocation (line, colAtEndOfNames, lineStr, names) = 
        threadSafeOp (fun () -> None) (fun scope -> 
            scope.GetSymbolUseAtLocation (line, lineStr, colAtEndOfNames, names)
=======
    member info.GetToolTipText(line, colAtEndOfNames, lineText, names, tokenTag, userOpName) = 
        info.GetStructuredToolTipText(line, colAtEndOfNames, lineText, names, tokenTag, ?userOpName=userOpName)
        |> Tooltips.Map Tooltips.ToFSharpToolTipText

    member __.GetF1Keyword (line, colAtEndOfNames, lineText, names, ?userOpName: string) =
        let userOpName = defaultArg userOpName "Unknown"
        reactorOp userOpName "GetF1Keyword" None (fun ctok scope -> 
            scope.GetF1Keyword (ctok, line, lineText, colAtEndOfNames, names))

    // Resolve the names at the given location to a set of methods
    member __.GetMethods(line, colAtEndOfNames, lineText, names, ?userOpName: string) =
        let userOpName = defaultArg userOpName "Unknown"
        let dflt = FSharpMethodGroup("",[| |])
        reactorOp userOpName "GetMethods" dflt (fun ctok scope -> 
            scope.GetMethods (ctok, line, lineText, colAtEndOfNames, names))
            
    member __.GetDeclarationLocation (line, colAtEndOfNames, lineText, names, ?preferFlag, ?userOpName: string) = 
        let userOpName = defaultArg userOpName "Unknown"
        let dflt = FSharpFindDeclResult.DeclNotFound (FSharpFindDeclFailureReason.Unknown "")
        reactorOp userOpName "GetDeclarationLocation" dflt (fun ctok scope -> 
            scope.GetDeclarationLocation (ctok, line, lineText, colAtEndOfNames, names, preferFlag))

    member __.GetSymbolUseAtLocation (line, colAtEndOfNames, lineText, names, ?userOpName: string) = 
        let userOpName = defaultArg userOpName "Unknown"
        reactorOp userOpName "GetSymbolUseAtLocation" None (fun ctok scope -> 
            scope.GetSymbolUseAtLocation (ctok, line, lineText, colAtEndOfNames, names)
            |> Option.map (fun (sym,denv,m) -> FSharpSymbolUse(scope.TcGlobals,denv,sym,ItemOccurence.Use,m)))

    member __.GetMethodsAsSymbols (line, colAtEndOfNames, lineText, names, ?userOpName: string) = 
        let userOpName = defaultArg userOpName "Unknown"
        reactorOp userOpName "GetMethodsAsSymbols" None (fun ctok scope -> 
            scope.GetMethodsAsSymbols (ctok, line, lineText, colAtEndOfNames, names)
            |> Option.map (fun (symbols,denv,m) ->
                symbols |> List.map (fun sym -> FSharpSymbolUse(scope.TcGlobals,denv,sym,ItemOccurence.Use,m))))

    member __.GetSymbolAtLocation (line, colAtEndOfNames, lineText, names, ?userOpName: string) = 
        let userOpName = defaultArg userOpName "Unknown"
        reactorOp userOpName "GetSymbolAtLocation" None (fun ctok scope -> 
            scope.GetSymbolUseAtLocation (ctok, line, lineText, colAtEndOfNames, names)
>>>>>>> c8cc6f23
            |> Option.map (fun (sym,_,_) -> sym))

    member info.GetFormatSpecifierLocations() = 
        info.GetFormatSpecifierLocationsAndArity() |> Array.map fst

    member __.GetFormatSpecifierLocationsAndArity() = 
        threadSafeOp 
            (fun () -> [| |]) 
            (fun scope -> 
                // This operation is not asynchronous - GetFormatSpecifierLocationsAndArity can be run on the calling thread
                scope.GetFormatSpecifierLocationsAndArity())

    member __.GetSemanticClassification(range: range option) =
        threadSafeOp 
            (fun () -> [| |]) 
            (fun scope -> 
                // This operation is not asynchronous - GetSemanticClassification can be run on the calling thread
                scope.GetSemanticClassification(range))
     
    member __.PartialAssemblySignature = 
        threadSafeOp 
            (fun () -> failwith "not available") 
            (fun scope -> 
                // This operation is not asynchronous - PartialAssemblySignature can be run on the calling thread
                scope.PartialAssemblySignatureForFile)

    member __.ProjectContext = 
        threadSafeOp 
            (fun () -> failwith "not available") 
            (fun scope -> 
                // This operation is not asynchronous - GetReferencedAssemblies can be run on the calling thread
                FSharpProjectContext(scope.ThisCcu, scope.GetReferencedAssemblies(), scope.AccessRights))

    member __.DependencyFiles = dependencyFiles

    member __.GetAllUsesOfAllSymbolsInFile(?cancellationToken: CancellationToken ) = 
        threadSafeOp 
            (fun () -> [| |])
            (fun scope ->
                let cenv = scope.SymbolEnv
                [| for symbolUseChunk in scope.ScopeSymbolUses.AllUsesOfSymbols do
                     for symbolUse in symbolUseChunk do
                        cancellationToken |> Option.iter (fun ct -> ct.ThrowIfCancellationRequested())
                        if symbolUse.ItemOccurence <> ItemOccurence.RelatedText then
                            let symbol = FSharpSymbol.Create(cenv, symbolUse.Item)
                            yield FSharpSymbolUse(scope.TcGlobals, symbolUse.DisplayEnv, symbol, symbolUse.ItemOccurence, symbolUse.Range) |])

    member __.GetUsesOfSymbolInFile(symbol:FSharpSymbol, ?cancellationToken: CancellationToken) = 
        threadSafeOp 
            (fun () -> [| |]) 
            (fun scope -> 
                [| for symbolUse in scope.ScopeSymbolUses.GetUsesOfSymbol(symbol.Item) |> Seq.distinctBy (fun symbolUse -> symbolUse.ItemOccurence, symbolUse.Range) do
                     cancellationToken |> Option.iter (fun ct -> ct.ThrowIfCancellationRequested())
                     if symbolUse.ItemOccurence <> ItemOccurence.RelatedText then
                        yield FSharpSymbolUse(scope.TcGlobals, symbolUse.DisplayEnv, symbol, symbolUse.ItemOccurence, symbolUse.Range) |])

    member __.GetVisibleNamespacesAndModulesAtPoint(pos: pos) = 
        threadSafeOp 
            (fun () -> [| |]) 
            (fun scope -> scope.GetVisibleNamespacesAndModulesAtPosition(pos) |> List.toArray)

<<<<<<< HEAD
    member __.IsRelativeNameResolvable(pos: pos, plid: string list, item: Item) = 
        threadSafeOp (fun () -> true) (fun scope -> 
            scope.IsRelativeNameResolvable(pos, plid, item))

    member __.IsRelativeNameResolvableFromSymbol(pos: pos, plid: string list, symbol: FSharpSymbol) = 
        threadSafeOp (fun () -> true) (fun scope -> 
            scope.IsRelativeNameResolvableFromSymbol(pos, plid, symbol))
    
    member __.GetDisplayContextForPos(pos: pos) =
        threadSafeOp (fun () -> None) (fun scope -> 
            let (nenv, _), _ = scope.GetBestDisplayEnvForPos pos
=======
    member __.IsRelativeNameResolvable(cursorPos: pos, plid: string list, item: Item, ?userOpName: string) = 
        let userOpName = defaultArg userOpName "Unknown"
        reactorOp userOpName "IsRelativeNameResolvable" true (fun ctok scope -> 
            RequireCompilationThread ctok
            scope.IsRelativeNameResolvable(cursorPos, plid, item))

    member __.IsRelativeNameResolvableFromSymbol(cursorPos: pos, plid: string list, symbol: FSharpSymbol, ?userOpName: string) = 
        let userOpName = defaultArg userOpName "Unknown"
        reactorOp userOpName "IsRelativeNameResolvableFromSymbol" true (fun ctok scope -> 
            RequireCompilationThread ctok
            scope.IsRelativeNameResolvableFromSymbol(cursorPos, plid, symbol))
    
    member __.GetDisplayContextForPos(cursorPos: pos) : Async<FSharpDisplayContext option> =
        let userOpName = "CodeLens"
        reactorOp userOpName "GetDisplayContextAtPos" None (fun ctok scope -> 
            DoesNotRequireCompilerThreadTokenAndCouldPossiblyBeMadeConcurrent ctok
            let (nenv, _), _ = scope.GetBestDisplayEnvForPos cursorPos
>>>>>>> c8cc6f23
            Some(FSharpDisplayContext(fun _ -> nenv.DisplayEnv)))
            
    member __.ImplementationFile =
        if not keepAssemblyContents then invalidOp "The 'keepAssemblyContents' flag must be set to true on the FSharpChecker in order to access the checked contents of assemblies"
        scopeOptX 
        |> Option.map (fun scope -> 
            let cenv = SymbolEnv(scope.TcGlobals, scope.ThisCcu, Some scope.CcuSigForFile, scope.TcImports)
            scope.ImplementationFile |> Option.map (fun implFile -> FSharpImplementationFileContents(cenv, implFile)))
        |> Option.defaultValue None

    member __.OpenDeclarations =
        scopeOptX 
        |> Option.map (fun scope -> 
            let cenv = scope.SymbolEnv
            scope.OpenDeclarations |> Array.map (fun x -> 
                let modules = x.Modules |> List.map (fun x -> FSharpEntity(cenv, x))
                let types = x.Types |> List.map (fun x -> FSharpType(cenv, x))
                FSharpOpenDeclaration(x.Target, x.Range, modules, types, x.AppliedScope, x.IsOwnNamespace)))
        |> Option.defaultValue [| |]

    override __.ToString() = "FSharpCheckFileResults(" + filename + ")"

    static member MakeEmpty(filename: string, creationErrors: FSharpErrorInfo[], keepAssemblyContents) = 
        FSharpCheckFileResults (filename, creationErrors, None, [| |], None, keepAssemblyContents)

    static member JoinErrors(isIncompleteTypeCheckEnvironment, 
                             creationErrors: FSharpErrorInfo[], 
                             parseErrors: FSharpErrorInfo[], 
                             tcErrors: FSharpErrorInfo[]) =
        [| yield! creationErrors 
           yield! parseErrors
           if isIncompleteTypeCheckEnvironment then 
               yield! Seq.truncate maxTypeCheckErrorsOutOfProjectContext tcErrors
           else 
               yield! tcErrors |]

    static member Make
        (mainInputFileName: string, 
         projectFileName, 
         tcConfig, tcGlobals, 
         isIncompleteTypeCheckEnvironment: bool, 
         builder: IncrementalBuilder, 
         dependencyFiles, 
         creationErrors: FSharpErrorInfo[], 
         parseErrors: FSharpErrorInfo[], 
         tcErrors: FSharpErrorInfo[], 
         keepAssemblyContents,
         ccuSigForFile, 
         thisCcu, tcImports, tcAccessRights, 
         sResolutions, sSymbolUses, 
         sFallback, loadClosure,
         implFileOpt, 
         openDeclarations) = 

        let tcFileInfo = 
            TypeCheckInfo(tcConfig, tcGlobals, ccuSigForFile, thisCcu, tcImports, tcAccessRights, 
                          projectFileName, mainInputFileName, sResolutions, sSymbolUses, 
                          sFallback, loadClosure,
                          implFileOpt, openDeclarations) 
                
        let errors = FSharpCheckFileResults.JoinErrors(isIncompleteTypeCheckEnvironment, creationErrors, parseErrors, tcErrors)
        FSharpCheckFileResults (mainInputFileName, errors, Some tcFileInfo, dependencyFiles, Some builder, keepAssemblyContents)

    static member CheckOneFile
        (parseResults: FSharpParseFileResults,
         sourceText: ISourceText,
         mainInputFileName: string,
         projectFileName: string,
         tcConfig: TcConfig,
         tcGlobals: TcGlobals,
         tcImports: TcImports,
         tcState: TcState,
         moduleNamesDict: ModuleNamesDict,
         loadClosure: LoadClosure option,
         backgroundDiagnostics: (PhasedDiagnostic * FSharpErrorSeverity)[],    
         reactorOps: IReactorOperations,
         userOpName: string,
         isIncompleteTypeCheckEnvironment: bool, 
         builder: IncrementalBuilder, 
         dependencyFiles: string[], 
         creationErrors: FSharpErrorInfo[], 
         parseErrors: FSharpErrorInfo[], 
         keepAssemblyContents: bool,
         suggestNamesForErrors: bool) = 
        async {
            let! tcErrors, tcFileInfo = 
                ParseAndCheckFile.CheckOneFile
                    (parseResults, sourceText, mainInputFileName, projectFileName, tcConfig, tcGlobals, tcImports, 
                     tcState, moduleNamesDict, loadClosure, backgroundDiagnostics, reactorOps, 
                     userOpName, suggestNamesForErrors)
            match tcFileInfo with 
            | Result.Error ()  ->  
                return FSharpCheckFileAnswer.Aborted                
            | Result.Ok tcFileInfo -> 
                let errors = FSharpCheckFileResults.JoinErrors(isIncompleteTypeCheckEnvironment, creationErrors, parseErrors, tcErrors)
                let results = FSharpCheckFileResults (mainInputFileName, errors, Some tcFileInfo, dependencyFiles, Some builder, keepAssemblyContents)
                return FSharpCheckFileAnswer.Succeeded(results)
        }

and [<NoComparison>] FSharpCheckFileAnswer =
    | Aborted
    | Succeeded of FSharpCheckFileResults   
        

[<Sealed>]
// 'details' is an option because the creation of the tcGlobals etc. for the project may have failed.
type FSharpCheckProjectResults
         (projectFileName:string, 
          tcConfigOption: TcConfig option, 
          keepAssemblyContents: bool, 
          errors: FSharpErrorInfo[], 
          details:(TcGlobals * TcImports * CcuThunk * ModuleOrNamespaceType * TcSymbolUses list *
                   TopAttribs option * IRawFSharpAssemblyData option * ILAssemblyRef *
                   AccessorDomain * TypedImplFile list option * string[]) option) =

    let getDetails() = 
        match details with 
        | None -> invalidOp ("The project has no results due to critical errors in the project options. Check the HasCriticalErrors before accessing the detailed results. Errors: " + String.concat "\n" [ for e in errors -> e.Message ])
        | Some d -> d

    let getTcConfig() = 
        match tcConfigOption with 
        | None -> invalidOp ("The project has no results due to critical errors in the project options. Check the HasCriticalErrors before accessing the detailed results. Errors: " + String.concat "\n" [ for e in errors -> e.Message ])
        | Some d -> d

    member __.Errors = errors

    member __.HasCriticalErrors = details.IsNone

    member __.AssemblySignature =  
        let (tcGlobals, tcImports, thisCcu, ccuSig, _tcSymbolUses, topAttribs, _tcAssemblyData, _ilAssemRef, _ad, _tcAssemblyExpr, _dependencyFiles) = getDetails()
        FSharpAssemblySignature(tcGlobals, thisCcu, ccuSig, tcImports, topAttribs, ccuSig)

    member __.TypedImplementationFiles =
        if not keepAssemblyContents then invalidOp "The 'keepAssemblyContents' flag must be set to true on the FSharpChecker in order to access the checked contents of assemblies"
        let (tcGlobals, tcImports, thisCcu, _ccuSig, _tcSymbolUses, _topAttribs, _tcAssemblyData, _ilAssemRef, _ad, tcAssemblyExpr, _dependencyFiles) = getDetails()
        let mimpls = 
            match tcAssemblyExpr with 
            | None -> []
            | Some mimpls -> mimpls
        tcGlobals, thisCcu, tcImports, mimpls

    member info.AssemblyContents = 
        if not keepAssemblyContents then invalidOp "The 'keepAssemblyContents' flag must be set to true on the FSharpChecker in order to access the checked contents of assemblies"
        let (tcGlobals, tcImports, thisCcu, ccuSig, _tcSymbolUses, _topAttribs, _tcAssemblyData, _ilAssemRef, _ad, tcAssemblyExpr, _dependencyFiles) = getDetails()
        let mimpls = 
            match tcAssemblyExpr with 
            | None -> []
            | Some mimpls -> mimpls
        FSharpAssemblyContents(tcGlobals, thisCcu, Some ccuSig, tcImports, mimpls)

    member __.GetOptimizedAssemblyContents() =  
        if not keepAssemblyContents then invalidOp "The 'keepAssemblyContents' flag must be set to true on the FSharpChecker in order to access the checked contents of assemblies"
        let (tcGlobals, tcImports, thisCcu, ccuSig, _tcSymbolUses, _topAttribs, _tcAssemblyData, _ilAssemRef, _ad, tcAssemblyExpr, _dependencyFiles) = getDetails()
        let mimpls = 
            match tcAssemblyExpr with 
            | None -> []
            | Some mimpls -> mimpls
        let outfile = "" // only used if tcConfig.writeTermsToFiles is true
        let importMap = tcImports.GetImportMap()
        let optEnv0 = GetInitialOptimizationEnv (tcImports, tcGlobals)
        let tcConfig = getTcConfig()
        let optimizedImpls, _optimizationData, _ = ApplyAllOptimizations (tcConfig, tcGlobals, (LightweightTcValForUsingInBuildMethodCall tcGlobals), outfile, importMap, false, optEnv0, thisCcu, mimpls)                
        let mimpls =
            match optimizedImpls with
            | TypedAssemblyAfterOptimization files ->
                files |> List.map (fun implFile -> implFile.ImplFile)

        FSharpAssemblyContents(tcGlobals, thisCcu, Some ccuSig, tcImports, mimpls)

    // Not, this does not have to be a SyncOp, it can be called from any thread
    member __.GetUsesOfSymbol(symbol:FSharpSymbol, ?cancellationToken: CancellationToken) = 
        let (tcGlobals, _tcImports, _thisCcu, _ccuSig, tcSymbolUses, _topAttribs, _tcAssemblyData, _ilAssemRef, _ad, _tcAssemblyExpr, _dependencyFiles) = getDetails()

        tcSymbolUses
        |> Seq.collect (fun r -> r.GetUsesOfSymbol symbol.Item)
        |> Seq.filter (fun symbolUse -> symbolUse.ItemOccurence <> ItemOccurence.RelatedText)
        |> Seq.distinctBy (fun symbolUse -> symbolUse.ItemOccurence, symbolUse.Range)
        |> Seq.map (fun symbolUse -> 
               cancellationToken |> Option.iter (fun ct -> ct.ThrowIfCancellationRequested())
               FSharpSymbolUse(tcGlobals, symbolUse.DisplayEnv, symbol, symbolUse.ItemOccurence, symbolUse.Range)) 
        |> Seq.toArray

    // Not, this does not have to be a SyncOp, it can be called from any thread
    member __.GetAllUsesOfAllSymbols(?cancellationToken: CancellationToken) = 
        let (tcGlobals, tcImports, thisCcu, ccuSig, tcSymbolUses, _topAttribs, _tcAssemblyData, _ilAssemRef, _ad, _tcAssemblyExpr, _dependencyFiles) = getDetails()
        let cenv = SymbolEnv(tcGlobals, thisCcu, Some ccuSig, tcImports)

        [| for r in tcSymbolUses do
            for symbolUseChunk in r.AllUsesOfSymbols do
                for symbolUse in symbolUseChunk do
                    cancellationToken |> Option.iter (fun ct -> ct.ThrowIfCancellationRequested())
                    if symbolUse.ItemOccurence <> ItemOccurence.RelatedText then
                      let symbol = FSharpSymbol.Create(cenv, symbolUse.Item)
                      yield FSharpSymbolUse(tcGlobals, symbolUse.DisplayEnv, symbol, symbolUse.ItemOccurence, symbolUse.Range) |]

    member __.ProjectContext = 
        let (tcGlobals, tcImports, thisCcu, _ccuSig, _tcSymbolUses, _topAttribs, _tcAssemblyData, _ilAssemRef, ad, _tcAssemblyExpr, _dependencyFiles) = getDetails()
        let assemblies = 
            tcImports.GetImportedAssemblies()
            |> List.map (fun x -> FSharpAssembly(tcGlobals, tcImports, x.FSharpViewOfMetadata))
        FSharpProjectContext(thisCcu, assemblies, ad) 

    member __.RawFSharpAssemblyData = 
        let (_tcGlobals, _tcImports, _thisCcu, _ccuSig, _tcSymbolUses, _topAttribs, tcAssemblyData, _ilAssemRef, _ad, _tcAssemblyExpr, _dependencyFiles) = getDetails()
        tcAssemblyData

    member __.DependencyFiles = 
        let (_tcGlobals, _tcImports, _thisCcu, _ccuSig, _tcSymbolUses, _topAttribs, _tcAssemblyData, _ilAssemRef, _ad, _tcAssemblyExpr, dependencyFiles) = getDetails()
        dependencyFiles

    member __.AssemblyFullName = 
        let (_tcGlobals, _tcImports, _thisCcu, _ccuSig, _tcSymbolUses, _topAttribs, _tcAssemblyData, ilAssemRef, _ad, _tcAssemblyExpr, _dependencyFiles) = getDetails()
        ilAssemRef.QualifiedName

    override __.ToString() = "FSharpCheckProjectResults(" + projectFileName + ")"

type FsiInteractiveChecker(legacyReferenceResolver, 
                           ops: IReactorOperations,
                           tcConfig: TcConfig,
                           tcGlobals: TcGlobals,
                           tcImports: TcImports,
                           tcState) =

    let keepAssemblyContents = false

    member __.ParseAndCheckInteraction (ctok, sourceText: ISourceText, ?userOpName: string) =
        async {
            let userOpName = defaultArg userOpName "Unknown"
            let filename = Path.Combine(tcConfig.implicitIncludeDir, "stdin.fsx")
            let suggestNamesForErrors = true // Will always be true, this is just for readability
            // Note: projectSourceFiles is only used to compute isLastCompiland, and is ignored if Build.IsScript(mainInputFileName) is true (which it is in this case).
            let parsingOptions = FSharpParsingOptions.FromTcConfig(tcConfig, [| filename |], true)
            let parseErrors, parseTreeOpt, anyErrors = ParseAndCheckFile.parseFile (sourceText, filename, parsingOptions, userOpName, suggestNamesForErrors)
            let dependencyFiles = [| |] // interactions have no dependencies
            let parseResults = FSharpParseFileResults(parseErrors, parseTreeOpt, parseHadErrors = anyErrors, dependencyFiles = dependencyFiles)
            
            let backgroundDiagnostics = [| |]
            let reduceMemoryUsage = ReduceMemoryFlag.Yes
            let assumeDotNetFramework = tcConfig.primaryAssembly = PrimaryAssembly.Mscorlib

            let applyCompilerOptions tcConfigB  = 
                let fsiCompilerOptions = CompilerOptions.GetCoreFsiCompilerOptions tcConfigB 
                CompilerOptions.ParseCompilerOptions (ignore, fsiCompilerOptions, [ ])

            let loadClosure =
                LoadClosure.ComputeClosureOfScriptText(ctok, legacyReferenceResolver, defaultFSharpBinariesDir,
                    filename, sourceText, CodeContext.Editing,
                    tcConfig.useSimpleResolution, tcConfig.useFsiAuxLib,
                    tcConfig.useSdkRefs, new Lexhelp.LexResourceManager(),
                    applyCompilerOptions, assumeDotNetFramework,
                    tryGetMetadataSnapshot=(fun _ -> None),
                    reduceMemoryUsage=reduceMemoryUsage,
                    dependencyProvider=tcImports.DependencyProvider)

            let! tcErrors, tcFileInfo =  
                ParseAndCheckFile.CheckOneFile
                    (parseResults, sourceText, filename, "project",
                     tcConfig, tcGlobals, tcImports,  tcState, 
                     Map.empty, Some loadClosure, backgroundDiagnostics,
<<<<<<< HEAD
                     reactorOps, userOpName, suggestNamesForErrors)
=======
                     ops, None, userOpName, suggestNamesForErrors)
>>>>>>> c8cc6f23

            return
                match tcFileInfo with 
                | Result.Ok tcFileInfo ->
                    let errors = Array.append parseErrors tcErrors
<<<<<<< HEAD
                    let typeCheckResults = FSharpCheckFileResults (filename, errors, Some tcFileInfo, dependencyFiles, None, false)   
=======
                    let typeCheckResults = FSharpCheckFileResults (filename, errors, Some tcFileInfo, dependencyFiles, None, ops, false)   
>>>>>>> c8cc6f23
                    let projectResults = 
                        FSharpCheckProjectResults (filename, Some tcConfig,
                            keepAssemblyContents, errors, 
                            Some(tcGlobals, tcImports, tcFileInfo.ThisCcu, tcFileInfo.CcuSigForFile,
                                 [tcFileInfo.ScopeSymbolUses], None, None, mkSimpleAssemblyRef "stdin", 
                                 tcState.TcEnvFromImpls.AccessRights, None, dependencyFiles))

                    parseResults, typeCheckResults, projectResults

                | Result.Error () ->
                    failwith "unexpected aborted"
        }
<|MERGE_RESOLUTION|>--- conflicted
+++ resolved
@@ -1780,7 +1780,6 @@
         | _ -> None
 
     /// Intellisense autocompletions
-<<<<<<< HEAD
     member __.GetDeclarationListInfo(parseResultsOpt, line, lineStr, partialName, ?getAllEntities) = 
         let getAllEntities = defaultArg getAllEntities (fun() -> [])
         threadSafeOp (fun () -> FSharpDeclarationListInfo.Empty) (fun scope -> 
@@ -1798,37 +1797,12 @@
         | TOKEN_IDENT -> 
             threadSafeOp (fun () -> dflt) (fun scope -> 
                 scope.GetStructuredToolTipText(line, lineStr, colAtEndOfNames, names))
-=======
-    member __.GetDeclarationListInfo(parsedFileResults, line, lineText, partialName, ?getAllEntities, ?hasTextChangedSinceLastTypecheck, ?userOpName: string) = 
-        let userOpName = defaultArg userOpName "Unknown"
-        let getAllEntities = defaultArg getAllEntities (fun() -> [])
-        let hasTextChangedSinceLastTypecheck = defaultArg hasTextChangedSinceLastTypecheck (fun _ -> false)
-        reactorOp userOpName "GetDeclarations" FSharpDeclarationListInfo.Empty (fun ctok scope -> 
-            scope.GetDeclarations(ctok, parsedFileResults, line, lineText, partialName, getAllEntities, hasTextChangedSinceLastTypecheck))
-
-    member __.GetDeclarationListSymbols(parsedFileResults, line, lineText, partialName, ?getAllEntities, ?hasTextChangedSinceLastTypecheck, ?userOpName: string) = 
-        let userOpName = defaultArg userOpName "Unknown"
-        let hasTextChangedSinceLastTypecheck = defaultArg hasTextChangedSinceLastTypecheck (fun _ -> false)
-        let getAllEntities = defaultArg getAllEntities (fun() -> [])
-        reactorOp userOpName "GetDeclarationListSymbols" List.empty (fun ctok scope -> 
-            scope.GetDeclarationListSymbols(ctok, parsedFileResults, line, lineText, partialName, getAllEntities, hasTextChangedSinceLastTypecheck))
-
-    /// Resolve the names at the given location to give a data tip 
-    member __.GetStructuredToolTipText(line, colAtEndOfNames, lineText, names, tokenTag, ?userOpName: string) = 
-        let userOpName = defaultArg userOpName "Unknown"
-        let dflt = FSharpToolTipText []
-        match tokenTagToTokenId tokenTag with 
-        | TOKEN_IDENT -> 
-            reactorOp userOpName "GetStructuredToolTipText" dflt (fun ctok scope -> 
-                scope.GetStructuredToolTipText(ctok, line, lineText, colAtEndOfNames, names))
->>>>>>> c8cc6f23
         | TOKEN_STRING | TOKEN_STRING_TEXT -> 
             threadSafeOp (fun () -> dflt) (fun scope ->
                 scope.GetReferenceResolutionStructuredToolTipText(line, colAtEndOfNames) )
         | _ -> 
             dflt
 
-<<<<<<< HEAD
     member info.GetToolTipText(line, colAtEndOfNames, lineStr, names, tokenTag) = 
         info.GetStructuredToolTipText(line, colAtEndOfNames, lineStr, names, tokenTag)
         |> Tooltips.ToFSharpToolTipText
@@ -1862,47 +1836,6 @@
     member __.GetSymbolAtLocation (line, colAtEndOfNames, lineStr, names) = 
         threadSafeOp (fun () -> None) (fun scope -> 
             scope.GetSymbolUseAtLocation (line, lineStr, colAtEndOfNames, names)
-=======
-    member info.GetToolTipText(line, colAtEndOfNames, lineText, names, tokenTag, userOpName) = 
-        info.GetStructuredToolTipText(line, colAtEndOfNames, lineText, names, tokenTag, ?userOpName=userOpName)
-        |> Tooltips.Map Tooltips.ToFSharpToolTipText
-
-    member __.GetF1Keyword (line, colAtEndOfNames, lineText, names, ?userOpName: string) =
-        let userOpName = defaultArg userOpName "Unknown"
-        reactorOp userOpName "GetF1Keyword" None (fun ctok scope -> 
-            scope.GetF1Keyword (ctok, line, lineText, colAtEndOfNames, names))
-
-    // Resolve the names at the given location to a set of methods
-    member __.GetMethods(line, colAtEndOfNames, lineText, names, ?userOpName: string) =
-        let userOpName = defaultArg userOpName "Unknown"
-        let dflt = FSharpMethodGroup("",[| |])
-        reactorOp userOpName "GetMethods" dflt (fun ctok scope -> 
-            scope.GetMethods (ctok, line, lineText, colAtEndOfNames, names))
-            
-    member __.GetDeclarationLocation (line, colAtEndOfNames, lineText, names, ?preferFlag, ?userOpName: string) = 
-        let userOpName = defaultArg userOpName "Unknown"
-        let dflt = FSharpFindDeclResult.DeclNotFound (FSharpFindDeclFailureReason.Unknown "")
-        reactorOp userOpName "GetDeclarationLocation" dflt (fun ctok scope -> 
-            scope.GetDeclarationLocation (ctok, line, lineText, colAtEndOfNames, names, preferFlag))
-
-    member __.GetSymbolUseAtLocation (line, colAtEndOfNames, lineText, names, ?userOpName: string) = 
-        let userOpName = defaultArg userOpName "Unknown"
-        reactorOp userOpName "GetSymbolUseAtLocation" None (fun ctok scope -> 
-            scope.GetSymbolUseAtLocation (ctok, line, lineText, colAtEndOfNames, names)
-            |> Option.map (fun (sym,denv,m) -> FSharpSymbolUse(scope.TcGlobals,denv,sym,ItemOccurence.Use,m)))
-
-    member __.GetMethodsAsSymbols (line, colAtEndOfNames, lineText, names, ?userOpName: string) = 
-        let userOpName = defaultArg userOpName "Unknown"
-        reactorOp userOpName "GetMethodsAsSymbols" None (fun ctok scope -> 
-            scope.GetMethodsAsSymbols (ctok, line, lineText, colAtEndOfNames, names)
-            |> Option.map (fun (symbols,denv,m) ->
-                symbols |> List.map (fun sym -> FSharpSymbolUse(scope.TcGlobals,denv,sym,ItemOccurence.Use,m))))
-
-    member __.GetSymbolAtLocation (line, colAtEndOfNames, lineText, names, ?userOpName: string) = 
-        let userOpName = defaultArg userOpName "Unknown"
-        reactorOp userOpName "GetSymbolAtLocation" None (fun ctok scope -> 
-            scope.GetSymbolUseAtLocation (ctok, line, lineText, colAtEndOfNames, names)
->>>>>>> c8cc6f23
             |> Option.map (fun (sym,_,_) -> sym))
 
     member info.GetFormatSpecifierLocations() = 
@@ -1964,7 +1897,6 @@
             (fun () -> [| |]) 
             (fun scope -> scope.GetVisibleNamespacesAndModulesAtPosition(pos) |> List.toArray)
 
-<<<<<<< HEAD
     member __.IsRelativeNameResolvable(pos: pos, plid: string list, item: Item) = 
         threadSafeOp (fun () -> true) (fun scope -> 
             scope.IsRelativeNameResolvable(pos, plid, item))
@@ -1976,25 +1908,6 @@
     member __.GetDisplayContextForPos(pos: pos) =
         threadSafeOp (fun () -> None) (fun scope -> 
             let (nenv, _), _ = scope.GetBestDisplayEnvForPos pos
-=======
-    member __.IsRelativeNameResolvable(cursorPos: pos, plid: string list, item: Item, ?userOpName: string) = 
-        let userOpName = defaultArg userOpName "Unknown"
-        reactorOp userOpName "IsRelativeNameResolvable" true (fun ctok scope -> 
-            RequireCompilationThread ctok
-            scope.IsRelativeNameResolvable(cursorPos, plid, item))
-
-    member __.IsRelativeNameResolvableFromSymbol(cursorPos: pos, plid: string list, symbol: FSharpSymbol, ?userOpName: string) = 
-        let userOpName = defaultArg userOpName "Unknown"
-        reactorOp userOpName "IsRelativeNameResolvableFromSymbol" true (fun ctok scope -> 
-            RequireCompilationThread ctok
-            scope.IsRelativeNameResolvableFromSymbol(cursorPos, plid, symbol))
-    
-    member __.GetDisplayContextForPos(cursorPos: pos) : Async<FSharpDisplayContext option> =
-        let userOpName = "CodeLens"
-        reactorOp userOpName "GetDisplayContextAtPos" None (fun ctok scope -> 
-            DoesNotRequireCompilerThreadTokenAndCouldPossiblyBeMadeConcurrent ctok
-            let (nenv, _), _ = scope.GetBestDisplayEnvForPos cursorPos
->>>>>>> c8cc6f23
             Some(FSharpDisplayContext(fun _ -> nenv.DisplayEnv)))
             
     member __.ImplementationFile =
@@ -2255,21 +2168,13 @@
                     (parseResults, sourceText, filename, "project",
                      tcConfig, tcGlobals, tcImports,  tcState, 
                      Map.empty, Some loadClosure, backgroundDiagnostics,
-<<<<<<< HEAD
-                     reactorOps, userOpName, suggestNamesForErrors)
-=======
-                     ops, None, userOpName, suggestNamesForErrors)
->>>>>>> c8cc6f23
+                     ops, userOpName, suggestNamesForErrors)
 
             return
                 match tcFileInfo with 
                 | Result.Ok tcFileInfo ->
                     let errors = Array.append parseErrors tcErrors
-<<<<<<< HEAD
                     let typeCheckResults = FSharpCheckFileResults (filename, errors, Some tcFileInfo, dependencyFiles, None, false)   
-=======
-                    let typeCheckResults = FSharpCheckFileResults (filename, errors, Some tcFileInfo, dependencyFiles, None, ops, false)   
->>>>>>> c8cc6f23
                     let projectResults = 
                         FSharpCheckProjectResults (filename, Some tcConfig,
                             keepAssemblyContents, errors, 
