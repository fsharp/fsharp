// Copyright (c) Microsoft Corporation.  All Rights Reserved.  See License.txt in the project root for license information.


/// Name environment and name resolution 
module internal Microsoft.FSharp.Compiler.NameResolution

open Internal.Utilities
open Microsoft.FSharp.Compiler
open Microsoft.FSharp.Compiler.Text
open Microsoft.FSharp.Compiler.Range
open Microsoft.FSharp.Compiler.Ast
open Microsoft.FSharp.Compiler.ErrorLogger
open Microsoft.FSharp.Compiler.Tast
open Microsoft.FSharp.Compiler.Tastops
open Microsoft.FSharp.Compiler.TcGlobals
open Microsoft.FSharp.Compiler.Lib
open Microsoft.FSharp.Compiler.AbstractIL.Internal 
open Microsoft.FSharp.Compiler.AbstractIL.Internal.Library
open Microsoft.FSharp.Compiler.AbstractIL.Internal.Library.ResultOrException
open Microsoft.FSharp.Compiler.AbstractIL.Diagnostics
open Microsoft.FSharp.Compiler.AbstractIL.IL
open Microsoft.FSharp.Compiler.Infos
open Microsoft.FSharp.Compiler.AccessibilityLogic
open Microsoft.FSharp.Compiler.AttributeChecking
open Microsoft.FSharp.Compiler.InfoReader
open Microsoft.FSharp.Compiler.PrettyNaming
open System.Collections.Generic

#if !NO_EXTENSIONTYPING
open Microsoft.FSharp.Compiler.ExtensionTyping
#endif

/// An object that captures the logical context for name resolution.
type NameResolver(g:TcGlobals, 
                  amap: Import.ImportMap, 
                  infoReader: InfoReader, 
                  instantiationGenerator: (range -> Typars -> TypeInst)) =
    /// Used to transform typars into new inference typars 
    // instantiationGenerator is a function to help us create the
    // type parameters by copying them from type parameter specifications read
    // from IL code.  
    //
    // When looking up items in generic types we create a fresh instantiation 
    // of the type, i.e. instantiate the type with inference variables. 
    // This means the item is returned ready for use by the type inference engine 
    // without further freshening. However it does mean we end up plumbing 'instantiationGenerator' 
    // around a bit more than we would like to, which is a bit annoying. 
    member nr.InstantiationGenerator = instantiationGenerator
    member nr.g = g
    member nr.amap = amap
    member nr.InfoReader = infoReader
    
//-------------------------------------------------------------------------
// Helpers for unionconstrs and recdfields
//------------------------------------------------------------------------- 

/// Get references to all the union cases in the type definition
let UnionCaseRefsInTycon (modref: ModuleOrNamespaceRef) (tycon:Tycon) = 
    tycon.UnionCasesAsList |> List.map (mkModuleUnionCaseRef modref tycon)

/// Get references to all the union cases defined in the module
let UnionCaseRefsInModuleOrNamespace (modref:ModuleOrNamespaceRef) = 
    [ for x in modref.ModuleOrNamespaceType.AllEntities do yield! UnionCaseRefsInTycon modref x ]

/// Try to find a type with a union case of the given name
let TryFindTypeWithUnionCase (modref:ModuleOrNamespaceRef) (id: Ident) = 
    modref.ModuleOrNamespaceType.AllEntities
    |> QueueList.tryFind (fun tycon -> tycon.GetUnionCaseByName id.idText |> Option.isSome) 

/// Try to find a type with a record field of the given name
let TryFindTypeWithRecdField (modref:ModuleOrNamespaceRef) (id: Ident) = 
    modref.ModuleOrNamespaceType.AllEntities
    |> QueueList.tryFind (fun tycon -> tycon.GetFieldByName id.idText |> Option.isSome)

/// Get the active pattern elements defined by a given value, if any
let ActivePatternElemsOfValRef vref = 
    match TryGetActivePatternInfo vref with
    | Some apinfo -> apinfo.ActiveTags |> List.mapi (fun i _ -> APElemRef(apinfo,vref, i)) 
    | None -> [] 


/// Try to make a reference to a value in a module.
//
// mkNestedValRef may fail if the assembly load set is
// incomplete and the value is an extension member of a type that is not
// available. In some cases we can reasonably recover from this, e.g. by simply not adding 
// an entry to a table. Callsites have to cope with the error (None) condition
// sensibly, e.g. in a way that won't change the way things are compiled as the 
// assembly set is completed.
let TryMkValRefInModRef modref vspec =
    protectAssemblyExploration
        None
        (fun () -> Some (mkNestedValRef modref vspec))

/// Get the active pattern elements defined by a given value, if any
let ActivePatternElemsOfVal modref vspec = 
    // If the assembly load set is incomplete then don't add anything to the table
    match TryMkValRefInModRef modref vspec with 
    | None -> []
    | Some vref -> ActivePatternElemsOfValRef vref


/// Get the active pattern elements defined in a module, if any. Cache in the slot in the module type.
let ActivePatternElemsOfModuleOrNamespace (modref:ModuleOrNamespaceRef) : NameMap<ActivePatternElemRef> = 
    let mtyp = modref.ModuleOrNamespaceType
    cacheOptRef mtyp.ActivePatternElemRefLookupTable (fun () ->
        mtyp.AllValsAndMembers 
        |> Seq.collect (ActivePatternElemsOfVal modref) 
        |> Seq.fold (fun acc apref -> NameMap.add apref.Name apref acc) Map.empty)

//---------------------------------------------------------------------------
// Name Resolution Items
//------------------------------------------------------------------------- 

/// Detect a use of a nominal type, including type abbreviations.
///
/// When reporting symbols, we care about abbreviations, e.g. 'int' and 'int32' count as two separate symbols
let (|AbbrevOrAppTy|_|) (ty: TType) = 
    match stripTyparEqns ty with 
    | TType_app (tcref,_) -> Some tcref
    | _ -> None

[<NoEquality; NoComparison; RequireQualifiedAccess>]
/// Represents the item with which a named argument is associated.
type ArgumentContainer =
    /// The named argument is an argument of a method
    | Method of MethInfo
    /// The named argument is a static parameter to a provided type or a parameter to an F# exception constructor
    | Type of TyconRef
    /// The named argument is a static parameter to a union case constructor
    | UnionCase of UnionCaseInfo

// Note: Active patterns are encoded like this:
//   let (|A|B|) x = if x < 0 then A else B    // A and B are reported as results using 'Item.ActivePatternResult' 
//   match () with | A | B -> ()               // A and B are reported using 'Item.ActivePatternCase'

[<NoEquality; NoComparison; RequireQualifiedAccess>]
/// Represents an item that results from name resolution
type Item = 

    /// Represents the resolution of a name to an F# value or function. 
    | Value of  ValRef

    /// Represents the resolution of a name to an F# union case.
    | UnionCase of UnionCaseInfo * bool

    /// Represents the resolution of a name to an F# active pattern result.
    | ActivePatternResult of ActivePatternInfo * TType * int  * range

    /// Represents the resolution of a name to an F# active pattern case within the body of an active pattern.
    | ActivePatternCase of ActivePatternElemRef 

    /// Represents the resolution of a name to an F# exception definition.
    | ExnCase of TyconRef 

    /// Represents the resolution of a name to an F# record field.
    | RecdField of RecdFieldInfo

    /// Represents the resolution of a name to a field of an anonymous record type.
    | AnonRecdField of AnonRecdTypeInfo * TTypes * int * range

    // The following are never in the items table but are valid results of binding 
    // an identifier in different circumstances. 

    /// Represents the resolution of a name at the point of its own definition.
    | NewDef of Ident

    /// Represents the resolution of a name to a .NET field 
    | ILField of ILFieldInfo

    /// Represents the resolution of a name to an event
    | Event of EventInfo

    /// Represents the resolution of a name to a property
    | Property of string * PropInfo list

    /// Represents the resolution of a name to a group of methods. 
    | MethodGroup of displayName: string * methods: MethInfo list * uninstantiatedMethodOpt: MethInfo option

    /// Represents the resolution of a name to a constructor
    | CtorGroup of string * MethInfo list

    /// Represents the resolution of a name to the fake constructor simulated for an interface type.
    | FakeInterfaceCtor of TType

    /// Represents the resolution of a name to a delegate
    | DelegateCtor of TType

    /// Represents the resolution of a name to a group of types
    | Types of string * TType list

    /// CustomOperation(nm, helpText, methInfo)
    /// 
    /// Used to indicate the availability or resolution of a custom query operation such as 'sortBy' or 'where' in computation expression syntax
    | CustomOperation of string * (unit -> string option) * MethInfo option

    /// Represents the resolution of a name to a custom builder in the F# computation expression syntax
    | CustomBuilder of string * ValRef

    /// Represents the resolution of a name to a type variable
    | TypeVar of string * Typar

    /// Represents the resolution of a name to a module or namespace
    | ModuleOrNamespaces of Tast.ModuleOrNamespaceRef list

    /// Represents the resolution of a name to an operator
    | ImplicitOp of Ident * TraitConstraintSln option ref

    /// Represents the resolution of a name to a named argument
    | ArgName of Ident * TType * ArgumentContainer option

    /// Represents the resolution of a name to a named property setter
    | SetterArg of Ident * Item 

    /// Represents the potential resolution of an unqualified name to a type.
    | UnqualifiedType of TyconRef list

    static member MakeMethGroup (nm,minfos:MethInfo list) = 
        let minfos = minfos |> List.sortBy (fun minfo -> minfo.NumArgs |> List.sum)
        Item.MethodGroup (nm,minfos,None)

    static member MakeCtorGroup (nm,minfos:MethInfo list) = 
        let minfos = minfos |> List.sortBy (fun minfo -> minfo.NumArgs |> List.sum)
        Item.CtorGroup (nm,minfos)

    member d.DisplayName =
        match d with
        | Item.Value v -> v.DisplayName
        | Item.ActivePatternCase apref -> apref.Name
        | Item.UnionCase(uinfo,_) -> DecompileOpName uinfo.UnionCase.DisplayName
        | Item.ExnCase tcref -> tcref.LogicalName
        | Item.RecdField rfinfo -> DecompileOpName rfinfo.RecdField.Name
        | Item.AnonRecdField (anonInfo, _tys, i, _m) -> anonInfo.SortedNames.[i]
        | Item.NewDef id -> id.idText
        | Item.ILField finfo -> finfo.FieldName
        | Item.Event einfo -> einfo.EventName
        | Item.Property(_, FSProp(_,_, Some v,_) :: _)
        | Item.Property(_, FSProp(_,_,_, Some v) :: _) -> v.DisplayName
        | Item.Property(nm, _) -> PrettyNaming.DemangleOperatorName nm
        | Item.MethodGroup(_, (FSMeth(_,_, v,_) :: _), _) -> v.DisplayName
        | Item.MethodGroup(nm, _, _) -> PrettyNaming.DemangleOperatorName nm
        | Item.CtorGroup(nm,_) -> DemangleGenericTypeName nm
        | Item.FakeInterfaceCtor (AbbrevOrAppTy tcref)
        | Item.DelegateCtor (AbbrevOrAppTy tcref) -> DemangleGenericTypeName tcref.DisplayName
        | Item.Types(nm,_) -> DemangleGenericTypeName nm
        | Item.UnqualifiedType(tcref :: _) -> tcref.DisplayName
        | Item.TypeVar (nm,_) -> nm
        | Item.ModuleOrNamespaces(modref :: _) -> modref.DemangledModuleOrNamespaceName
        | Item.ArgName (id, _, _)  -> id.idText
        | Item.SetterArg (id, _) -> id.idText
        | Item.CustomOperation (customOpName,_,_) -> customOpName
        | Item.CustomBuilder (nm,_) -> nm
        | _ ->  ""

let valRefHash (vref: ValRef) = 
    match vref.TryDeref with 
    | ValueNone -> 0 
    | ValueSome v -> LanguagePrimitives.PhysicalHash v

[<RequireQualifiedAccess>]
/// Pairs an Item with a TyparInst showing how generic type variables of the item are instantiated at 
/// a particular usage point.
type ItemWithInst = 
    { Item : Item
      TyparInst: TyparInst }

let ItemWithNoInst item = ({ Item = item; TyparInst = emptyTyparInst } : ItemWithInst)

let (|ItemWithInst|) (x:ItemWithInst) = (x.Item, x.TyparInst)

/// Represents a record field resolution and the information if the usage is deprecated.
type FieldResolution = FieldResolution of RecdFieldRef * bool

/// Information about an extension member held in the name resolution environment
type ExtensionMember = 

   /// F#-style Extrinsic extension member, defined in F# code
   | FSExtMem of ValRef * ExtensionMethodPriority

   /// ILExtMem(declaringTyconRef, ilMetadata, pri)
   ///
   /// IL-style extension member, backed by some kind of method with an [<Extension>] attribute
   | ILExtMem of TyconRef * MethInfo * ExtensionMethodPriority

   /// Check if two extension members refer to the same definition
   static member Equality g e1 e2 = 
       match e1, e2 with 
       | FSExtMem (vref1,_), FSExtMem (vref2,_) -> valRefEq g vref1 vref2
       | ILExtMem (_,md1,_), ILExtMem (_,md2,_) -> MethInfo.MethInfosUseIdenticalDefinitions md1 md2
       | _ -> false

   static member Hash e1 =
       match e1 with
       | FSExtMem(vref, _) -> valRefHash vref
       | ILExtMem(_, m, _) -> 
           match m with
           | ILMeth(_, ilmeth, _) -> LanguagePrimitives.PhysicalHash ilmeth.RawMetadata
           | FSMeth(_, _, vref, _) -> valRefHash vref
           | _ -> 0
   
   static member Comparer g = HashIdentity.FromFunctions ExtensionMember.Hash (ExtensionMember.Equality g)
   
   /// Describes the sequence order of the introduction of an extension method. Extension methods that are introduced
   /// later through 'open' get priority in overload resolution.
   member x.Priority = 
       match x with 
       | FSExtMem (_,pri) -> pri
       | ILExtMem (_,_,pri) -> pri
       
type FullyQualifiedFlag = 
    /// Only resolve full paths
    | FullyQualified 
    /// Resolve any paths accessible via 'open'
    | OpenQualified 



[<NoEquality; NoComparison>]
/// The environment of information used to resolve names
type NameResolutionEnv =
    { /// Display environment information for output 
      eDisplayEnv: DisplayEnv 

      /// Values and Data Tags available by unqualified name 
      eUnqualifiedItems: LayeredMap<string,Item>

      /// Data Tags and Active Pattern Tags available by unqualified name 
      ePatItems: NameMap<Item>

      /// Modules accessible via "." notation. Note this is a multi-map. 
      /// Adding a module abbreviation adds it a local entry to this List.map. 
      /// Likewise adding a ccu or opening a path adds entries to this List.map. 
      
      
      /// REVIEW (old comment)
      /// "The boolean flag is means the namespace or module entry shouldn't 'really' be in the 
      ///  map, and if it is ever used to resolve a name then we give a warning. 
      ///  This is used to give warnings on unqualified namespace accesses, e.g. 
      ///    open System 
      ///    open Collections                            <--- give a warning 
      ///    let v = new Collections.Generic.List<int>() <--- give a warning" 
      
      eModulesAndNamespaces:  NameMultiMap<Tast.ModuleOrNamespaceRef>
      
      /// Fully qualified modules and namespaces. 'open' does not change this. 
      eFullyQualifiedModulesAndNamespaces:  NameMultiMap<Tast.ModuleOrNamespaceRef>
      
      /// RecdField labels in scope.  RecdField labels are those where type are inferred 
      /// by label rather than by known type annotation. 
      /// Bools indicate if from a record, where no warning is given on indeterminate lookup 
      eFieldLabels: NameMultiMap<Tast.RecdFieldRef>

      /// Tycons indexed by the various names that may be used to access them, e.g. 
      ///     "List" --> multiple TyconRef's for the various tycons accessible by this name. 
      ///     "List`1" --> TyconRef 
      eTyconsByAccessNames: LayeredMultiMap<string,TyconRef>

      eFullyQualifiedTyconsByAccessNames: LayeredMultiMap<string,TyconRef>

      /// Tycons available by unqualified, demangled names (i.e. (List,1) --> TyconRef) 
      eTyconsByDemangledNameAndArity: LayeredMap<NameArityPair,TyconRef>

      /// Tycons available by unqualified, demangled names (i.e. (List,1) --> TyconRef) 
      eFullyQualifiedTyconsByDemangledNameAndArity: LayeredMap<NameArityPair,TyconRef>

      /// Extension members by type and name 
      eIndexedExtensionMembers: TyconRefMultiMap<ExtensionMember>

      /// Other extension members unindexed by type
      eUnindexedExtensionMembers: ExtensionMember list

      /// Typars (always available by unqualified names). Further typars can be 
      /// in the tpenv, a structure folded through each top-level definition. 
      eTypars: NameMap<Typar>

    } 

    /// The initial, empty name resolution environment. The mother of all things.
    static member Empty g =
        { eDisplayEnv = DisplayEnv.Empty g
          eModulesAndNamespaces = Map.empty
          eFullyQualifiedModulesAndNamespaces = Map.empty
          eFieldLabels = Map.empty
          eUnqualifiedItems = LayeredMap.Empty
          ePatItems = Map.empty
          eTyconsByAccessNames = LayeredMultiMap.Empty
          eTyconsByDemangledNameAndArity = LayeredMap.Empty
          eFullyQualifiedTyconsByAccessNames = LayeredMultiMap.Empty
          eFullyQualifiedTyconsByDemangledNameAndArity = LayeredMap.Empty
          eIndexedExtensionMembers = TyconRefMultiMap<_>.Empty
          eUnindexedExtensionMembers = []
          eTypars = Map.empty }

    member nenv.DisplayEnv = nenv.eDisplayEnv

    member nenv.FindUnqualifiedItem nm = nenv.eUnqualifiedItems.[nm]

    /// Get the table of types, indexed by name and arity
    member nenv.TyconsByDemangledNameAndArity fq = 
        match fq with 
        | FullyQualified -> nenv.eFullyQualifiedTyconsByDemangledNameAndArity
        | OpenQualified  -> nenv.eTyconsByDemangledNameAndArity

    /// Get the table of types, indexed by name 
    member nenv.TyconsByAccessNames fq = 
        match fq with 
        | FullyQualified -> nenv.eFullyQualifiedTyconsByAccessNames
        | OpenQualified  -> nenv.eTyconsByAccessNames

    /// Get the table of modules and namespaces
    member nenv.ModulesAndNamespaces fq = 
        match fq with 
        | FullyQualified -> nenv.eFullyQualifiedModulesAndNamespaces 
        | OpenQualified -> nenv.eModulesAndNamespaces 

//-------------------------------------------------------------------------
// Helpers to do with extension members
//------------------------------------------------------------------------- 

/// Allocate the next extension method priority. This is an incrementing sequence of integers 
/// during type checking.
let NextExtensionMethodPriority() = uint64 (newStamp())

/// Get the info for all the .NET-style extension members listed as static members in the type.
let private GetCSharpStyleIndexedExtensionMembersForTyconRef (amap:Import.ImportMap) m  (tcrefOfStaticClass:TyconRef) = 
    let g = amap.g
    // Type must be non-generic and have 'Extension' attribute
    if isNil(tcrefOfStaticClass.Typars(m)) && TyconRefHasAttribute g m g.attrib_ExtensionAttribute tcrefOfStaticClass then
        let pri = NextExtensionMethodPriority()
        let ty = generalizedTyconRef tcrefOfStaticClass
        
        // Get the 'plain' methods, not interpreted as extension methods
        let minfos = GetImmediateIntrinsicMethInfosOfType (None, AccessorDomain.AccessibleFromSomeFSharpCode) g amap m ty
        [ for minfo in minfos do
            // Method must be static, have 'Extension' attribute, must not be curried, must have at least one argument
            if not minfo.IsInstance && 
               not minfo.IsExtensionMember && 
               (match minfo.NumArgs with [x] when x >= 1 -> true | _ -> false) && 
               MethInfoHasAttribute g m g.attrib_ExtensionAttribute minfo
            then
                let ilExtMem = ILExtMem (tcrefOfStaticClass, minfo, pri)

                // The results are indexed by the TyconRef of the first 'this' argument, if any.
                // So we need to go and crack the type of the 'this' argument.
                //
                // This is convoluted because we only need the ILTypeRef of the first argument, and we don't
                // want to read any other metadata as it can trigger missing-assembly errors. It turns out ImportILTypeRef
                // is less eager in reading metadata than GetParamTypes.
                //
                // We don't use the index for the IL extension method for tuple of F# function types (e.g. if extension
                // methods for tuple occur in C# code)
                let thisTyconRef = 
                 try 
                    let rs = 
                        match metadataOfTycon tcrefOfStaticClass.Deref, minfo with 
                        | ILTypeMetadata (TILObjectReprData(scoref,_,_)), ILMeth(_,ILMethInfo(_,_,_,ilMethod,_),_) ->
                            match ilMethod.ParameterTypes with 
                            | firstTy :: _ -> 
                                match firstTy with 
                                | ILType.Boxed  tspec | ILType.Value tspec -> 
                                    let tref = (tspec |> rescopeILTypeSpec scoref).TypeRef
                                    if Import.CanImportILTypeRef amap m tref then
                                        let tcref = tref |> Import.ImportILTypeRef amap m
                                        if isCompiledTupleTyconRef g tcref || tyconRefEq g tcref g.fastFunc_tcr then None
                                        else Some tcref
                                    else None
                                | _ -> None
                            | _ -> None
                        | _ -> 
                            // The results are indexed by the TyconRef of the first 'this' argument, if any.
                            // So we need to go and crack the type of the 'this' argument.
                            let thisTy = minfo.GetParamTypes(amap,m,generalizeTypars minfo.FormalMethodTypars).Head.Head
                            match thisTy with
                            | AppTy g (tcrefOfTypeExtended, _) when not (isByrefTy g thisTy) -> Some tcrefOfTypeExtended
                            | _ -> None
                     
                    Some rs

                  with e -> // Import of the ILType may fail, if so report the error and skip on
                    errorRecovery e m
                    None

                match thisTyconRef with
                | None -> ()
                | Some (Some tcref) -> yield Choice1Of2(tcref, ilExtMem)
                | Some None -> yield Choice2Of2 ilExtMem ]
    else
        []       


//-------------------------------------------------------------------------
// Helpers to do with building environments
//------------------------------------------------------------------------- 

/// For the operations that build the overall name resolution 
/// tables, BulkAdd.Yes is set to true when "opening" a 
/// namespace. If BulkAdd is true then add-and-collapse 
/// is used for the backing maps.Multiple "open" operations are 
/// thus coalesced, and the first subsequent lookup after a sequence 
/// of opens will collapse the maps and build the backing dictionary. 
[<RequireQualifiedAccess>]
type BulkAdd = Yes | No


/// bulkAddMode: true when adding the values from the 'open' of a namespace
/// or module, when we collapse the value table down to a dictionary.
let AddValRefsToItems (bulkAddMode: BulkAdd) (eUnqualifiedItems: LayeredMap<_,_>) (vrefs:ValRef[]) =
    // Object model members are not added to the unqualified name resolution environment 
    let vrefs = vrefs |> Array.filter (fun vref -> not vref.IsMember)

    if vrefs.Length = 0 then eUnqualifiedItems else

    match bulkAddMode with 
    | BulkAdd.Yes -> 
        eUnqualifiedItems.AddAndMarkAsCollapsible(vrefs |> Array.map (fun vref -> KeyValuePair(vref.LogicalName, Item.Value vref)))
    | BulkAdd.No -> 
        assert (vrefs.Length = 1)
        let vref = vrefs.[0]
        eUnqualifiedItems.Add (vref.LogicalName, Item.Value vref)  

/// Add an F# value to the table of available extension members, if necessary, as an FSharp-style extension member
let AddValRefToExtensionMembers pri (eIndexedExtensionMembers: TyconRefMultiMap<_>) (vref:ValRef) =
    if vref.IsMember && vref.IsExtensionMember then
        eIndexedExtensionMembers.Add (vref.MemberApparentEntity, FSExtMem (vref,pri)) 
    else
        eIndexedExtensionMembers


/// This entrypoint is used to add some extra items to the environment for Visual Studio, e.g. static members 
let AddFakeNamedValRefToNameEnv nm nenv vref =
    {nenv with eUnqualifiedItems = nenv.eUnqualifiedItems.Add (nm, Item.Value vref) }

/// This entrypoint is used to add some extra items to the environment for Visual Studio, e.g. record members
let AddFakeNameToNameEnv nm nenv item =
    {nenv with eUnqualifiedItems = nenv.eUnqualifiedItems.Add (nm, item) }

/// Add an F# value to the table of available active patterns
let AddValRefsToActivePatternsNameEnv ePatItems (vref:ValRef) =
    let ePatItems = 
        (ActivePatternElemsOfValRef vref, ePatItems) 
        ||> List.foldBack (fun apref tab -> 
            NameMap.add apref.Name (Item.ActivePatternCase apref) tab)

    // Add literal constants to the environment available for resolving items in patterns 
    let ePatItems = 
        match vref.LiteralValue with 
        | None -> ePatItems 
        | Some _ -> NameMap.add vref.LogicalName (Item.Value vref) ePatItems

    ePatItems

/// Add a set of F# values to the environment.
let AddValRefsToNameEnvWithPriority bulkAddMode pri nenv (vrefs: ValRef []) =
    if vrefs.Length = 0 then nenv else
    { nenv with 
        eUnqualifiedItems = AddValRefsToItems bulkAddMode nenv.eUnqualifiedItems vrefs
        eIndexedExtensionMembers = (nenv.eIndexedExtensionMembers,vrefs) ||> Array.fold (AddValRefToExtensionMembers pri)
        ePatItems = (nenv.ePatItems,vrefs) ||> Array.fold AddValRefsToActivePatternsNameEnv }

/// Add a single F# value to the environment.
let AddValRefToNameEnv nenv (vref:ValRef) = 
    let pri = NextExtensionMethodPriority()
    { nenv with 
        eUnqualifiedItems = 
            if not vref.IsMember then 
                nenv.eUnqualifiedItems.Add (vref.LogicalName, Item.Value vref) 
            else
                nenv.eUnqualifiedItems
        eIndexedExtensionMembers = AddValRefToExtensionMembers pri nenv.eIndexedExtensionMembers vref
        ePatItems = AddValRefsToActivePatternsNameEnv nenv.ePatItems vref }


/// Add a set of active pattern result tags to the environment.
let AddActivePatternResultTagsToNameEnv (apinfo: PrettyNaming.ActivePatternInfo) nenv ty m =
    if List.isEmpty apinfo.Names then nenv else
    let apresl = List.indexed apinfo.Names
    { nenv with
        eUnqualifiedItems = 
            (apresl,nenv.eUnqualifiedItems) 
            ||> List.foldBack (fun (j,nm) acc -> acc.Add(nm, Item.ActivePatternResult(apinfo,ty,j,m))) } 

/// Generalize a union case, from Cons --> List<T>.Cons
let GeneralizeUnionCaseRef (ucref:UnionCaseRef) = 
    UnionCaseInfo (fst (generalizeTyconRef ucref.TyconRef), ucref)
    
    
/// Add type definitions to the sub-table of the environment indexed by name and arity
let AddTyconsByDemangledNameAndArity (bulkAddMode: BulkAdd) (tcrefs: TyconRef[]) (tab: LayeredMap<NameArityPair,TyconRef>) = 
    if tcrefs.Length = 0 then tab else
    let entries = 
        tcrefs 
        |> Array.map (fun tcref -> KeyTyconByDemangledNameAndArity tcref.LogicalName tcref.TyparsNoRange tcref)

    match bulkAddMode with
    | BulkAdd.Yes -> tab.AddAndMarkAsCollapsible entries
    | BulkAdd.No -> (tab,entries) ||> Array.fold (fun tab (KeyValue(k,v)) -> tab.Add(k,v))

/// Add type definitions to the sub-table of the environment indexed by access name 
let AddTyconByAccessNames bulkAddMode (tcrefs:TyconRef[]) (tab: LayeredMultiMap<string,_>) =
    if tcrefs.Length = 0 then tab else
    let entries = 
        tcrefs
        |> Array.collect (fun tcref -> KeyTyconByAccessNames tcref.LogicalName tcref)

    match bulkAddMode with
    | BulkAdd.Yes -> tab.AddAndMarkAsCollapsible entries
    | BulkAdd.No -> (tab,entries) ||> Array.fold (fun tab (KeyValue(k,v)) -> tab.Add (k,v))

/// Add a record field to the corresponding sub-table of the name resolution environment 
let AddRecdField (rfref:RecdFieldRef) tab = NameMultiMap.add rfref.FieldName rfref tab

/// Add a set of union cases to the corresponding sub-table of the environment 
let AddUnionCases1 (tab:Map<_,_>) (ucrefs:UnionCaseRef list) = 
    (tab, ucrefs) ||> List.fold (fun acc ucref -> 
        let item = Item.UnionCase(GeneralizeUnionCaseRef ucref,false)
        acc.Add (ucref.CaseName, item))

/// Add a set of union cases to the corresponding sub-table of the environment 
let AddUnionCases2 bulkAddMode (eUnqualifiedItems: LayeredMap<_,_>) (ucrefs :UnionCaseRef list) = 
    match bulkAddMode with 
    | BulkAdd.Yes -> 
        let items = 
            ucrefs |> Array.ofList |> Array.map (fun ucref -> 
                let item = Item.UnionCase(GeneralizeUnionCaseRef ucref,false)
                KeyValuePair(ucref.CaseName,item))
        eUnqualifiedItems.AddAndMarkAsCollapsible items

    | BulkAdd.No -> 
        (eUnqualifiedItems,ucrefs) ||> List.fold (fun acc ucref -> 
            let item = Item.UnionCase(GeneralizeUnionCaseRef ucref,false)
            acc.Add (ucref.CaseName, item))

/// Add any implied contents of a type definition to the environment.
let private AddPartsOfTyconRefToNameEnv bulkAddMode ownDefinition (g:TcGlobals) amap m  nenv (tcref:TyconRef) = 

    let isIL = tcref.IsILTycon
    let ucrefs = if isIL then [] else tcref.UnionCasesAsList |> List.map tcref.MakeNestedUnionCaseRef 
    let flds =  if isIL then [| |] else tcref.AllFieldsArray

    let eIndexedExtensionMembers, eUnindexedExtensionMembers = 
        let ilStyleExtensionMeths = GetCSharpStyleIndexedExtensionMembersForTyconRef amap m  tcref 
        ((nenv.eIndexedExtensionMembers,nenv.eUnindexedExtensionMembers),ilStyleExtensionMeths) ||> List.fold (fun (tab1,tab2) extMemInfo -> 
            match extMemInfo with 
            | Choice1Of2 (tcref,extMemInfo) -> tab1.Add (tcref, extMemInfo), tab2
            | Choice2Of2 extMemInfo -> tab1, extMemInfo :: tab2)  

    let isILOrRequiredQualifiedAccess = isIL || (not ownDefinition && HasFSharpAttribute g g.attrib_RequireQualifiedAccessAttribute tcref.Attribs)
    let eFieldLabels = 
        if isILOrRequiredQualifiedAccess || not tcref.IsRecordTycon || flds.Length = 0 then 
            nenv.eFieldLabels 
        else 
            (nenv.eFieldLabels,flds) ||> Array.fold (fun acc f -> 
                   if f.IsStatic || f.IsCompilerGenerated then acc 
                   else AddRecdField (tcref.MakeNestedRecdFieldRef f) acc)
    
    let eUnqualifiedItems = 
        let tab = nenv.eUnqualifiedItems
        // add the type name for potential use as a constructor
        // The rules are
        // - The unqualified lookup table in the environment can contain map names to a set of type names (the set of type names is a new kind of "item"). 
        // - When the contents of a type definition is added to the environment, an entry is added in this table for all class and struct types.
        // - When opening a module, types are added first to the environment, then values, then auto-opened sub-modules. 
        // - When a value is added by an "open" previously available type names will become inaccessible by this table. 
        let tab = 
            // This may explore into an unreferenced assembly if the name
            // is a type abbreviation. If it does, assume the name does not
            // have a constructor.
            let mayHaveConstruction = 
                protectAssemblyExploration 
                    false 
                    (fun () -> 
                        let ty = generalizedTyconRef tcref
                        isClassTy g ty || isStructTy g ty)

            if mayHaveConstruction then 
                tab.LinearTryModifyThenLaterFlatten (tcref.DisplayName, (fun prev ->
                    match prev with 
                    | Some (Item.UnqualifiedType tcrefs) -> Item.UnqualifiedType (tcref::tcrefs)
                    | _ -> Item.UnqualifiedType [tcref]))
            else
                tab
        if isILOrRequiredQualifiedAccess || List.isEmpty ucrefs then 
            tab 
        else 
            AddUnionCases2 bulkAddMode tab ucrefs

    let ePatItems = 
        if isILOrRequiredQualifiedAccess || List.isEmpty ucrefs then 
            nenv.ePatItems 
        else 
            AddUnionCases1 nenv.ePatItems ucrefs

    { nenv with 
        eFieldLabels = eFieldLabels
        eUnqualifiedItems = eUnqualifiedItems
        ePatItems = ePatItems
        eIndexedExtensionMembers = eIndexedExtensionMembers 
        eUnindexedExtensionMembers = eUnindexedExtensionMembers }

/// Add a set of type definitions to the name resolution environment 
let AddTyconRefsToNameEnv bulkAddMode ownDefinition g amap m root nenv tcrefs =
    if isNil tcrefs then nenv else
    let env = List.fold (AddPartsOfTyconRefToNameEnv bulkAddMode ownDefinition g amap m) nenv tcrefs
    // Add most of the contents of the tycons en-masse, then flatten the tables if we're opening a module or namespace
    let tcrefs = Array.ofList tcrefs
    { env with
        eFullyQualifiedTyconsByDemangledNameAndArity = 
            if root then 
                AddTyconsByDemangledNameAndArity bulkAddMode tcrefs nenv.eFullyQualifiedTyconsByDemangledNameAndArity
            else 
                nenv.eFullyQualifiedTyconsByDemangledNameAndArity
        eFullyQualifiedTyconsByAccessNames = 
            if root then 
                AddTyconByAccessNames bulkAddMode tcrefs nenv.eFullyQualifiedTyconsByAccessNames
            else
                nenv.eFullyQualifiedTyconsByAccessNames
        eTyconsByDemangledNameAndArity = 
            AddTyconsByDemangledNameAndArity bulkAddMode tcrefs nenv.eTyconsByDemangledNameAndArity 
        eTyconsByAccessNames = 
            AddTyconByAccessNames bulkAddMode tcrefs nenv.eTyconsByAccessNames } 

/// Add an F# exception definition to the name resolution environment 
let AddExceptionDeclsToNameEnv bulkAddMode nenv (ecref:TyconRef) = 
    assert ecref.IsExceptionDecl
    let item = Item.ExnCase ecref
    {nenv with 
       eUnqualifiedItems =
            match bulkAddMode with 
            | BulkAdd.Yes -> 
                nenv.eUnqualifiedItems.AddAndMarkAsCollapsible [| KeyValuePair(ecref.LogicalName, item) |]
            | BulkAdd.No -> 
                nenv.eUnqualifiedItems.Add (ecref.LogicalName, item)
                
       ePatItems = nenv.ePatItems.Add (ecref.LogicalName, item) }

/// Add a module abbreviation to the name resolution environment 
let AddModuleAbbrevToNameEnv (id:Ident) nenv modrefs =
    {nenv with
       eModulesAndNamespaces =
         let add old nw = nw @ old
         NameMap.layerAdditive add (Map.add id.idText modrefs Map.empty) nenv.eModulesAndNamespaces }


//-------------------------------------------------------------------------
// Open a structure or an IL namespace 
//------------------------------------------------------------------------- 

let MakeNestedModuleRefs (modref: ModuleOrNamespaceRef) = 
  modref.ModuleOrNamespaceType.ModuleAndNamespaceDefinitions  
     |> List.map modref.NestedTyconRef

/// Add a set of module or namespace to the name resolution environment, including any sub-modules marked 'AutoOpen'
//
// Recursive because of "AutoOpen", i.e. adding a module reference may automatically open further modules
let rec AddModuleOrNamespaceRefsToNameEnv g amap m root ad nenv (modrefs: ModuleOrNamespaceRef list) =
    if isNil modrefs then nenv else
    let modrefsMap = modrefs |> NameMap.ofKeyedList (fun modref -> modref.DemangledModuleOrNamespaceName)
    let addModrefs tab = 
         let add old nw = 
             if IsEntityAccessible amap m ad nw then  
                 nw :: old
             else 
                 old
         NameMap.layerAdditive add modrefsMap tab
    let nenv = 
        {nenv with
           eModulesAndNamespaces = addModrefs nenv.eModulesAndNamespaces
           eFullyQualifiedModulesAndNamespaces =
              if root then 
                  addModrefs nenv.eFullyQualifiedModulesAndNamespaces
              else 
                  nenv.eFullyQualifiedModulesAndNamespaces } 
    let nenv = 
        (nenv,modrefs) ||> List.fold (fun nenv modref ->  
            if modref.IsModule && TryFindFSharpBoolAttribute g g.attrib_AutoOpenAttribute modref.Attribs = Some true then
                AddModuleOrNamespaceContentsToNameEnv g amap ad m false nenv modref 
            else
                nenv)
    nenv

/// Add the contents of a module or namespace to the name resolution environment
and AddModuleOrNamespaceContentsToNameEnv (g:TcGlobals) amap (ad:AccessorDomain) m root nenv (modref:ModuleOrNamespaceRef) = 
    let pri = NextExtensionMethodPriority()
    let mty = modref.ModuleOrNamespaceType
     
    let nenv =
        let mutable state = { nenv with eDisplayEnv = nenv.eDisplayEnv.AddOpenModuleOrNamespace modref }
     
        for exnc in mty.ExceptionDefinitions do
           let tcref = modref.NestedTyconRef exnc
           if IsEntityAccessible amap m ad tcref then 
               state <- AddExceptionDeclsToNameEnv BulkAdd.Yes state tcref

        state

    let tcrefs = 
       mty.TypeAndExceptionDefinitions 
       |> List.choose (fun tycon -> 
           let tcref = modref.NestedTyconRef tycon
           if IsEntityAccessible amap m ad tcref then Some(tcref) else None)

    let nenv = (nenv,tcrefs) ||> AddTyconRefsToNameEnv BulkAdd.Yes false g amap m false 
    let vrefs = 
        mty.AllValsAndMembers.ToList() 
        |> List.choose (fun x -> if IsAccessible ad x.Accessibility then TryMkValRefInModRef modref x else None)
        |> List.toArray
    let nenv = AddValRefsToNameEnvWithPriority BulkAdd.Yes pri nenv vrefs
    let nestedModules = MakeNestedModuleRefs modref
    let nenv = (nenv,nestedModules) ||> AddModuleOrNamespaceRefsToNameEnv g amap m root ad 
    nenv

/// Add a set of modules or namespaces to the name resolution environment
//
// Note this is a 'foldBack' - the most recently added modules come first in the list, e.g.
//    module M1 = ... // M1a
//    module M1 = ... // M1b
//    open M1
// 
// The list contains [M1b; M1a]
and AddModulesAndNamespacesContentsToNameEnv g amap ad m root nenv modrefs =
   (modrefs, nenv) ||> List.foldBack (fun modref acc -> AddModuleOrNamespaceContentsToNameEnv g amap ad m root acc modref)

/// Add a single modules or namespace to the name resolution environment
let AddModuleOrNamespaceRefToNameEnv g amap m root ad nenv (modref:EntityRef) =  
    AddModuleOrNamespaceRefsToNameEnv g amap m root ad nenv [modref] 

  
/// A flag which indicates if it is an error to have two declared type parameters with identical names
/// in the name resolution environment.
type CheckForDuplicateTyparFlag = 
    | CheckForDuplicateTypars 
    | NoCheckForDuplicateTypars

/// Add some declared type parameters to the name resolution environment
let AddDeclaredTyparsToNameEnv check nenv typars = 
    let typarmap = 
      List.foldBack 
        (fun (tp:Typar) sofar -> 
          match check with
          | CheckForDuplicateTypars -> 
              if Map.containsKey tp.Name sofar then 
                errorR (Duplicate("type parameter",tp.DisplayName,tp.Range))
          | NoCheckForDuplicateTypars -> ()

          Map.add tp.Name tp sofar) typars Map.empty 
    {nenv with eTypars = NameMap.layer typarmap nenv.eTypars }


//-------------------------------------------------------------------------
// Generating fresh instantiations for type inference.
//------------------------------------------------------------------------- 

/// Convert a reference to a named type into a type that includes
/// a fresh set of inference type variables for the type parameters of the union type.
let FreshenTycon (ncenv: NameResolver) m (tcref:TyconRef) = 
    let tinst = ncenv.InstantiationGenerator m (tcref.Typars m)
    let improvedTy = ncenv.g.decompileType tcref tinst
    improvedTy

/// Convert a reference to a union case into a UnionCaseInfo that includes
/// a fresh set of inference type variables for the type parameters of the union type.
let FreshenUnionCaseRef (ncenv: NameResolver) m (ucref:UnionCaseRef) = 
    let tinst = ncenv.InstantiationGenerator m (ucref.TyconRef.Typars m)
    UnionCaseInfo(tinst,ucref)

/// This must be called after fetching unqualified items that may need to be freshened
let FreshenUnqualifiedItem (ncenv: NameResolver) m res = 
    match res with 
    | Item.UnionCase(UnionCaseInfo(_,ucref),_) -> Item.UnionCase(FreshenUnionCaseRef ncenv m ucref,false)
    | _ -> res


//-------------------------------------------------------------------------
// Resolve module paths, value, field etc. lookups.  Doing this involves
// searching through many possibilities and disambiguating.  Hence first
// define some ways of combining multiple results and for carrying
// error information.  Errors are generally undefined names and are
// reported by returning the error that occurs at greatest depth in the
// sequence of Identifiers. 
//------------------------------------------------------------------------- 

// Accumulate a set of possible results. 
// If neither operations succeed, return an approximate error. 
// If one succeeds, return that one. 
// Prefer the error associated with the first argument. 
let OneResult res = 
    match res with 
    | Result x -> Result [x]
    | Exception e -> Exception e

let OneSuccess x = Result [x]

let AddResults res1 res2 =
    match res1, res2 with 
    | Result [],_ -> res2
    | _,Result [] -> res1
    | Result x,Result l -> Result (x @ l)
    | Exception _,Result l -> Result l
    | Result x,Exception _ -> Result x
    // If we have error messages for the same symbol, then we can merge suggestions.
    | Exception (UndefinedName(n1,f,id1,suggestions1)),Exception (UndefinedName(n2,_,id2,suggestions2)) when n1 = n2 && id1.idText = id2.idText && Range.equals id1.idRange id2.idRange ->
        let suggestions = HashSet(suggestions1())
        suggestions.UnionWith(suggestions2())
        Exception(UndefinedName(n1,f,id1,fun () -> suggestions))
    // This prefers error messages coming from deeper failing long identifier paths 
    | Exception (UndefinedName(n1,_,_,_) as e1),Exception (UndefinedName(n2,_,_,_) as e2) ->
        if n1 < n2 then Exception e2 else Exception e1
    // Prefer more concrete errors about things being undefined 
    | Exception (UndefinedName _ as e1),Exception (Error _) -> Exception e1
    | Exception (Error _),Exception (UndefinedName _ as e2) -> Exception e2
    | Exception e1,Exception _ -> Exception e1

let NoResultsOrUsefulErrors = Result []

/// Indicates if we only need one result or all possible results from a resolution.
[<RequireQualifiedAccess>]
type ResultCollectionSettings =
| AllResults
| AtMostOneResult

let rec CollectResults f = function
    | [] -> NoResultsOrUsefulErrors
    | [h] -> OneResult (f h)
    | h :: t -> AddResults (OneResult (f h)) (CollectResults f t)

let rec CollectAtMostOneResult f = function
    | [] -> NoResultsOrUsefulErrors
    | [h] -> OneResult (f h)
    | h :: t ->
        match f h with
        | Result r -> Result [r]
        | Exception e -> AddResults (Exception e) (CollectAtMostOneResult f t)

let CollectResults2 resultCollectionSettings f = 
    match resultCollectionSettings with
    | ResultCollectionSettings.AtMostOneResult -> CollectAtMostOneResult f
    | _ -> CollectResults f

let MapResults f = function
    | Result xs -> Result (List.map f xs)
    | Exception err -> Exception err

let AtMostOneResult m res = 
    match res with 
    | Exception err -> raze err
    | Result [] -> raze (Error(FSComp.SR.nrInvalidModuleExprType(),m))
    | Result (res :: _) -> success res

let AtMostOneResultQuery query2 res1 =
    match res1 with
    | Exception _ -> AddResults res1 (query2())
    | Result [] -> query2()
    | _ -> res1

let inline (+++) res1 query2 = AtMostOneResultQuery query2 res1

//-------------------------------------------------------------------------
// TypeNameResolutionInfo
//------------------------------------------------------------------------- 

/// Indicates whether we are resolving type names to type definitions or to constructor methods.
type TypeNameResolutionFlag = 
    | ResolveTypeNamesToCtors 
    | ResolveTypeNamesToTypeRefs

[<RequireQualifiedAccess>]
[<NoEquality; NoComparison>]
/// Represents information about the generic argument count of a type name when resolving it. 
///
/// In some situations we resolve "List" to any type definition with that name regardless of the number
/// of generic arguments. In others, we know precisely how many generic arguments are needed.
type TypeNameResolutionStaticArgsInfo = 
    /// Indicates indefinite knowledge of type arguments
    | Indefinite 
    /// Indicates definite knowledge of type arguments
    | Definite of int

    /// Indicates definite knowledge of empty type arguments
    static member DefiniteEmpty = TypeNameResolutionStaticArgsInfo.Definite 0

    static member FromTyArgs (numTyArgs: int) = TypeNameResolutionStaticArgsInfo.Definite numTyArgs

    member x.HasNoStaticArgsInfo = match x with TypeNameResolutionStaticArgsInfo.Indefinite -> true | _-> false

    member x.NumStaticArgs = match x with TypeNameResolutionStaticArgsInfo.Indefinite -> 0 | TypeNameResolutionStaticArgsInfo.Definite n -> n

    // Get the first possible mangled name of the type, assuming the args are generic args
    member x.MangledNameForType nm = 
        if x.NumStaticArgs = 0 || TryDemangleGenericNameAndPos nm <> ValueNone then nm
        else nm + "`" + string x.NumStaticArgs

[<NoEquality; NoComparison>]
/// Represents information which guides name resolution of types.
type TypeNameResolutionInfo = 
    | TypeNameResolutionInfo of TypeNameResolutionFlag * TypeNameResolutionStaticArgsInfo

    static member Default = TypeNameResolutionInfo (ResolveTypeNamesToCtors,TypeNameResolutionStaticArgsInfo.Indefinite) 
    static member ResolveToTypeRefs statResInfo = TypeNameResolutionInfo (ResolveTypeNamesToTypeRefs,statResInfo) 
    member x.StaticArgsInfo = match x with TypeNameResolutionInfo(_,staticResInfo) -> staticResInfo 
    member x.ResolutionFlag = match x with TypeNameResolutionInfo(flag,_) -> flag
    member x.DropStaticArgsInfo = match x with TypeNameResolutionInfo(flag2,_) -> TypeNameResolutionInfo(flag2,TypeNameResolutionStaticArgsInfo.Indefinite)


//-------------------------------------------------------------------------
// Resolve (possibly mangled) type names 
//------------------------------------------------------------------------- 
 
/// Qualified lookups of type names where the number of generic arguments is known 
/// from context, e.g. Module.Type<args>.  The full names suh as ``List`1`` can 
/// be used to qualify access if needed 
let LookupTypeNameInEntityHaveArity nm (staticResInfo: TypeNameResolutionStaticArgsInfo) (mty:ModuleOrNamespaceType) = 
    let attempt1 = mty.TypesByMangledName.TryFind (staticResInfo.MangledNameForType nm)
    match attempt1 with
    | None -> mty.TypesByMangledName.TryFind nm
    | _ -> attempt1

/// Unqualified lookups of type names where the number of generic arguments is known 
/// from context, e.g. List<arg>.  Rebindings due to 'open' may have rebound identifiers.
let LookupTypeNameInEnvHaveArity fq nm numTyArgs (nenv:NameResolutionEnv) = 
    let key =
        match TryDemangleGenericNameAndPos nm with
        | ValueSome pos -> DecodeGenericTypeName pos nm
        | _ -> NameArityPair(nm,numTyArgs)

    match nenv.TyconsByDemangledNameAndArity(fq).TryFind key with
    | None -> nenv.TyconsByAccessNames(fq).TryFind nm |> Option.map List.head
    | res -> res

/// Implements unqualified lookups of type names where the number of generic arguments is NOT known 
/// from context. 
//
// This is used in five places: 
//     -  static member lookups, e.g. MyType.StaticMember(3) 
//     -                         e.g. MyModule.MyType.StaticMember(3) 
//     -  type-qualified field names, e.g. { RecordType.field = 3 } 
//     -  type-qualified constructor names, e.g. match x with UnionType.A -> 3 
//     -  identifiers to constructors for better error messages, e.g. 'String(3)' after 'open System' 
//     -  the special single-constructor rule in TcTyconCores
// 
// Because of the potential ambiguity multiple results can be returned. 
// Explicit type annotations can be added where needed to specify the generic arity. 
//  
// In theory the full names such as ``RecordType`1`` can 
// also be used to qualify access if needed, though this is almost never needed.  

let LookupTypeNameNoArity nm (byDemangledNameAndArity: LayeredMap<NameArityPair,_>) (byAccessNames: LayeredMultiMap<string,_>) =
    match TryDemangleGenericNameAndPos nm with
    | ValueSome pos -> 
        let demangled = DecodeGenericTypeName pos nm
        match byDemangledNameAndArity.TryGetValue demangled with 
        | true, res -> [res]
        | _ ->
            match byAccessNames.TryGetValue nm with
            | true, res -> res
            | _ -> []
    | _ ->
        byAccessNames.[nm]

/// Qualified lookup of type names in the environment
let LookupTypeNameInEnvNoArity fq nm (nenv: NameResolutionEnv) = 
    LookupTypeNameNoArity nm (nenv.TyconsByDemangledNameAndArity fq) (nenv.TyconsByAccessNames fq)

/// Qualified lookup of type names in an entity
let LookupTypeNameInEntityNoArity m nm (mtyp:ModuleOrNamespaceType) = 
    LookupTypeNameNoArity nm (mtyp.TypesByDemangledNameAndArity m) mtyp.TypesByAccessNames 

/// Qualified lookup of type names in an entity where we may know a generic argument count
let LookupTypeNameInEnvMaybeHaveArity fq nm (typeNameResInfo: TypeNameResolutionInfo) nenv = 
    if typeNameResInfo.StaticArgsInfo.HasNoStaticArgsInfo then 
        LookupTypeNameInEnvNoArity fq nm nenv
    else 
        LookupTypeNameInEnvHaveArity fq nm typeNameResInfo.StaticArgsInfo.NumStaticArgs nenv |> Option.toList

/// A flag which indicates if direct references to generated provided types are allowed. Normally these
/// are disallowed.
[<RequireQualifiedAccess>]
type PermitDirectReferenceToGeneratedType = 
    | Yes 
    | No
    

#if !NO_EXTENSIONTYPING

/// Check for direct references to generated provided types.
let CheckForDirectReferenceToGeneratedType (tcref: TyconRef, genOk, m) =
  match genOk with 
  | PermitDirectReferenceToGeneratedType.Yes -> ()
  | PermitDirectReferenceToGeneratedType.No -> 
    match tcref.TypeReprInfo with 
    | TProvidedTypeExtensionPoint info when not info.IsErased -> 
         //printfn "checking direct reference to generated type '%s'" tcref.DisplayName
        if ExtensionTyping.IsGeneratedTypeDirectReference (info.ProvidedType, m) then 
            error (Error(FSComp.SR.etDirectReferenceToGeneratedTypeNotAllowed(tcref.DisplayName),m))
    |  _ -> ()


/// This adds a new entity for a lazily discovered provided type into the TAST structure.
let AddEntityForProvidedType (amap: Import.ImportMap, modref: ModuleOrNamespaceRef, resolutionEnvironment, st:Tainted<ProvidedType>, m) = 
    let importProvidedType t = Import.ImportProvidedType amap m t
    let isSuppressRelocate = amap.g.isInteractive || st.PUntaint((fun st -> st.IsSuppressRelocate),m) 
    let tycon = Construct.NewProvidedTycon(resolutionEnvironment, st, importProvidedType, isSuppressRelocate, m)
    modref.ModuleOrNamespaceType.AddProvidedTypeEntity(tycon)
    let tcref = modref.NestedTyconRef tycon
    System.Diagnostics.Debug.Assert(ValueOptionInternal.isSome modref.TryDeref)
    tcref


/// Given a provided type or provided namespace, resolve the type name using the type provider API.
/// If necessary, incorporate the provided type or namespace into the entity.
let ResolveProvidedTypeNameInEntity (amap, m, typeName, modref: ModuleOrNamespaceRef) = 
    match modref.TypeReprInfo with
    | TProvidedNamespaceExtensionPoint(resolutionEnvironment,resolvers) ->
        match modref.Deref.PublicPath with
        | Some(PubPath path) ->
            resolvers 
            |> List.choose (fun r-> ExtensionTyping.TryResolveProvidedType(r,m,path,typeName))
            |> List.map (fun st -> AddEntityForProvidedType (amap, modref, resolutionEnvironment, st, m))
        | None -> []

    // We have a provided type, look up its nested types (populating them on-demand if necessary)
    | TProvidedTypeExtensionPoint info ->
        let sty = info.ProvidedType
        let resolutionEnvironment = info.ResolutionEnvironment
            
#if DEBUG
        if resolutionEnvironment.showResolutionMessages then
            dprintfn "resolving name '%s' in TProvidedTypeExtensionPoint '%s'" typeName (sty.PUntaint((fun sty -> sty.FullName), m))
#endif

        match sty.PApply((fun sty -> sty.GetNestedType(typeName)), m) with
        | Tainted.Null -> 
            //if staticResInfo.NumStaticArgs > 0 then 
            //    error(Error(FSComp.SR.etNestedProvidedTypesDoNotTakeStaticArgumentsOrGenericParameters(),m))
            []
        | nestedSty -> 
            [AddEntityForProvidedType (amap, modref, resolutionEnvironment, nestedSty, m) ]
    | _ -> []
#endif

/// Lookup a type name in an entity.
let LookupTypeNameInEntityMaybeHaveArity (amap, m, ad, nm, staticResInfo:TypeNameResolutionStaticArgsInfo, modref: ModuleOrNamespaceRef) = 
    let mtyp = modref.ModuleOrNamespaceType    
    let tcrefs = 
        match staticResInfo with 
        | TypeNameResolutionStaticArgsInfo.Indefinite -> 
            LookupTypeNameInEntityNoArity m nm mtyp
            |> List.map modref.NestedTyconRef 
        | TypeNameResolutionStaticArgsInfo.Definite _ -> 
            match LookupTypeNameInEntityHaveArity nm staticResInfo mtyp with
            | Some tycon -> [modref.NestedTyconRef tycon] 
            | None -> []
#if !NO_EXTENSIONTYPING
    let tcrefs =
        match tcrefs with 
        | [] -> ResolveProvidedTypeNameInEntity (amap, m, nm, modref)
        | _ -> tcrefs
#else
    amap |> ignore
#endif
    let tcrefs = tcrefs |> List.filter (IsEntityAccessible amap m ad)
    tcrefs


/// Make a type that refers to a nested type.
///
/// Handle the .NET/C# business where nested generic types implicitly accumulate the type parameters 
/// from their enclosing types.
let MakeNestedType (ncenv:NameResolver) (tinst:TType list) m (tcrefNested:TyconRef) = 
    let tps = List.drop tinst.Length (tcrefNested.Typars m)
    let tinstNested = ncenv.InstantiationGenerator m tps
    mkAppTy tcrefNested (tinst @ tinstNested)

/// Get all the accessible nested types of an existing type.
let GetNestedTypesOfType (ad, ncenv:NameResolver, optFilter, staticResInfo, checkForGenerated, m) ty =
    let g = ncenv.g
    ncenv.InfoReader.GetPrimaryTypeHierachy(AllowMultiIntfInstantiations.Yes,m,ty) |> List.collect (fun ty -> 
        match ty with 
        | AppTy g (tcref,tinst) ->
            let tycon = tcref.Deref
            let mty = tycon.ModuleOrNamespaceType
            // No dotting through type generators to get to a nested type!
#if !NO_EXTENSIONTYPING
            if checkForGenerated then 
                CheckForDirectReferenceToGeneratedType (tcref, PermitDirectReferenceToGeneratedType.No, m)
#else
            checkForGenerated |> ignore
#endif

            match optFilter with 
            | Some nm -> 
                let tcrefs = LookupTypeNameInEntityMaybeHaveArity (ncenv.amap, m, ad, nm, staticResInfo, tcref)
                tcrefs |> List.map (MakeNestedType ncenv tinst m) 
            | None -> 
#if !NO_EXTENSIONTYPING
                match tycon.TypeReprInfo with 
                | TProvidedTypeExtensionPoint info ->
                    [ for nestedType in info.ProvidedType.PApplyArray((fun sty -> sty.GetNestedTypes()), "GetNestedTypes", m) do 
                        let nestedTypeName = nestedType.PUntaint((fun t -> t.Name), m)
                        for nestedTcref in LookupTypeNameInEntityMaybeHaveArity (ncenv.amap, m, ad, nestedTypeName, staticResInfo, tcref)  do
                             yield  MakeNestedType ncenv tinst m nestedTcref ]
                
                | _ -> 
#endif
                    mty.TypesByAccessNames.Values
                    |> List.choose (fun entity -> 
                        let ty = tcref.NestedTyconRef entity |> MakeNestedType ncenv tinst m
                        if IsTypeAccessible g ncenv.amap m ad ty then Some ty else None)
        | _ -> [])

//-------------------------------------------------------------------------
// Report environments to visual studio. We stuff intermediary results 
// into a global variable. A little unpleasant. 
//------------------------------------------------------------------------- 

/// Represents the kind of the occurrence when reporting a name in name resolution
[<RequireQualifiedAccess; Struct>]
type ItemOccurence = 
    /// This is a binding / declaration of the item
    | Binding 
    /// This is a usage of the item 
    | Use 
    /// This is a usage of a type name in a type
    | UseInType 
    /// This is a usage of a type name in an attribute
    | UseInAttribute 
    /// Inside pattern matching
    | Pattern 
    /// Abstract slot gets implemented
    | Implemented
    /// Result gets suppressed over this text range
    | RelatedText
    /// This is a usage of a module or namespace name in open statement
    | Open
  
type OpenDeclaration =
    { LongId: Ident list
      Range: range option
      Modules: ModuleOrNamespaceRef list 
      AppliedScope: range 
      IsOwnNamespace: bool }
    
    static member Create(longId: Ident list, modules: ModuleOrNamespaceRef list, appliedScope: range, isOwnNamespace: bool) =
        { LongId = longId
          Range =
            match longId with
            | [] -> None
            | first :: rest ->
                let last = rest |> List.tryLast |> Option.defaultValue first
                Some (mkRange appliedScope.FileName first.idRange.Start last.idRange.End)
          Modules = modules
          AppliedScope = appliedScope
          IsOwnNamespace = isOwnNamespace }

type FormatStringCheckContext =
<<<<<<< HEAD
    { SourceText: ISourceText
=======
    { Source: string
>>>>>>> 99e307f3
      LineStartPositions: int[] }

/// An abstract type for reporting the results of name resolution and type checking.
type ITypecheckResultsSink =
    abstract NotifyEnvWithScope : range * NameResolutionEnv * AccessorDomain -> unit
    abstract NotifyExprHasType : pos * TType * Tastops.DisplayEnv * NameResolutionEnv * AccessorDomain * range -> unit
    abstract NotifyNameResolution : pos * Item * Item * TyparInst * ItemOccurence * Tastops.DisplayEnv * NameResolutionEnv * AccessorDomain * range * bool -> unit
    abstract NotifyFormatSpecifierLocation : range * int -> unit
    abstract NotifyOpenDeclaration : OpenDeclaration -> unit
<<<<<<< HEAD
    abstract CurrentSourceText : ISourceText option
=======
    abstract CurrentSource : string option
>>>>>>> 99e307f3
    abstract FormatStringCheckContext : FormatStringCheckContext option

let (|ValRefOfProp|_|) (pi : PropInfo) = pi.ArbitraryValRef
let (|ValRefOfMeth|_|) (mi : MethInfo) = mi.ArbitraryValRef
let (|ValRefOfEvent|_|) (evt : EventInfo) = evt.ArbitraryValRef

let rec (|RecordFieldUse|_|) (item : Item) = 
    match item with
    | Item.RecdField(RecdFieldInfo(_, RFRef(tcref, name))) -> Some (name, tcref)
    | Item.SetterArg(_, RecordFieldUse(f)) -> Some(f)
    | _ -> None

let rec (|ILFieldUse|_|) (item : Item) = 
    match item with
    | Item.ILField(finfo) -> Some(finfo)
    | Item.SetterArg(_, ILFieldUse(f)) -> Some(f)
    | _ -> None

let rec (|PropertyUse|_|) (item : Item) = 
    match item with
    | Item.Property(_, pinfo::_) -> Some(pinfo)
    | Item.SetterArg(_, PropertyUse(pinfo)) -> Some(pinfo)
    | _ -> None

let rec (|FSharpPropertyUse|_|) (item : Item) = 
    match item with
    | Item.Property(_, [ValRefOfProp vref]) -> Some(vref)
    | Item.SetterArg(_, FSharpPropertyUse(propDef)) -> Some(propDef)
    | _ -> None

let (|MethodUse|_|) (item : Item) = 
    match item with
    | Item.MethodGroup(_, [minfo],_) -> Some(minfo)
    | _ -> None

let (|FSharpMethodUse|_|) (item : Item) = 
    match item with
    | Item.MethodGroup(_, [ValRefOfMeth vref],_) -> Some(vref)
    | Item.Value(vref) when vref.IsMember -> Some(vref)
    | _ -> None

let (|EntityUse|_|) (item: Item) = 
    match item with 
    | Item.UnqualifiedType (tcref:: _) -> Some tcref
    | Item.ExnCase(tcref) -> Some tcref
    | Item.Types(_, [AbbrevOrAppTy tcref]) 
    | Item.DelegateCtor(AbbrevOrAppTy tcref) 
    | Item.FakeInterfaceCtor(AbbrevOrAppTy tcref) -> Some tcref
    | Item.CtorGroup(_, ctor::_) -> 
        match ctor.ApparentEnclosingType with 
        | AbbrevOrAppTy tcref -> Some tcref
        | _ -> None
    | _ -> None

let (|EventUse|_|) (item : Item) = 
    match item with
    | Item.Event(einfo) -> Some einfo
    | _ -> None

let (|FSharpEventUse|_|) (item : Item) = 
    match item with
    | Item.Event(ValRefOfEvent vref) -> Some vref
    | _ -> None

let (|UnionCaseUse|_|) (item : Item) = 
    match item with
    | Item.UnionCase(UnionCaseInfo(_, u1),_) -> Some u1
    | _ -> None

let (|ValUse|_|) (item:Item) = 
    match item with 
    | Item.Value vref 
    | FSharpPropertyUse vref
    | FSharpMethodUse vref
    | FSharpEventUse vref
    | Item.CustomBuilder(_, vref) -> Some vref
    | _ -> None

let (|ActivePatternCaseUse|_|) (item:Item) = 
    match item with 
    | Item.ActivePatternCase(APElemRef(_, vref, idx)) -> Some (vref.SigRange, vref.DefinitionRange, idx)
    | Item.ActivePatternResult(ap, _, idx,_) -> Some (ap.Range, ap.Range, idx)
    | _ -> None

let tyconRefDefnHash (_g: TcGlobals) (eref1:EntityRef) =
    hash eref1.LogicalName 

let tyconRefDefnEq g (eref1:EntityRef) (eref2: EntityRef) =
    tyconRefEq g eref1 eref2 || 

    // Signature items considered equal to implementation items
<<<<<<< HEAD
    not (Range.equals eref1.DefinitionRange Range.rangeStartup) &&
    not (Range.equals eref1.DefinitionRange Range.range0) &&
    not (Range.equals eref1.DefinitionRange Range.rangeCmdArgs) &&
    (Range.equals eref1.DefinitionRange eref2.DefinitionRange || Range.equals eref1.SigRange eref2.SigRange) &&
=======
    eref1.DefinitionRange <> Range.rangeStartup && eref1.DefinitionRange <> Range.range0 && eref1.DefinitionRange <> Range.rangeCmdArgs &&
    (eref1.DefinitionRange = eref2.DefinitionRange || eref1.SigRange = eref2.SigRange) &&
>>>>>>> 99e307f3
    eref1.LogicalName = eref2.LogicalName

let valRefDefnHash (_g: TcGlobals) (vref1:ValRef) =
    hash vref1.DisplayName

let valRefDefnEq g (vref1:ValRef) (vref2: ValRef) =
    valRefEq g vref1 vref2 ||

    // Signature items considered equal to implementation items
<<<<<<< HEAD
    not (Range.equals vref1.DefinitionRange Range.rangeStartup) &&
    not (Range.equals vref1.DefinitionRange Range.range0) &&
    not (Range.equals vref1.DefinitionRange Range.rangeCmdArgs) &&
    (Range.equals vref1.DefinitionRange vref2.DefinitionRange || Range.equals vref1.SigRange vref2.SigRange) && 
=======
    vref1.DefinitionRange <> Range.rangeStartup && vref1.DefinitionRange <> Range.range0 && vref1.DefinitionRange <> Range.rangeCmdArgs &&
    (vref1.DefinitionRange = vref2.DefinitionRange || vref1.SigRange = vref2.SigRange) && 
>>>>>>> 99e307f3
    vref1.LogicalName = vref2.LogicalName

let unionCaseRefDefnEq g (uc1:UnionCaseRef) (uc2: UnionCaseRef) =
    uc1.CaseName = uc2.CaseName && tyconRefDefnEq g uc1.TyconRef uc2.TyconRef

/// Given the Item 'orig' - returns function 'other : Item -> bool', that will yield true if other and orig represents the same item and false - otherwise
let ItemsAreEffectivelyEqual g orig other = 
    match orig, other  with
    | EntityUse ty1, EntityUse ty2 -> 
        tyconRefDefnEq g ty1 ty2

    | Item.TypeVar (nm1,tp1), Item.TypeVar (nm2,tp2) -> 
        nm1 = nm2 && 
        (typeEquiv g (mkTyparTy tp1) (mkTyparTy tp2) || 
         match stripTyparEqns (mkTyparTy tp1), stripTyparEqns (mkTyparTy tp2) with 
         | TType_var tp1, TType_var tp2 -> 
            not tp1.IsCompilerGenerated && not tp1.IsFromError && 
            not tp2.IsCompilerGenerated && not tp2.IsFromError && 
            Range.equals tp1.Range tp2.Range
         | AbbrevOrAppTy tcref1, AbbrevOrAppTy tcref2 -> 
            tyconRefDefnEq g tcref1 tcref2
         | _ -> false)

    | ValUse vref1, ValUse vref2 -> 
        valRefDefnEq g vref1 vref2 

    | ActivePatternCaseUse (range1, range1i, idx1), ActivePatternCaseUse (range2, range2i, idx2) -> 
        (idx1 = idx2) && (Range.equals range1 range2 || Range.equals range1i range2i)

    | MethodUse minfo1, MethodUse minfo2 -> 
        MethInfo.MethInfosUseIdenticalDefinitions minfo1 minfo2 ||
        // Allow for equality up to signature matching
        match minfo1.ArbitraryValRef, minfo2.ArbitraryValRef with 
        | Some vref1, Some vref2 -> valRefDefnEq g vref1 vref2 
        | _ -> false

    | PropertyUse(pinfo1), PropertyUse(pinfo2) -> 
        PropInfo.PropInfosUseIdenticalDefinitions pinfo1 pinfo2 ||
        // Allow for equality up to signature matching
        match pinfo1.ArbitraryValRef, pinfo2.ArbitraryValRef with 
        | Some vref1, Some vref2 -> valRefDefnEq g vref1 vref2 
        | _ -> false

    | Item.ArgName (id1,_, _), Item.ArgName (id2,_, _) -> 
        (id1.idText = id2.idText && Range.equals id1.idRange id2.idRange)

    | (Item.ArgName (id,_, _), ValUse vref) | (ValUse vref, Item.ArgName (id, _, _)) -> 
        ((Range.equals id.idRange vref.DefinitionRange || Range.equals id.idRange vref.SigRange) && id.idText = vref.DisplayName)

    | Item.AnonRecdField(anon1, _, i1, _), Item.AnonRecdField(anon2, _, i2, _) -> Tastops.anonInfoEquiv anon1 anon2 && i1 = i2

    | Item.AnonRecdField(anon1, _, i1, _), Item.AnonRecdField(anon2, _, i2, _) -> Tastops.anonInfoEquiv anon1 anon2 && i1 = i2

    | ILFieldUse f1, ILFieldUse f2 -> 
        ILFieldInfo.ILFieldInfosUseIdenticalDefinitions f1 f2 

    | UnionCaseUse u1, UnionCaseUse u2 ->  
        unionCaseRefDefnEq g u1 u2

    | RecordFieldUse(name1, tcref1), RecordFieldUse(name2, tcref2) -> 
        name1 = name2 && tyconRefDefnEq g tcref1 tcref2

    | EventUse evt1, EventUse evt2 -> 
        EventInfo.EventInfosUseIdenticalDefintions evt1 evt2  ||
        // Allow for equality up to signature matching
        match evt1.ArbitraryValRef, evt2.ArbitraryValRef with 
        | Some vref1, Some vref2 -> valRefDefnEq g vref1 vref2 
        | _ -> false

    | Item.ModuleOrNamespaces modrefs1, Item.ModuleOrNamespaces modrefs2 ->
        modrefs1 |> List.exists (fun modref1 -> modrefs2 |> List.exists (fun r -> tyconRefDefnEq g modref1 r || fullDisplayTextOfModRef modref1 = fullDisplayTextOfModRef r))

    | _ -> false

/// Given the Item 'orig' - returns function 'other : Item -> bool', that will yield true if other and orig represents the same item and false - otherwise
let ItemsAreEffectivelyEqualHash (g: TcGlobals) orig = 
    match orig with
    | EntityUse tcref -> tyconRefDefnHash g tcref
    | Item.TypeVar (nm,_)-> hash nm
    | ValUse vref -> valRefDefnHash g vref
    | ActivePatternCaseUse (_, _, idx)-> hash idx
    | MethodUse minfo -> minfo.ComputeHashCode()
    | PropertyUse pinfo -> pinfo.ComputeHashCode()
    | Item.ArgName (id,_, _) -> hash id.idText 
    | ILFieldUse ilfinfo -> ilfinfo.ComputeHashCode()
    | UnionCaseUse ucase ->  hash ucase.CaseName
    | RecordFieldUse (name, _) -> hash name
    | EventUse einfo -> einfo.ComputeHashCode()
    | Item.ModuleOrNamespaces (mref :: _) -> hash mref.DefinitionRange
    | _ -> 389329

[<System.Diagnostics.DebuggerDisplay("{DebugToString()}")>]
type CapturedNameResolution(p:pos, i:Item, tpinst, io:ItemOccurence, de:DisplayEnv, nre:NameResolutionEnv, ad:AccessorDomain, m:range) =
    member this.Pos = p
    member this.Item = i
    member this.ItemWithInst = ({ Item = i; TyparInst = tpinst } : ItemWithInst)
    member this.ItemOccurence = io
    member this.DisplayEnv = de
    member this.NameResolutionEnv = nre
    member this.AccessorDomain = ad
    member this.Range = m
    member this.DebugToString() = 
        sprintf "%A: %+A" (p.Line, p.Column) i

/// Represents container for all name resolutions that were met so far when typechecking some particular file
type TcResolutions
    (capturedEnvs : ResizeArray<range * NameResolutionEnv * AccessorDomain>,
     capturedExprTypes : ResizeArray<pos * TType * DisplayEnv * NameResolutionEnv * AccessorDomain * range>,
     capturedNameResolutions : ResizeArray<CapturedNameResolution>,
     capturedMethodGroupResolutions : ResizeArray<CapturedNameResolution>) = 

    static let empty = TcResolutions(ResizeArray(0),ResizeArray(0),ResizeArray(0),ResizeArray(0))
    
    member this.CapturedEnvs = capturedEnvs
    member this.CapturedExpressionTypings = capturedExprTypes
    member this.CapturedNameResolutions = capturedNameResolutions
    member this.CapturedMethodGroupResolutions = capturedMethodGroupResolutions

    static member Empty = empty

[<Struct>]
type TcSymbolUseData = 
   { Item: Item
     ItemOccurence: ItemOccurence
     DisplayEnv: DisplayEnv
     Range: range }

/// Represents container for all name resolutions that were met so far when typechecking some particular file
///
/// This is a memory-critical data structure - allocations of this data structure and its immediate contents
/// is one of the highest memory long-lived data structures in typical uses of IDEs. Not many of these objects
/// are allocated (one per file), but they are large because the allUsesOfAllSymbols array is large.
type TcSymbolUses(g, capturedNameResolutions : ResizeArray<CapturedNameResolution>, formatSpecifierLocations: (range * int)[]) =

    // Make sure we only capture the information we really need to report symbol uses
    let allUsesOfSymbols =
        capturedNameResolutions
        |> ResizeArray.mapToSmallArrayChunks (fun cnr -> { Item=cnr.Item; ItemOccurence=cnr.ItemOccurence; DisplayEnv=cnr.DisplayEnv; Range=cnr.Range })

    let capturedNameResolutions = () 
    do ignore capturedNameResolutions // don't capture this!

    member this.GetUsesOfSymbol(item) = 
        // This member returns what is potentially a very large array, which may approach the size constraints of the Large Object Heap.
        // This is unlikely in practice, though, because we filter down the set of all symbol uses to those specifically for the given `item`.
        // Consequently we have a much lesser chance of ending up with an array large enough to be promoted to the LOH.
        [| for symbolUseChunk in allUsesOfSymbols do
            for symbolUse in symbolUseChunk do
                if protectAssemblyExploration false (fun () -> ItemsAreEffectivelyEqual g item symbolUse.Item) then
                    yield symbolUse |]

    member this.AllUsesOfSymbols = allUsesOfSymbols

    member this.GetFormatSpecifierLocationsAndArity() = formatSpecifierLocations

/// An accumulator for the results being emitted into the tcSink.
type TcResultsSinkImpl(g, ?sourceText: ISourceText) =
    let capturedEnvs = ResizeArray<_>()
    let capturedExprTypings = ResizeArray<_>()
    let capturedNameResolutions = ResizeArray<_>()
    let capturedFormatSpecifierLocations = ResizeArray<_>()
    
    let capturedNameResolutionIdentifiers = 
        new System.Collections.Generic.HashSet<pos * string>
            ( { new IEqualityComparer<_> with 
                    member __.GetHashCode((p:pos,i)) = p.Line + 101 * p.Column + hash i
                    member __.Equals((p1,i1),(p2,i2)) = posEq p1 p2 && i1 =  i2 } )

    let capturedModulesAndNamespaces = 
        new System.Collections.Generic.HashSet<range * Item>
            ( { new IEqualityComparer<range * Item> with 
                    member __.GetHashCode ((m, _)) = hash m
                    member __.Equals ((m1, item1), (m2, item2)) = Range.equals m1 m2 && ItemsAreEffectivelyEqual g item1 item2 } )

    let capturedMethodGroupResolutions = ResizeArray<_>()
    let capturedOpenDeclarations = ResizeArray<OpenDeclaration>()
    let allowedRange (m:range) = not m.IsSynthetic       

    let formatStringCheckContext =
        lazy
<<<<<<< HEAD
            sourceText |> Option.map (fun sourceText ->
                let positions =
                    [|
                        yield 0
                        for i in 1..sourceText.Length do
                            let c = sourceText.[i-1]
                            if c = '\r' && i < sourceText.Length && sourceText.[i] = '\n' then ()
                            elif c = '\r' then yield i
                            elif c = '\n' then yield i
                        yield sourceText.Length
                    |]
                { SourceText = sourceText 
=======
            source |> Option.map (fun source ->
                let positions =
                    [|
                        yield 0
                        for i in 1..source.Length do
                            let c = source.[i-1]
                            if c = '\r' && i < source.Length && source.[i] = '\n' then ()
                            elif c = '\r' then yield i
                            elif c = '\n' then yield i
                        yield source.Length
                    |]
                { Source = source 
>>>>>>> 99e307f3
                  LineStartPositions = positions })

    member this.GetResolutions() = 
        TcResolutions(capturedEnvs, capturedExprTypings, capturedNameResolutions, capturedMethodGroupResolutions)

    member this.GetSymbolUses() = 
        TcSymbolUses(g, capturedNameResolutions, capturedFormatSpecifierLocations.ToArray())

    member this.GetOpenDeclarations() = 
        capturedOpenDeclarations |> Seq.distinctBy (fun x -> x.Range, x.AppliedScope, x.IsOwnNamespace) |> Seq.toArray

    interface ITypecheckResultsSink with
        member sink.NotifyEnvWithScope(m,nenv,ad) = 
            if allowedRange m then 
                capturedEnvs.Add((m,nenv,ad)) 

        member sink.NotifyExprHasType(endPos,ty,denv,nenv,ad,m) = 
            if allowedRange m then 
                capturedExprTypings.Add((endPos,ty,denv,nenv,ad,m))

        member sink.NotifyNameResolution(endPos,item,itemMethodGroup,tpinst,occurenceType,denv,nenv,ad,m,replace) = 
            // Desugaring some F# constructs (notably computation expressions with custom operators)
            // results in duplication of textual variables. So we ensure we never record two name resolutions 
            // for the same identifier at the same location.
            if allowedRange m then
                if replace then 
                    capturedNameResolutions.RemoveAll(fun cnr -> Range.equals cnr.Range m) |> ignore
                    capturedMethodGroupResolutions.RemoveAll(fun cnr -> Range.equals cnr.Range m) |> ignore
                else
                    let alreadyDone =
                        match item with
                        | Item.ModuleOrNamespaces _ ->
                            not (capturedModulesAndNamespaces.Add (m, item))
                        | _ ->
                            let keyOpt = 
                                match item with
                                | Item.Value vref -> Some (endPos, vref.DisplayName)
                                | Item.ArgName (id, _, _) -> Some (endPos, id.idText)
                                | _ -> None

                            match keyOpt with
                            | Some key -> not (capturedNameResolutionIdentifiers.Add key)
                            | _ -> false

                    if not alreadyDone then 
                        capturedNameResolutions.Add(CapturedNameResolution(endPos,item,tpinst,occurenceType,denv,nenv,ad,m)) 
                        capturedMethodGroupResolutions.Add(CapturedNameResolution(endPos,itemMethodGroup,[],occurenceType,denv,nenv,ad,m)) 

        member sink.NotifyFormatSpecifierLocation(m, numArgs) = 
            capturedFormatSpecifierLocations.Add((m, numArgs))

        member sink.NotifyOpenDeclaration(openDeclaration) =
            capturedOpenDeclarations.Add(openDeclaration)

<<<<<<< HEAD
        member sink.CurrentSourceText = sourceText
=======
        member sink.CurrentSource = source
>>>>>>> 99e307f3
        
        member sink.FormatStringCheckContext = formatStringCheckContext.Value

/// An abstract type for reporting the results of name resolution and type checking, and which allows
/// temporary suspension and/or redirection of reporting.
type TcResultsSink = 
    { mutable CurrentSink : ITypecheckResultsSink option }
    static member NoSink =  { CurrentSink = None }
    static member WithSink sink = { CurrentSink = Some sink }

/// Temporarily redirect reporting of name resolution and type checking results
let WithNewTypecheckResultsSink (newSink : ITypecheckResultsSink, sink:TcResultsSink) = 
    let old = sink.CurrentSink
    sink.CurrentSink <- Some newSink
    { new System.IDisposable with member x.Dispose() = sink.CurrentSink <- old }

/// Temporarily suspend reporting of name resolution and type checking results
let TemporarilySuspendReportingTypecheckResultsToSink (sink:TcResultsSink) = 
    let old = sink.CurrentSink
    sink.CurrentSink <- None
    { new System.IDisposable with member x.Dispose() = sink.CurrentSink <- old }


/// Report the active name resolution environment for a specific source range
let CallEnvSink (sink:TcResultsSink) (scopem,nenv,ad) = 
    match sink.CurrentSink with 
    | None -> () 
    | Some sink -> sink.NotifyEnvWithScope(scopem,nenv,ad)

/// Report a specific name resolution at a source range
let CallNameResolutionSink (sink:TcResultsSink) (m:range,nenv,item,itemMethodGroup,tpinst,occurenceType,denv,ad) = 
    match sink.CurrentSink with 
    | None -> () 
    | Some sink -> sink.NotifyNameResolution(m.End,item,itemMethodGroup,tpinst,occurenceType,denv,nenv,ad,m,false)  

let CallNameResolutionSinkReplacing (sink:TcResultsSink) (m:range,nenv,item,itemMethodGroup,tpinst,occurenceType,denv,ad) = 
    match sink.CurrentSink with 
    | None -> () 
    | Some sink -> sink.NotifyNameResolution(m.End,item,itemMethodGroup,tpinst,occurenceType,denv,nenv,ad,m,true)  

/// Report a specific expression typing at a source range
let CallExprHasTypeSink (sink:TcResultsSink) (m:range,nenv,ty,denv,ad) = 
    match sink.CurrentSink with 
    | None -> () 
    | Some sink -> sink.NotifyExprHasType(m.End,ty,denv,nenv,ad,m)

let CallOpenDeclarationSink (sink:TcResultsSink) (openDeclaration: OpenDeclaration) =
    match sink.CurrentSink with
    | None -> ()
    | Some sink -> sink.NotifyOpenDeclaration(openDeclaration)

//-------------------------------------------------------------------------
// Check inferability of type parameters in resolved items.
//------------------------------------------------------------------------- 

/// Checks if the type variables associated with the result of a resolution are inferable,
/// i.e. occur in the arguments or return type of the resolution. If not give a warning
/// about a type instantiation being needed.
type ResultTyparChecker = ResultTyparChecker of (unit -> bool)

let CheckAllTyparsInferrable amap m item = 
    match item with
    | Item.Property(_,pinfos) -> 
        pinfos |> List.forall (fun pinfo -> 
            pinfo.IsExtensionMember ||
            let freeInDeclaringType = freeInType CollectTyparsNoCaching pinfo.ApparentEnclosingType
            let freeInArgsAndRetType = 
                accFreeInTypes CollectTyparsNoCaching (pinfo.GetParamTypes(amap,m)) 
                       (freeInType CollectTyparsNoCaching (pinfo.GetPropertyType(amap,m)))
            let free = Zset.diff freeInDeclaringType.FreeTypars  freeInArgsAndRetType.FreeTypars
            free.IsEmpty)

    | Item.MethodGroup(_,minfos,_) -> 
        minfos |> List.forall (fun minfo -> 
            minfo.IsExtensionMember ||
            let fminst = minfo.FormalMethodInst
            let freeInDeclaringType = freeInType CollectTyparsNoCaching minfo.ApparentEnclosingType
            let freeInArgsAndRetType = 
                List.foldBack (accFreeInTypes CollectTyparsNoCaching) (minfo.GetParamTypes(amap, m, fminst)) 
                   (accFreeInTypes CollectTyparsNoCaching (minfo.GetObjArgTypes(amap, m, fminst)) 
                       (freeInType CollectTyparsNoCaching (minfo.GetFSharpReturnTy(amap, m, fminst))))
            let free = Zset.diff freeInDeclaringType.FreeTypars  freeInArgsAndRetType.FreeTypars
            free.IsEmpty)

    | Item.CtorGroup _ 
    | Item.FakeInterfaceCtor _ 
    | Item.DelegateCtor _ 
    | Item.Types _ 
    | Item.ModuleOrNamespaces _
    | Item.CustomOperation _ 
    | Item.CustomBuilder _ 
    | Item.TypeVar _ 
    | Item.ArgName _ 
    | Item.ActivePatternResult _
    | Item.Value _ 
    | Item.ActivePatternCase _ 
    | Item.UnionCase _ 
    | Item.ExnCase _ 
    | Item.RecdField _ 
    | Item.AnonRecdField _ 
    | Item.NewDef _ 
    | Item.ILField _ 
    | Item.Event _ 
    | Item.ImplicitOp _ 
    | Item.UnqualifiedType _
    | Item.SetterArg _ -> true
    
//-------------------------------------------------------------------------
// Check inferability of type parameters in resolved items.
//------------------------------------------------------------------------- 

/// Keeps track of information relevant to the chosen resolution of a long identifier
///
/// When we resolve an item such as System.Console.In we
/// resolve it in one step to a property/val/method etc. item. However
/// Visual Studio needs to know about the exact resolutions of the names
/// System and Console, i.e. the 'entity path' of the resolution. 
///
/// Each of the resolution routines keeps track of the entity path and 
/// ultimately calls ResolutionInfo.Method to record it for 
/// later use by Visual Studio.
type ResolutionInfo = 
    | ResolutionInfo of (*entityPath, reversed*)(range * EntityRef) list * (*warnings/errors*)(ResultTyparChecker -> unit)

    static member SendEntityPathToSink(sink, ncenv: NameResolver, nenv, occ, ad, ResolutionInfo(entityPath,warnings), typarChecker) = 
        entityPath |> List.iter (fun (m,eref:EntityRef) -> 
            CheckEntityAttributes ncenv.g eref m |> CommitOperationResult        
            CheckTyconAccessible ncenv.amap m ad eref |> ignore
            let item = 
                if eref.IsModuleOrNamespace then 
                    Item.ModuleOrNamespaces [eref] 
                else 
                    Item.Types(eref.DisplayName,[FreshenTycon ncenv m eref])
            CallNameResolutionSink sink (m,nenv,item,item,emptyTyparInst,occ,nenv.eDisplayEnv,ad))
        warnings(typarChecker)
 
    static member Empty = 
        ResolutionInfo([],(fun _ -> ()))

    member x.AddEntity info = 
        let (ResolutionInfo(entityPath,warnings)) = x
        ResolutionInfo(info::entityPath,warnings)

    member x.AddWarning f = 
        let (ResolutionInfo(entityPath,warnings)) = x
        ResolutionInfo(entityPath,(fun typarChecker -> f typarChecker; warnings typarChecker))



/// Resolve ambiguities between types overloaded by generic arity, based on number of type arguments.
/// Also check that we're not returning direct references to generated provided types.
//
// Given ambiguous C<>, C<_>    we resolve the ambiguous 'C.M' to C<> without warning
// Given ambiguous C<_>, C<_,_> we resolve the ambiguous 'C.M' to C<_> with an ambiguity error
// Given C<_>                   we resolve the ambiguous 'C.M' to C<_> with a warning if the argument or return types can't be inferred

// Given ambiguous C<>, C<_>    we resolve the ambiguous 'C()' to C<> without warning
// Given ambiguous C<_>, C<_,_> we resolve the ambiguous 'C()' to C<_> with an ambiguity error
// Given C<_>                   we resolve the ambiguous 'C()' to C<_> with a warning if the argument or return types can't be inferred

let CheckForTypeLegitimacyAndMultipleGenericTypeAmbiguities 
        (tcrefs:(ResolutionInfo * TyconRef) list, 
         typeNameResInfo:TypeNameResolutionInfo, 
         genOk:PermitDirectReferenceToGeneratedType, 
         m) = 

    let tcrefs = 
        tcrefs 
        // remove later duplicates (if we've opened the same module more than once)
        |> List.distinctBy (fun (_,tcref) -> tcref.Stamp) 
        // List.sortBy is a STABLE sort (the order matters!)
        |> List.sortBy (fun (_,tcref) -> tcref.Typars(m).Length)

    let tcrefs = 
        match tcrefs with 
        | ((_resInfo,tcref) :: _) when 
                // multiple types
                tcrefs.Length > 1 && 
                // no explicit type instantiation
                typeNameResInfo.StaticArgsInfo.HasNoStaticArgsInfo && 
                // some type arguments required on all types (note sorted by typar count above)
                not (List.isEmpty (tcref.Typars m)) && 
                // plausible types have different arities
                (tcrefs |> Seq.distinctBy (fun (_,tcref) -> tcref.Typars(m).Length) |> Seq.length > 1)  ->
            [ for (resInfo,tcref) in tcrefs do 
                let resInfo = resInfo.AddWarning (fun _typarChecker -> errorR(Error(FSComp.SR.nrTypeInstantiationNeededToDisambiguateTypesWithSameName(tcref.DisplayName, tcref.DisplayNameWithStaticParametersAndUnderscoreTypars),m)))
                yield (resInfo,tcref) ]

        | [(resInfo,tcref)] when  typeNameResInfo.StaticArgsInfo.HasNoStaticArgsInfo && not (List.isEmpty (tcref.Typars m)) && typeNameResInfo.ResolutionFlag = ResolveTypeNamesToTypeRefs ->
            let resInfo = 
                resInfo.AddWarning (fun (ResultTyparChecker typarChecker) -> 
                    if not (typarChecker()) then 
                        warning(Error(FSComp.SR.nrTypeInstantiationIsMissingAndCouldNotBeInferred(tcref.DisplayName, tcref.DisplayNameWithStaticParametersAndUnderscoreTypars),m)))
            [(resInfo,tcref)]

        | _ -> 
            tcrefs

#if !NO_EXTENSIONTYPING
    for (_,tcref) in tcrefs do 
        // Type generators can't be returned by name resolution, unless PermitDirectReferenceToGeneratedType.Yes
        CheckForDirectReferenceToGeneratedType (tcref, genOk, m)
#else
    genOk |> ignore
#endif

    tcrefs    


//-------------------------------------------------------------------------
// Consume ids that refer to a namespace
//------------------------------------------------------------------------- 

/// Perform name resolution for an identifier which must resolve to be a namespace or module.
let rec ResolveLongIndentAsModuleOrNamespace sink atMostOne amap m first fullyQualified (nenv:NameResolutionEnv) ad (id:Ident) (rest:Ident list) isOpenDecl =
    if first && id.idText = MangledGlobalName then
        match rest with
        | [] ->
            error (Error(FSComp.SR.nrGlobalUsedOnlyAsFirstName(), id.idRange))
        | id2::rest2 ->
            ResolveLongIndentAsModuleOrNamespace sink atMostOne amap m false FullyQualified nenv ad id2 rest2 isOpenDecl
    else
        let moduleOrNamespaces = nenv.ModulesAndNamespaces fullyQualified
        let namespaceNotFound = lazy(
            let suggestModulesAndNamespaces() =
                moduleOrNamespaces
                |> Seq.collect (fun kv -> kv.Value)
                |> Seq.filter (fun modref -> IsEntityAccessible amap m ad modref)
                |> Seq.collect (fun e -> [e.DisplayName; e.DemangledModuleOrNamespaceName])
                |> HashSet

            UndefinedName(0,FSComp.SR.undefinedNameNamespaceOrModule,id,suggestModulesAndNamespaces))
        
        let mutable moduleNotFoundErrorCache = None
        let moduleNotFound (modref: ModuleOrNamespaceRef) (mty:ModuleOrNamespaceType) (id:Ident) depth =
            match moduleNotFoundErrorCache with
            | Some (oldId, error) when Range.equals oldId id.idRange -> error
            | _ ->
                let suggestNames() =
                    mty.ModulesAndNamespacesByDemangledName
                    |> Seq.filter (fun kv -> IsEntityAccessible amap m ad (modref.NestedTyconRef kv.Value))
                    |> Seq.collect (fun e -> [e.Value.DisplayName; e.Value.DemangledModuleOrNamespaceName])
                    |> HashSet
                
                let error = raze (UndefinedName(depth,FSComp.SR.undefinedNameNamespace,id,suggestNames))
                moduleNotFoundErrorCache <- Some(id.idRange, error)
                error

        let notifyNameResolution (modref: ModuleOrNamespaceRef) m =
            let item = Item.ModuleOrNamespaces [modref]
            let occurence = if isOpenDecl then ItemOccurence.Open else ItemOccurence.Use
            CallNameResolutionSink sink (m, nenv, item, item, emptyTyparInst, occurence, nenv.DisplayEnv, ad)

        match moduleOrNamespaces.TryGetValue id.idText with
        | true, modrefs ->
            /// Look through the sub-namespaces and/or modules
            let rec look depth (modref: ModuleOrNamespaceRef) (mty:ModuleOrNamespaceType) (lid:Ident list) =
                match lid with 
                | [] -> success (depth,modref,mty)
                | id :: rest ->
                    match mty.ModulesAndNamespacesByDemangledName.TryGetValue id.idText with
                    | true, mspec ->
                        let subref = modref.NestedTyconRef mspec
                        if IsEntityAccessible amap m ad subref then
                            notifyNameResolution subref id.idRange
                            look (depth+1) subref mspec.ModuleOrNamespaceType rest
                        else
                            moduleNotFound modref mty id depth
                    | _ -> moduleNotFound modref mty id depth

            
            modrefs |> CollectResults2 atMostOne (fun modref -> 
                if IsEntityAccessible amap m ad modref then
                    notifyNameResolution modref id.idRange
                    look 1 modref modref.ModuleOrNamespaceType rest
                else
                    raze (namespaceNotFound.Force())) 
        | _ -> raze (namespaceNotFound.Force())


let ResolveLongIndentAsModuleOrNamespaceThen sink atMostOne amap m fullyQualified (nenv:NameResolutionEnv) ad id rest isOpenDecl f =
    match ResolveLongIndentAsModuleOrNamespace sink ResultCollectionSettings.AllResults amap m true fullyQualified nenv ad id [] isOpenDecl with
    | Result modrefs ->
        match rest with
        | [] -> error(Error(FSComp.SR.nrUnexpectedEmptyLongId(),id.idRange))
        | id2::rest2 -> 
            modrefs
            |> CollectResults2 atMostOne (fun (depth,modref,mty) ->  
                let resInfo = ResolutionInfo.Empty.AddEntity(id.idRange,modref)
                f resInfo (depth+1) id.idRange modref mty id2 rest2)
    | Exception err -> Exception err 

//-------------------------------------------------------------------------
// Bind name used in "new Foo.Bar(...)" constructs
//------------------------------------------------------------------------- 

let private ResolveObjectConstructorPrim (ncenv:NameResolver) edenv resInfo m ad ty = 
    let g = ncenv.g
    let amap = ncenv.amap
    if isDelegateTy g ty then 
        success (resInfo,Item.DelegateCtor ty)
    else 
        let ctorInfos = GetIntrinsicConstructorInfosOfType ncenv.InfoReader m ty
        if isNil ctorInfos && isInterfaceTy g ty then 
            success (resInfo, Item.FakeInterfaceCtor ty)
        else 
            let defaultStructCtorInfo = 
                if (not (ctorInfos |> List.exists (fun x -> x.IsNullary)) &&
                    isStructTy g ty && 
                    not (isRecdTy g ty) && 
                    not (isUnionTy g ty)) 
                then 
                    [DefaultStructCtor(g,ty)]
                else []
            if (isNil defaultStructCtorInfo && isNil ctorInfos) || (not (isAppTy g ty) && not (isAnyTupleTy g ty)) then 
                raze (Error(FSComp.SR.nrNoConstructorsAvailableForType(NicePrint.minimalStringOfType edenv ty),m))
            else 
                let ctorInfos = ctorInfos |> List.filter (IsMethInfoAccessible amap m ad)  
                let metadataTy = convertToTypeWithMetadataIfPossible g ty
                success (resInfo,Item.MakeCtorGroup ((tcrefOfAppTy g metadataTy).LogicalName, (defaultStructCtorInfo@ctorInfos))) 

/// Perform name resolution for an identifier which must resolve to be an object constructor.
let ResolveObjectConstructor (ncenv:NameResolver) edenv m ad ty = 
    ResolveObjectConstructorPrim (ncenv:NameResolver) edenv [] m ad ty  |?> (fun (_resInfo,item) -> item)

//-------------------------------------------------------------------------
// Bind the "." notation (member lookup or lookup in a type)
//------------------------------------------------------------------------- 

/// Query the declared properties of a type (including inherited properties)
let IntrinsicPropInfosOfTypeInScope (infoReader:InfoReader) (optFilter, ad) findFlag m ty =
    let g = infoReader.g
    let amap = infoReader.amap
    let pinfos = GetIntrinsicPropInfoSetsOfType infoReader (optFilter, ad, AllowMultiIntfInstantiations.Yes) findFlag m ty
    let pinfos = pinfos |> ExcludeHiddenOfPropInfos g amap m 
    pinfos

/// Select from a list of extension properties 
let SelectPropInfosFromExtMembers (infoReader:InfoReader,ad,optFilter) declaringTy m extMemInfos = 
    let g = infoReader.g
    let amap = infoReader.amap
    // NOTE: multiple "open"'s push multiple duplicate values into eIndexedExtensionMembers, hence setify.
    let seen = HashSet(ExtensionMember.Comparer g)
    let propCollector = new PropertyCollector(g,amap,m,declaringTy,optFilter,ad)
    for emem in extMemInfos do
        if seen.Add emem then
            match emem with 
            | FSExtMem (vref,_pri) -> 
                match vref.MemberInfo with 
                | None -> ()
                | Some membInfo -> propCollector.Collect(membInfo,vref)
            | ILExtMem _ -> 
                // No extension properties coming from .NET
                ()
    propCollector.Close()

/// Query the available extension properties of a type (including extension properties for inherited types)
let ExtensionPropInfosOfTypeInScope (infoReader:InfoReader) (nenv: NameResolutionEnv) (optFilter, ad) m ty =
    let g = infoReader.g
    
    let extMemsFromHierarchy = 
        infoReader.GetEntireTypeHierachy(AllowMultiIntfInstantiations.Yes,m,ty) |> List.collect (fun ty -> 
             if isAppTy g ty then 
                let tcref = tcrefOfAppTy g ty
                let extMemInfos = nenv.eIndexedExtensionMembers.Find tcref
                SelectPropInfosFromExtMembers (infoReader,ad,optFilter) ty m extMemInfos
             else [])

    let extMemsDangling = SelectPropInfosFromExtMembers  (infoReader,ad,optFilter) ty m nenv.eUnindexedExtensionMembers 
    extMemsDangling @ extMemsFromHierarchy


/// Get all the available properties of a type (both intrinsic and extension)
let AllPropInfosOfTypeInScope infoReader nenv (optFilter, ad) findFlag m ty =
    IntrinsicPropInfosOfTypeInScope infoReader (optFilter, ad) findFlag m ty
    @ ExtensionPropInfosOfTypeInScope infoReader nenv (optFilter, ad) m ty 

/// Get the available methods of a type (both declared and inherited)
let IntrinsicMethInfosOfType (infoReader:InfoReader) (optFilter,ad,allowMultiIntfInst) findFlag m ty =
    let g = infoReader.g
    let amap = infoReader.amap
    let minfos = GetIntrinsicMethInfoSetsOfType infoReader (optFilter,ad,allowMultiIntfInst) findFlag m ty
    let minfos = minfos |> ExcludeHiddenOfMethInfos g amap m
    minfos

/// Select from a list of extension methods
let SelectMethInfosFromExtMembers (infoReader:InfoReader) optFilter apparentTy m extMemInfos = 
    let g = infoReader.g
    // NOTE: multiple "open"'s push multiple duplicate values into eIndexedExtensionMembers 
    let seen = HashSet(ExtensionMember.Comparer g)
    [
        for emem in extMemInfos do
            if seen.Add emem then
                match emem with 
                | FSExtMem (vref,pri) -> 
                    match vref.MemberInfo with 
                    | None -> ()
                    | Some membInfo -> 
                        match TrySelectMemberVal g optFilter apparentTy (Some pri) membInfo vref with
                        | Some m -> yield m
                        | _ -> ()
                | ILExtMem (actualParent,minfo,pri) when (match optFilter with None -> true | Some nm -> nm = minfo.LogicalName) ->
                    // Make a reference to the type containing the extension members
                    match minfo with 
                    | ILMeth(_,ilminfo,_) -> 
                         yield (MethInfo.CreateILExtensionMeth (infoReader.amap, m, apparentTy, actualParent, Some pri, ilminfo.RawMetadata))
                    // F#-defined IL-style extension methods are not seen as extension methods in F# code
                    | FSMeth(g,_,vref,_) -> 
                         yield (FSMeth(g, apparentTy, vref, Some pri))
#if !NO_EXTENSIONTYPING
                    // // Provided extension methods are not yet supported
                    | ProvidedMeth(amap,providedMeth,_,m) -> 
                         yield (ProvidedMeth(amap, providedMeth, Some pri,m))
#endif
                    | DefaultStructCtor _ -> 
                         ()
                | _ -> ()
    ]

/// Query the available extension properties of a methods (including extension methods for inherited types)
let ExtensionMethInfosOfTypeInScope (infoReader:InfoReader) (nenv: NameResolutionEnv) optFilter m ty =
    let extMemsDangling = SelectMethInfosFromExtMembers  infoReader optFilter ty  m nenv.eUnindexedExtensionMembers
    let extMemsFromHierarchy = 
        infoReader.GetEntireTypeHierachy(AllowMultiIntfInstantiations.Yes,m,ty) |> List.collect (fun ty -> 
            let g = infoReader.g
            if isAppTy g ty then 
                let tcref = tcrefOfAppTy g ty
                let extValRefs = nenv.eIndexedExtensionMembers.Find tcref
                SelectMethInfosFromExtMembers infoReader optFilter ty  m extValRefs
            else [])
    extMemsDangling @ extMemsFromHierarchy

/// Get all the available methods of a type (both intrinsic and extension)
let AllMethInfosOfTypeInScope infoReader nenv (optFilter,ad) findFlag m ty =
    IntrinsicMethInfosOfType infoReader (optFilter,ad,AllowMultiIntfInstantiations.Yes) findFlag m ty 
    @ ExtensionMethInfosOfTypeInScope infoReader nenv optFilter m ty          


/// Used to report an error condition where name resolution failed due to an indeterminate type
exception IndeterminateType of range

/// Indicates the kind of lookup being performed. Note, this type should be made private to nameres.fs.
[<RequireQualifiedAccess>]
type LookupKind = 
   | RecdField
   | Pattern
   | Expr
   | Type
   | Ctor


/// Try to find a union case of a type, with the given name
let TryFindUnionCaseOfType g ty nm =
    match tryAppTy g ty with
    | ValueSome(tcref,tinst) ->
        match tcref.GetUnionCaseByName nm with 
        | None -> ValueNone
        | Some ucase -> ValueSome(UnionCaseInfo(tinst,tcref.MakeNestedUnionCaseRef ucase))
    | _ ->
        ValueNone

/// Try to find a union case of a type, with the given name
let TryFindAnonRecdFieldOfType g typ nm =
    match tryDestAnonRecdTy g typ with 
    | ValueSome (anonInfo, tys) -> 
        match anonInfo.SortedIds |> Array.tryFindIndex (fun x -> x.idText = nm) with 
        | Some i -> Some (Item.AnonRecdField(anonInfo, tys, i, anonInfo.SortedIds.[i].idRange))
        | None -> None
    | ValueNone -> None

let CoreDisplayName(pinfo:PropInfo) =   
    match pinfo with
    | FSProp(_,_,_,Some set) -> set.CoreDisplayName
    | FSProp(_,_,Some get,_) -> get.CoreDisplayName
    | FSProp _ -> failwith "unexpected (property must have either getter or setter)"
    | ILProp(ILPropInfo(_,def))  -> def.Name
#if !NO_EXTENSIONTYPING
    | ProvidedProp(_,pi,m) -> pi.PUntaint((fun pi -> pi.Name), m)
#endif

let DecodeFSharpEvent (pinfos:PropInfo list) ad g (ncenv:NameResolver) m =
    match pinfos with 
    | [pinfo] when pinfo.IsFSharpEventProperty -> 
        let nm = CoreDisplayName(pinfo)
        let minfos1 = GetImmediateIntrinsicMethInfosOfType (Some("add_"+nm),ad) g ncenv.amap m pinfo.ApparentEnclosingType 
        let minfos2 = GetImmediateIntrinsicMethInfosOfType (Some("remove_"+nm),ad) g ncenv.amap m pinfo.ApparentEnclosingType
        match  minfos1,minfos2 with 
        | [FSMeth(_,_,addValRef,_)],[FSMeth(_,_,removeValRef,_)] -> 
            // FOUND PROPERTY-AS-EVENT AND CORRESPONDING ADD/REMOVE METHODS
            Some(Item.Event(FSEvent(g,pinfo,addValRef,removeValRef)))
        | _ -> 
            // FOUND PROPERTY-AS-EVENT BUT DIDN'T FIND CORRESPONDING ADD/REMOVE METHODS
            Some(Item.Property (nm,pinfos))
    | pinfo :: _ -> 
        let nm = CoreDisplayName(pinfo)
        Some(Item.Property (nm,pinfos))
    | _ -> 
        None

/// Returns all record label names for the given type.
let GetRecordLabelsForType g nenv ty =
    let result = HashSet()
    if isRecdTy g ty then
      let typeName = NicePrint.minimalStringOfType nenv.eDisplayEnv ty
      for KeyValue(k, v) in nenv.eFieldLabels do
        if v |> List.exists (fun r -> r.TyconRef.DisplayName = typeName) then
          result.Add k |> ignore
    result

// REVIEW: this shows up on performance logs. Consider for example endless resolutions of "List.map" to 
// the empty set of results, or "x.Length" for a list or array type. This indicates it could be worth adding a cache here.
let rec ResolveLongIdentInTypePrim (ncenv:NameResolver) nenv lookupKind (resInfo:ResolutionInfo) depth m ad (id:Ident) (rest:Ident list) findFlag (typeNameResInfo: TypeNameResolutionInfo) ty =
    let g = ncenv.g
    let m = unionRanges m id.idRange
    let nm = id.idText // used to filter the searches of the tables 
    let optFilter = Some nm // used to filter the searches of the tables 
    let contentsSearchAccessible = 
        let unionCaseSearch = 
            match lookupKind with 
            | LookupKind.Expr | LookupKind.Pattern -> TryFindUnionCaseOfType g ty nm  
            | _ -> ValueNone

        // Lookup: datatype constructors take precedence 
        match unionCaseSearch with 
        | ValueSome ucase -> 
            OneResult (success(resInfo,Item.UnionCase(ucase,false),rest))
        | ValueNone -> 
            let anonRecdSearch = 
                match lookupKind with 
                | LookupKind.Expr -> TryFindAnonRecdFieldOfType g ty nm
                | _ -> None
            match anonRecdSearch with 
            | Some item -> 
                OneResult (success(resInfo, item, rest))
            | None -> 
            let isLookUpExpr = (lookupKind = LookupKind.Expr)
            match TryFindIntrinsicNamedItemOfType ncenv.InfoReader (nm,ad) findFlag m ty with
            | Some (PropertyItem psets) when isLookUpExpr -> 
                let pinfos = psets |> ExcludeHiddenOfPropInfos g ncenv.amap m
                    
                // fold the available extension members into the overload resolution
                let extensionPropInfos = ExtensionPropInfosOfTypeInScope ncenv.InfoReader nenv (optFilter,ad) m ty
                    
                // make sure to keep the intrinsic pinfos before the extension pinfos in the list,
                // since later on this logic is used when giving preference to intrinsic definitions
                match DecodeFSharpEvent (pinfos@extensionPropInfos) ad g ncenv m with
                | Some x -> success [resInfo, x, rest]
                | None -> raze (UndefinedName (depth,FSComp.SR.undefinedNameFieldConstructorOrMember, id,NoSuggestions))

            | Some(MethodItem msets) when isLookUpExpr -> 
                let minfos = msets |> ExcludeHiddenOfMethInfos g ncenv.amap m
                    
                // fold the available extension members into the overload resolution
                let extensionMethInfos = ExtensionMethInfosOfTypeInScope ncenv.InfoReader nenv optFilter m ty

                success [resInfo,Item.MakeMethGroup (nm,minfos@extensionMethInfos),rest]
            | Some (ILFieldItem (finfo:: _))  when (match lookupKind with LookupKind.Expr | LookupKind.Pattern -> true | _ -> false) -> 
                success [resInfo,Item.ILField finfo,rest]

            | Some (EventItem (einfo :: _)) when isLookUpExpr -> 
                success [resInfo,Item.Event einfo,rest]

            | Some (RecdFieldItem (rfinfo)) when (match lookupKind with LookupKind.Expr | LookupKind.RecdField | LookupKind.Pattern -> true | _ -> false) -> 
                success [resInfo,Item.RecdField(rfinfo),rest]

            | _ ->

            let pinfos = ExtensionPropInfosOfTypeInScope ncenv.InfoReader nenv (optFilter, ad) m ty
            if not (isNil pinfos) && isLookUpExpr then OneResult(success (resInfo,Item.Property (nm,pinfos),rest)) else
            let minfos = ExtensionMethInfosOfTypeInScope ncenv.InfoReader nenv optFilter m ty

            if not (isNil minfos) && isLookUpExpr then 
                success [resInfo,Item.MakeMethGroup (nm,minfos),rest]
            elif isTyparTy g ty then raze (IndeterminateType(unionRanges m id.idRange))
            else NoResultsOrUsefulErrors

    match contentsSearchAccessible with
    | Result res when not (isNil res) -> contentsSearchAccessible
    | Exception _ -> contentsSearchAccessible
    | _ -> 
              
    let nestedSearchAccessible = 
        match rest with
        | [] ->
            let nestedTypes = GetNestedTypesOfType (ad, ncenv, Some nm, typeNameResInfo.StaticArgsInfo, true, m) ty
            if isNil nestedTypes then 
                NoResultsOrUsefulErrors
            else 
                match typeNameResInfo.ResolutionFlag with 
                | ResolveTypeNamesToCtors -> 
                    nestedTypes 
                    |> CollectAtMostOneResult (ResolveObjectConstructorPrim ncenv nenv.eDisplayEnv resInfo m ad) 
                    |> MapResults (fun (resInfo,item) -> (resInfo,item,[]))
                | ResolveTypeNamesToTypeRefs -> 
                    OneSuccess (resInfo,Item.Types (nm,nestedTypes),rest)
        | id2::rest2 ->
            let nestedTypes = GetNestedTypesOfType (ad, ncenv, Some nm, TypeNameResolutionStaticArgsInfo.Indefinite, true, m) ty
            ResolveLongIdentInNestedTypes ncenv nenv lookupKind resInfo (depth+1) id m ad id2 rest2 findFlag typeNameResInfo nestedTypes

    match nestedSearchAccessible with
    | Result res when not (isNil res) -> nestedSearchAccessible
    | _ -> 
        let suggestMembers() = 
            let suggestions1 =
                ExtensionPropInfosOfTypeInScope ncenv.InfoReader nenv (None, ad) m ty 
                |> List.map (fun p -> p.PropertyName)
                
            let suggestions2 =
                ExtensionMethInfosOfTypeInScope ncenv.InfoReader nenv None m ty
                |> List.map (fun m -> m.DisplayName)

            let suggestions3 =
                GetIntrinsicPropInfosOfType ncenv.InfoReader (None, ad, AllowMultiIntfInstantiations.No) findFlag m ty
                |> List.map (fun p -> p.PropertyName)

            let suggestions4 =
                GetIntrinsicMethInfosOfType ncenv.InfoReader (None, ad, AllowMultiIntfInstantiations.No) findFlag m ty
                |> List.filter (fun m -> not m.IsClassConstructor && not m.IsConstructor)
                |> List.map (fun m -> m.DisplayName)

            let suggestions5 = GetRecordLabelsForType g nenv ty

            let suggestions6 =
                match lookupKind with 
                | LookupKind.Expr | LookupKind.Pattern ->
                    if isAppTy g ty then 
                        let tcref = tcrefOfAppTy g ty
                        tcref.UnionCasesArray
                        |> Array.map (fun uc -> uc.DisplayName)
                    else 
                        [||]
                | _ -> [||]
                        
            [ yield! suggestions1 
              yield! suggestions2
              yield! suggestions3
              yield! suggestions4
              yield! suggestions5
              yield! suggestions6 ]
            |> HashSet

        raze (UndefinedName (depth,FSComp.SR.undefinedNameFieldConstructorOrMember, id, suggestMembers))
        
and ResolveLongIdentInNestedTypes (ncenv:NameResolver) nenv lookupKind resInfo depth id m ad (id2:Ident) (rest:Ident list) findFlag typeNameResInfo tys = 
    tys 
    |> CollectAtMostOneResult (fun ty -> 
        let resInfo = if isAppTy ncenv.g ty then resInfo.AddEntity(id.idRange,tcrefOfAppTy ncenv.g ty) else resInfo
        ResolveLongIdentInTypePrim ncenv nenv lookupKind resInfo depth m ad id2 rest findFlag typeNameResInfo ty 
        |> AtMostOneResult m) 

/// Resolve a long identifier using type-qualified name resolution.
let ResolveLongIdentInType sink ncenv nenv lookupKind m ad id findFlag typeNameResInfo ty =
    let resInfo,item,rest =
        ResolveLongIdentInTypePrim (ncenv:NameResolver) nenv lookupKind ResolutionInfo.Empty 0 m ad id [] findFlag typeNameResInfo ty
        |> AtMostOneResult m
        |> ForceRaise

    ResolutionInfo.SendEntityPathToSink (sink,ncenv,nenv,ItemOccurence.UseInType,ad,resInfo,ResultTyparChecker(fun () -> CheckAllTyparsInferrable ncenv.amap m item))
    item,rest

let private ResolveLongIdentInTyconRef (ncenv:NameResolver) nenv lookupKind resInfo depth m ad id rest typeNameResInfo tcref =
#if !NO_EXTENSIONTYPING
    // No dotting through type generators to get to a member!
    CheckForDirectReferenceToGeneratedType (tcref, PermitDirectReferenceToGeneratedType.No, m)
#endif
    let ty = FreshenTycon ncenv m tcref
    ty |> ResolveLongIdentInTypePrim ncenv nenv lookupKind resInfo depth m ad id rest IgnoreOverrides typeNameResInfo  

let private ResolveLongIdentInTyconRefs atMostOne (ncenv:NameResolver) nenv lookupKind depth m ad id rest typeNameResInfo idRange tcrefs = 
    tcrefs |> CollectResults2 atMostOne (fun (resInfo:ResolutionInfo,tcref) -> 
        let resInfo = resInfo.AddEntity(idRange,tcref)
        tcref |> ResolveLongIdentInTyconRef ncenv nenv lookupKind resInfo depth m ad id rest typeNameResInfo |> AtMostOneResult m) 

//-------------------------------------------------------------------------
// ResolveExprLongIdentInModuleOrNamespace 
//------------------------------------------------------------------------- 

let (|AccessibleEntityRef|_|) amap m ad (modref: ModuleOrNamespaceRef) mspec = 
    let eref = modref.NestedTyconRef mspec
    if IsEntityAccessible amap m ad eref then Some eref else None

let rec ResolveExprLongIdentInModuleOrNamespace (ncenv:NameResolver) nenv (typeNameResInfo: TypeNameResolutionInfo) ad resInfo depth m modref (mty:ModuleOrNamespaceType) (id:Ident) (rest :Ident list) =
    // resInfo records the modules or namespaces actually relevant to a resolution
    let m = unionRanges m id.idRange
    match mty.AllValsByLogicalName.TryGetValue id.idText with
    | true, vspec when IsValAccessible ad (mkNestedValRef modref vspec) -> 
        success(resInfo,Item.Value (mkNestedValRef modref vspec),rest)
    | _->
    match mty.ExceptionDefinitionsByDemangledName.TryGetValue id.idText with
    | true, excon when IsTyconReprAccessible ncenv.amap m ad (modref.NestedTyconRef excon) -> 
        success (resInfo,Item.ExnCase (modref.NestedTyconRef excon),rest)
    | _ ->
        // Something in a discriminated union without RequireQualifiedAccess attribute?
        let unionSearch,hasRequireQualifiedAccessAttribute =
            match TryFindTypeWithUnionCase modref id with
            | Some tycon when IsTyconReprAccessible ncenv.amap m ad (modref.NestedTyconRef tycon) -> 
                let ucref = mkUnionCaseRef (modref.NestedTyconRef tycon) id.idText
                let ucinfo = FreshenUnionCaseRef ncenv m ucref
                let hasRequireQualifiedAccessAttribute = HasFSharpAttribute ncenv.g ncenv.g.attrib_RequireQualifiedAccessAttribute tycon.Attribs
                success [resInfo,Item.UnionCase(ucinfo,hasRequireQualifiedAccessAttribute),rest],hasRequireQualifiedAccessAttribute
            | _ -> NoResultsOrUsefulErrors,false

        match unionSearch with
        | Result (res :: _) when not hasRequireQualifiedAccessAttribute -> success res
        | _ ->

        // Something in a type?
        let tyconSearch = 
            let tcrefs = LookupTypeNameInEntityMaybeHaveArity (ncenv.amap, id.idRange, ad, id.idText, (if isNil rest then typeNameResInfo.StaticArgsInfo else TypeNameResolutionStaticArgsInfo.Indefinite), modref)
            if isNil tcrefs then NoResultsOrUsefulErrors else
            let tcrefs = tcrefs |> List.map (fun tcref -> (resInfo,tcref))
            match rest with
            | id2::rest2 ->
                let tcrefs = CheckForTypeLegitimacyAndMultipleGenericTypeAmbiguities (tcrefs, TypeNameResolutionInfo (ResolveTypeNamesToTypeRefs,TypeNameResolutionStaticArgsInfo.Indefinite), PermitDirectReferenceToGeneratedType.No, unionRanges m id.idRange)
                ResolveLongIdentInTyconRefs ResultCollectionSettings.AtMostOneResult ncenv nenv LookupKind.Expr (depth+1) m ad id2 rest2 typeNameResInfo id.idRange tcrefs
            // Check if we've got some explicit type arguments 
            | _ ->
                let tcrefs = CheckForTypeLegitimacyAndMultipleGenericTypeAmbiguities (tcrefs, typeNameResInfo, PermitDirectReferenceToGeneratedType.No, unionRanges m id.idRange)
                match typeNameResInfo.ResolutionFlag with 
                | ResolveTypeNamesToTypeRefs -> 
                    success [ for (resInfo,tcref) in tcrefs do 
                                    let ty = FreshenTycon ncenv m tcref 
                                    let item = (resInfo,Item.Types(id.idText,[ty]),[])
                                    yield item ]
                | ResolveTypeNamesToCtors -> 
                    tcrefs 
                    |> List.map (fun (resInfo, tcref) -> resInfo, FreshenTycon ncenv m tcref) 
                    |> CollectAtMostOneResult (fun (resInfo,ty) -> ResolveObjectConstructorPrim ncenv nenv.eDisplayEnv resInfo id.idRange ad ty) 
                    |> MapResults (fun (resInfo,item) -> (resInfo,item,[]))


        // Something in a sub-namespace or sub-module 
        let moduleSearch() = 
            match rest with
            | id2::rest2 ->
                match mty.ModulesAndNamespacesByDemangledName.TryGetValue id.idText with
                | true, AccessibleEntityRef ncenv.amap m ad modref submodref -> 
                    let resInfo = resInfo.AddEntity(id.idRange,submodref)

                    OneResult (ResolveExprLongIdentInModuleOrNamespace ncenv nenv typeNameResInfo ad resInfo (depth+1) m submodref submodref.ModuleOrNamespaceType id2 rest2)
                | _ -> 
                    NoResultsOrUsefulErrors
            | _ ->
                NoResultsOrUsefulErrors

        match tyconSearch +++ moduleSearch +++ (fun _ -> unionSearch) with
        | Result [] ->
            let suggestPossibleTypesAndNames() =
                let types = 
                    modref.ModuleOrNamespaceType.AllEntities
                    |> Seq.filter (fun e -> IsEntityAccessible ncenv.amap m ad (modref.NestedTyconRef e))
                    |> Seq.map (fun e -> e.DisplayName)

                let submodules =
                    mty.ModulesAndNamespacesByDemangledName
                    |> Seq.filter (fun kv -> IsEntityAccessible ncenv.amap m ad (modref.NestedTyconRef kv.Value))
                    |> Seq.map (fun e -> e.Value.DisplayName)
                        
                let unions =
                    modref.ModuleOrNamespaceType.AllEntities
                    |> Seq.collect (fun tycon ->
                        let hasRequireQualifiedAccessAttribute = HasFSharpAttribute ncenv.g ncenv.g.attrib_RequireQualifiedAccessAttribute tycon.Attribs
                        if hasRequireQualifiedAccessAttribute then
                            [||]
                        else
                            tycon.UnionCasesArray)
                    |> Seq.map (fun uc -> uc.DisplayName)

                let vals = 
                    modref.ModuleOrNamespaceType.AllValsByLogicalName
                    |> Seq.filter (fun e -> IsValAccessible ad (mkNestedValRef modref e.Value))
                    |> Seq.map (fun e -> e.Value.DisplayName)
                         
                let exns =
                    modref.ModuleOrNamespaceType.ExceptionDefinitionsByDemangledName
                    |> Seq.filter (fun e -> IsTyconReprAccessible ncenv.amap m ad (modref.NestedTyconRef e.Value))
                    |> Seq.map (fun e -> e.Value.DisplayName)
                            
                [ yield! types
                  yield! submodules
                  yield! unions
                  yield! vals
                  yield! exns ]
                |> HashSet

            raze (UndefinedName(depth,FSComp.SR.undefinedNameValueConstructorNamespaceOrType,id,suggestPossibleTypesAndNames))
        | results -> AtMostOneResult id.idRange results

/// An identifier has resolved to a type name in an expression (corresponding to one or more TyconRefs). 
/// Return either a set of constructors (later refined by overload resolution), or a set of TyconRefs.
let ChooseTyconRefInExpr (ncenv:NameResolver, m, ad, nenv, id:Ident, typeNameResInfo:TypeNameResolutionInfo, resInfo:ResolutionInfo, tcrefs) =
    let tcrefs = tcrefs |> List.map (fun tcref -> (resInfo,tcref))
    let tcrefs = CheckForTypeLegitimacyAndMultipleGenericTypeAmbiguities (tcrefs, typeNameResInfo, PermitDirectReferenceToGeneratedType.No, m)
    match typeNameResInfo.ResolutionFlag with 
    | ResolveTypeNamesToCtors ->
        let tys = tcrefs |> List.map (fun (resInfo,tcref) -> (resInfo,FreshenTycon ncenv m tcref)) 
        tys 
            |> CollectAtMostOneResult (fun (resInfo,ty) -> ResolveObjectConstructorPrim ncenv nenv.eDisplayEnv resInfo id.idRange ad ty) 
            |> MapResults (fun (resInfo,item) -> (resInfo,item,[]))
    | ResolveTypeNamesToTypeRefs ->
        let tys = tcrefs |> List.map (fun (resInfo,tcref) -> (resInfo,FreshenTycon ncenv m tcref)) 
        success (tys |> List.map (fun (resInfo,ty) -> (resInfo,Item.Types(id.idText,[ty]),[])))

/// Resolve F# "A.B.C" syntax in expressions
/// Not all of the sequence will necessarily be swallowed, i.e. we return some identifiers 
/// that may represent further actions, e.g. further lookups.
let rec ResolveExprLongIdentPrim sink (ncenv:NameResolver) first fullyQualified m ad nenv (typeNameResInfo:TypeNameResolutionInfo) (id:Ident) (rest:Ident list) isOpenDecl =
    let resInfo = ResolutionInfo.Empty
    if first && id.idText = MangledGlobalName then
        match rest with
        | [] ->
            error (Error(FSComp.SR.nrGlobalUsedOnlyAsFirstName(), id.idRange))
        | [next] ->
            ResolveExprLongIdentPrim sink ncenv false fullyQualified m ad nenv typeNameResInfo next [] isOpenDecl
        | id2::rest2 ->
            ResolveExprLongIdentPrim sink ncenv false FullyQualified m ad nenv typeNameResInfo id2 rest2 isOpenDecl
    else
        if isNil rest && fullyQualified <> FullyQualified then
            let typeError = ref None
            // Single identifier.  Lookup the unqualified names in the environment
            let envSearch = 
                match nenv.eUnqualifiedItems.TryGetValue id.idText with

                // The name is a type name and it has not been clobbered by some other name
                | true, Item.UnqualifiedType tcrefs -> 
                  
                    // Do not use type names from the environment if an explicit type instantiation is 
                    // given and the number of type parameters do not match
                    let tcrefs = 
                        tcrefs |> List.filter (fun tcref ->
                            typeNameResInfo.StaticArgsInfo.HasNoStaticArgsInfo || 
                            typeNameResInfo.StaticArgsInfo.NumStaticArgs = tcref.Typars(m).Length)
                  
                    let search = ChooseTyconRefInExpr (ncenv, m, ad, nenv, id, typeNameResInfo, resInfo, tcrefs)
                    match AtMostOneResult m search with 
                    | Result _ as res -> 
                        let resInfo,item,rest = ForceRaise res
                        ResolutionInfo.SendEntityPathToSink(sink,ncenv,nenv,ItemOccurence.Use,ad,resInfo,ResultTyparChecker(fun () -> CheckAllTyparsInferrable ncenv.amap m item))
                        Some(item,rest)
                    | Exception e -> typeError := Some e; None

                | true, res ->
                    Some (FreshenUnqualifiedItem ncenv m res, [])
                | _ -> 
                    None

            match envSearch with 
            | Some res -> res
            | None ->
                let innerSearch =
                    // Check if it's a type name, e.g. a constructor call or a type instantiation
                    let ctorSearch = 
                        let tcrefs = LookupTypeNameInEnvMaybeHaveArity fullyQualified id.idText typeNameResInfo nenv
                        ChooseTyconRefInExpr (ncenv, m, ad, nenv, id, typeNameResInfo, resInfo, tcrefs)

                    let implicitOpSearch() = 
                        if IsMangledOpName id.idText then 
                            success [(resInfo,Item.ImplicitOp(id, ref None),[])] 
                        else 
                            NoResultsOrUsefulErrors

                    ctorSearch +++ implicitOpSearch

                let resInfo,item,rest = 
                    match AtMostOneResult m innerSearch with
                    | Result _ as res -> ForceRaise res
                    | _ -> 
                        let failingCase = 
                            match !typeError with
                            | Some e -> raze e
                            | _ ->
                                let suggestNamesAndTypes() =
                                    let suggestedNames =
                                        nenv.eUnqualifiedItems
                                        |> Seq.map (fun e -> e.Value.DisplayName)

                                    let suggestedTypes =
                                        nenv.TyconsByDemangledNameAndArity fullyQualified
                                        |> Seq.filter (fun e -> IsEntityAccessible ncenv.amap m ad e.Value)
                                        |> Seq.map (fun e -> e.Value.DisplayName)

                                    let suggestedModulesAndNamespaces =
                                        nenv.ModulesAndNamespaces fullyQualified
                                        |> Seq.collect (fun kv -> kv.Value)
                                        |> Seq.filter (fun modref -> IsEntityAccessible ncenv.amap m ad modref)
                                        |> Seq.collect (fun e -> [e.DisplayName; e.DemangledModuleOrNamespaceName])

                                    let unions =
                                        // check if the user forgot to use qualified access
                                        nenv.eTyconsByDemangledNameAndArity
                                        |> Seq.choose (fun e ->
                                            let hasRequireQualifiedAccessAttribute = HasFSharpAttribute ncenv.g ncenv.g.attrib_RequireQualifiedAccessAttribute e.Value.Attribs
                                            if not hasRequireQualifiedAccessAttribute then 
                                                None
                                            else
                                                if e.Value.IsUnionTycon && e.Value.UnionCasesArray |> Array.exists (fun c -> c.DisplayName = id.idText) then
                                                    Some e.Value
                                                else
                                                    None)
                                        |> Seq.map (fun t -> t.DisplayName + "." + id.idText)
                                
                                    [ yield! suggestedNames
                                      yield! suggestedTypes
                                      yield! suggestedModulesAndNamespaces
                                      yield! unions ]
                                    |> HashSet

                                raze (UndefinedName(0,FSComp.SR.undefinedNameValueOfConstructor,id,suggestNamesAndTypes))
                        ForceRaise failingCase

                ResolutionInfo.SendEntityPathToSink(sink,ncenv,nenv,ItemOccurence.Use,ad,resInfo,ResultTyparChecker(fun () -> CheckAllTyparsInferrable ncenv.amap m item))
                item,rest
              
            
        // A compound identifier. 
        // It still might be a value in the environment, or something in an F# module, namespace, type, or nested type 
        else 
            let m = unionRanges m id.idRange
            // Values in the environment take total priority, but constructors do NOT for compound lookups, e.g. if someone in some imported  
            // module has defined a constructor "String" (common enough) then "String.foo" doesn't give an error saying 'constructors have no members' 
            // Instead we go lookup the String module or type.
            let ValIsInEnv nm = 
                match fullyQualified with 
                | FullyQualified -> false
                | _ -> 
                    match nenv.eUnqualifiedItems.TryGetValue nm with 
                    | true, Item.Value _ -> true 
                    | _ -> false

            if ValIsInEnv id.idText then
              nenv.eUnqualifiedItems.[id.idText], rest
            else
              // Otherwise modules are searched first. REVIEW: modules and types should be searched together. 
              // For each module referenced by 'id', search the module as if it were an F# module and/or a .NET namespace. 
              let moduleSearch ad () = 
                   ResolveLongIndentAsModuleOrNamespaceThen sink ResultCollectionSettings.AtMostOneResult ncenv.amap m fullyQualified nenv ad id rest isOpenDecl
                       (ResolveExprLongIdentInModuleOrNamespace ncenv nenv typeNameResInfo ad)

              // REVIEW: somewhat surprisingly, this shows up on performance traces, with tcrefs non-nil.
              // This seems strange since we would expect in the vast majority of cases tcrefs is empty here.
              let tyconSearch ad () = 
                  let tcrefs = LookupTypeNameInEnvNoArity fullyQualified id.idText nenv
                  if isNil tcrefs then NoResultsOrUsefulErrors else              
                  match rest with
                  | id2::rest2 ->
                    let tcrefs = tcrefs |> List.map (fun tcref -> (resInfo,tcref))
                    let tcrefs = CheckForTypeLegitimacyAndMultipleGenericTypeAmbiguities (tcrefs, TypeNameResolutionInfo.ResolveToTypeRefs (TypeNameResolutionStaticArgsInfo.Indefinite), PermitDirectReferenceToGeneratedType.No, unionRanges m id.idRange)
                    ResolveLongIdentInTyconRefs ResultCollectionSettings.AtMostOneResult ncenv nenv LookupKind.Expr 1 m ad id2 rest2 typeNameResInfo id.idRange tcrefs
                  | _ ->
                    NoResultsOrUsefulErrors

              let search =
                  let envSearch () = 
                      match fullyQualified with 
                      | FullyQualified -> 
                          NoResultsOrUsefulErrors
                      | OpenQualified -> 
                          match nenv.eUnqualifiedItems.TryGetValue id.idText with
                          | true, Item.UnqualifiedType _ 
                          | false, _ -> NoResultsOrUsefulErrors
                          | true, res -> OneSuccess (resInfo,FreshenUnqualifiedItem ncenv m res,rest)
                  
                  moduleSearch ad () +++ tyconSearch ad +++ envSearch

              let resInfo,item,rest = 
                  match AtMostOneResult m search with 
                  | Result _ as res -> ForceRaise res
                  | _ ->
                      let innerSearch = search +++ (moduleSearch AccessibleFromSomeFSharpCode) +++ (tyconSearch AccessibleFromSomeFSharpCode)

                      let suggestEverythingInScope() =
                          seq { yield! 
                                    nenv.ModulesAndNamespaces fullyQualified
                                    |> Seq.collect (fun kv -> kv.Value)
                                    |> Seq.filter (fun modref -> IsEntityAccessible ncenv.amap m ad modref)
                                    |> Seq.collect (fun e -> [e.DisplayName; e.DemangledModuleOrNamespaceName])
                      
                                yield!
                                    nenv.TyconsByDemangledNameAndArity fullyQualified
                                    |> Seq.filter (fun e -> IsEntityAccessible ncenv.amap m ad e.Value)
                                    |> Seq.map (fun e -> e.Value.DisplayName)

                                yield! 
                                    nenv.eUnqualifiedItems
                                    |> Seq.map (fun e -> e.Value.DisplayName)
                          } |> HashSet

                      match innerSearch with
                      | Exception (UndefinedName(0,_,id1,suggestionsF)) when Range.equals id.idRange id1.idRange ->
                            let mergeSuggestions() =
                                let res = suggestEverythingInScope()
                                res.UnionWith(suggestionsF())
                                res

                            let failingCase = raze (UndefinedName(0,FSComp.SR.undefinedNameValueNamespaceTypeOrModule,id,mergeSuggestions))
                            ForceRaise failingCase
                      | Exception err -> ForceRaise(Exception err)
                      | Result (res :: _) -> ForceRaise(Result res)
                      | Result [] ->
                            let failingCase = raze (UndefinedName(0,FSComp.SR.undefinedNameValueNamespaceTypeOrModule,id,suggestEverythingInScope))
                            ForceRaise failingCase

              ResolutionInfo.SendEntityPathToSink(sink,ncenv,nenv,ItemOccurence.Use,ad,resInfo,ResultTyparChecker(fun () -> CheckAllTyparsInferrable ncenv.amap m item))
              item,rest

let ResolveExprLongIdent sink (ncenv:NameResolver) m ad nenv typeNameResInfo lid =
    match lid with
    | [] -> error (Error(FSComp.SR.nrInvalidExpression(textOfLid lid), m))
    | id::rest -> ResolveExprLongIdentPrim sink ncenv true OpenQualified m ad nenv typeNameResInfo id rest false

//-------------------------------------------------------------------------
// Resolve F#/IL "." syntax in patterns
//------------------------------------------------------------------------- 

let rec ResolvePatternLongIdentInModuleOrNamespace (ncenv:NameResolver) nenv numTyArgsOpt ad resInfo depth m modref (mty:ModuleOrNamespaceType) (id:Ident) (rest: Ident list) =    
    let m = unionRanges m id.idRange
    match TryFindTypeWithUnionCase modref id with
    | Some tycon when IsTyconReprAccessible ncenv.amap m ad (modref.NestedTyconRef tycon) -> 
        let tcref = modref.NestedTyconRef tycon
        let ucref = mkUnionCaseRef tcref id.idText
        let showDeprecated = HasFSharpAttribute ncenv.g ncenv.g.attrib_RequireQualifiedAccessAttribute tycon.Attribs
        let ucinfo = FreshenUnionCaseRef ncenv m ucref
        success (resInfo,Item.UnionCase(ucinfo,showDeprecated),rest)
    | _ -> 
    match mty.ExceptionDefinitionsByDemangledName.TryGetValue id.idText with
    | true, exnc when IsEntityAccessible ncenv.amap m ad (modref.NestedTyconRef exnc) -> 
        success (resInfo,Item.ExnCase (modref.NestedTyconRef exnc),rest)
    | _ ->
    // An active pattern constructor in a module 
    match (ActivePatternElemsOfModuleOrNamespace modref).TryGetValue id.idText with
    | true, (APElemRef(_,vref,_) as apref) when IsValAccessible ad vref -> 
        success (resInfo,Item.ActivePatternCase apref,rest)
    | _ -> 
    match mty.AllValsByLogicalName.TryGetValue id.idText with
    | true, vspec when IsValAccessible ad (mkNestedValRef modref vspec) -> 
        success(resInfo,Item.Value (mkNestedValRef modref vspec),rest)
    | _ ->
    let tcrefs = lazy (
        LookupTypeNameInEntityMaybeHaveArity (ncenv.amap, id.idRange, ad, id.idText, TypeNameResolutionStaticArgsInfo.Indefinite, modref)
        |> List.map (fun tcref -> (resInfo,tcref)))

    // Something in a type? e.g. a literal field 
    let tyconSearch = 
        match rest with
        | id2::rest2 ->
            let tcrefs = tcrefs.Force()
            ResolveLongIdentInTyconRefs ResultCollectionSettings.AtMostOneResult (ncenv:NameResolver) nenv LookupKind.Pattern (depth+1) m ad id2 rest2 numTyArgsOpt id.idRange tcrefs
        | _ ->
            NoResultsOrUsefulErrors

    // Constructor of a type? 
    let ctorSearch() = 
        if isNil rest then
            tcrefs.Force()
            |> List.map (fun (resInfo,tcref) -> (resInfo,FreshenTycon ncenv m tcref)) 
            |> CollectAtMostOneResult (fun (resInfo,ty) -> ResolveObjectConstructorPrim ncenv nenv.eDisplayEnv resInfo id.idRange ad ty) 
            |> MapResults (fun (resInfo,item) -> (resInfo,item,[]))
        else
            NoResultsOrUsefulErrors

    // Something in a sub-namespace or sub-module or nested-type 
    let moduleSearch() = 
        match rest with
        | id2::rest2 ->
            match mty.ModulesAndNamespacesByDemangledName.TryGetValue id.idText with
            | true, AccessibleEntityRef ncenv.amap m ad modref submodref -> 
                let resInfo = resInfo.AddEntity(id.idRange,submodref)
                OneResult (ResolvePatternLongIdentInModuleOrNamespace ncenv nenv numTyArgsOpt ad resInfo (depth+1) m submodref submodref.ModuleOrNamespaceType id2 rest2)
            | _ -> 
                NoResultsOrUsefulErrors
        | [] -> NoResultsOrUsefulErrors

    match tyconSearch +++ ctorSearch +++ moduleSearch with
    | Result [] -> 
        let suggestPossibleTypes() =
            let submodules =
                mty.ModulesAndNamespacesByDemangledName
                |> Seq.filter (fun kv -> IsEntityAccessible ncenv.amap m ad (modref.NestedTyconRef kv.Value))
                |> Seq.collect (fun e -> [e.Value.DisplayName; e.Value.DemangledModuleOrNamespaceName])
                    
            let suggestedTypes =
                nenv.TyconsByDemangledNameAndArity FullyQualifiedFlag.OpenQualified
                |> Seq.filter (fun e -> IsEntityAccessible ncenv.amap m ad e.Value)
                |> Seq.map (fun e -> e.Value.DisplayName)

            [ yield! submodules
              yield! suggestedTypes ]
            |> HashSet

        raze (UndefinedName(depth,FSComp.SR.undefinedNameConstructorModuleOrNamespace,id,suggestPossibleTypes))
    | results -> AtMostOneResult id.idRange results
        
/// Used to report a warning condition for the use of upper-case identifiers in patterns
exception UpperCaseIdentifierInPattern of range

/// Indicates if a warning should be given for the use of upper-case identifiers in patterns
type WarnOnUpperFlag = WarnOnUpperCase | AllIdsOK

// Long ID in a pattern 
let rec ResolvePatternLongIdentPrim sink (ncenv:NameResolver) fullyQualified warnOnUpper newDef m ad nenv numTyArgsOpt (id:Ident) (rest:Ident list) =
    if id.idText = MangledGlobalName then
        match rest with
        | [] ->
            error (Error(FSComp.SR.nrGlobalUsedOnlyAsFirstName(), id.idRange))
        | id2::rest2 ->
            ResolvePatternLongIdentPrim sink ncenv FullyQualified warnOnUpper newDef m ad nenv numTyArgsOpt id2 rest2
    else
        // Single identifiers in patterns 
        if isNil rest && fullyQualified <> FullyQualified then
            // Single identifiers in patterns - bind to constructors and active patterns 
            // For the special case of 
            //   let C = x 
            match nenv.ePatItems.TryGetValue id.idText with
            | true, res when not newDef  -> FreshenUnqualifiedItem ncenv m res
            | _ -> 
            // Single identifiers in patterns - variable bindings 
            if not newDef &&
               (warnOnUpper = WarnOnUpperCase) && 
               id.idText.Length >= 3 && 
               System.Char.ToLowerInvariant id.idText.[0] <> id.idText.[0] then 
              warning(UpperCaseIdentifierInPattern(m))
            Item.NewDef id

        // Long identifiers in patterns 
        else
            let moduleSearch ad () =
                ResolveLongIndentAsModuleOrNamespaceThen sink ResultCollectionSettings.AtMostOneResult ncenv.amap m fullyQualified nenv ad id rest false
                    (ResolvePatternLongIdentInModuleOrNamespace ncenv nenv numTyArgsOpt ad)
                
            let tyconSearch ad = 
                match rest with 
                | id2 :: rest2 ->
                    let tcrefs = LookupTypeNameInEnvNoArity fullyQualified id.idText nenv
                    if isNil tcrefs then NoResultsOrUsefulErrors else
                    let tcrefs = tcrefs |> List.map (fun tcref -> (ResolutionInfo.Empty,tcref))
                    ResolveLongIdentInTyconRefs ResultCollectionSettings.AtMostOneResult ncenv nenv LookupKind.Pattern 1 id.idRange ad id2 rest2 numTyArgsOpt id.idRange tcrefs
                | _ -> 
                    NoResultsOrUsefulErrors

            let resInfo,res,rest =
                match AtMostOneResult m (tyconSearch ad +++ (moduleSearch ad)) with
                | Result _ as res -> ForceRaise res
                | _ ->

                tyconSearch AccessibleFromSomeFSharpCode +++ (moduleSearch AccessibleFromSomeFSharpCode)
                |> AtMostOneResult m
                |> ForceRaise

            ResolutionInfo.SendEntityPathToSink(sink,ncenv,nenv,ItemOccurence.Use,ad,resInfo,ResultTyparChecker(fun () -> true))
  
            match rest with
            | [] -> res
            | element :: _ -> error(Error(FSComp.SR.nrIsNotConstructorOrLiteral(),element.idRange))

/// Resolve a long identifier when used in a pattern.
let ResolvePatternLongIdent sink (ncenv:NameResolver) warnOnUpper newDef m ad nenv numTyArgsOpt (lid:Ident list) =
    match lid with
    | [] -> error(Error(FSComp.SR.nrUnexpectedEmptyLongId(),m))
    | id::rest -> ResolvePatternLongIdentPrim sink ncenv OpenQualified warnOnUpper newDef m ad nenv numTyArgsOpt id rest

//-------------------------------------------------------------------------
// Resolve F#/IL "." syntax in types
//------------------------------------------------------------------------- 

/// Resolve nested types referenced through a .NET abbreviation.
//
// Note the generic case is not supported by F#, so 
//    type X = List<int>
//
// X.ListEnumerator // does not resolve
//
let ResolveNestedTypeThroughAbbreviation (ncenv:NameResolver) (tcref: TyconRef) m =
    if tcref.IsTypeAbbrev && tcref.Typars(m).IsEmpty && isAppTy ncenv.g tcref.TypeAbbrev.Value && isNil (argsOfAppTy ncenv.g tcref.TypeAbbrev.Value) then 
        tcrefOfAppTy ncenv.g tcref.TypeAbbrev.Value
    else
        tcref

/// Resolve a long identifier representing a type name
let rec ResolveTypeLongIdentInTyconRefPrim (ncenv:NameResolver) (typeNameResInfo:TypeNameResolutionInfo) ad resInfo genOk depth m (tcref: TyconRef) (id:Ident) (rest: Ident list) =
    let tcref = ResolveNestedTypeThroughAbbreviation ncenv tcref m
    match rest with
    | [] ->
#if !NO_EXTENSIONTYPING
        // No dotting through type generators to get to a nested type!
        CheckForDirectReferenceToGeneratedType (tcref, PermitDirectReferenceToGeneratedType.No, m)
#endif
        let m = unionRanges m id.idRange
        let tcrefs = LookupTypeNameInEntityMaybeHaveArity (ncenv.amap, id.idRange, ad, id.idText, typeNameResInfo.StaticArgsInfo, tcref)
        let tcrefs = tcrefs |> List.map (fun tcref -> (resInfo,tcref))
        let tcrefs = CheckForTypeLegitimacyAndMultipleGenericTypeAmbiguities (tcrefs, typeNameResInfo, genOk, m) 
        match tcrefs with 
        | tcref :: _ -> success tcref
        | [] ->
            let suggestTypes() =
                tcref.ModuleOrNamespaceType.TypesByDemangledNameAndArity id.idRange
                |> Seq.map (fun e -> e.Value.DisplayName)
                |> HashSet

            raze (UndefinedName(depth,FSComp.SR.undefinedNameType,id,suggestTypes))
    | id2::rest2 ->
#if !NO_EXTENSIONTYPING
        // No dotting through type generators to get to a nested type!
        CheckForDirectReferenceToGeneratedType (tcref, PermitDirectReferenceToGeneratedType.No, m)
#endif
        let m = unionRanges m id.idRange
        // Search nested types
        let tyconSearch = 
            let tcrefs = LookupTypeNameInEntityMaybeHaveArity (ncenv.amap, id.idRange, ad, id.idText, TypeNameResolutionStaticArgsInfo.Indefinite, tcref)
            if isNil tcrefs then NoResultsOrUsefulErrors else
            let tcrefs = tcrefs |> List.map (fun tcref -> (resInfo,tcref))
            let tcrefs = CheckForTypeLegitimacyAndMultipleGenericTypeAmbiguities (tcrefs, typeNameResInfo.DropStaticArgsInfo, genOk, m)
            match tcrefs with 
            | _ :: _ -> tcrefs |> CollectAtMostOneResult (fun (resInfo,tcref) -> ResolveTypeLongIdentInTyconRefPrim ncenv typeNameResInfo ad resInfo genOk (depth+1) m tcref id2 rest2)
            | [] -> 
                let suggestTypes() =
                    tcref.ModuleOrNamespaceType.TypesByDemangledNameAndArity id.idRange
                    |> Seq.map (fun e -> e.Value.DisplayName)
                    |> HashSet

                raze (UndefinedName(depth,FSComp.SR.undefinedNameType,id,suggestTypes))
            
        AtMostOneResult m tyconSearch

/// Resolve a long identifier representing a type name and report the result
let ResolveTypeLongIdentInTyconRef sink (ncenv:NameResolver) nenv typeNameResInfo ad m tcref (lid: Ident list) =
    let resInfo,tcref =
        match lid with
        | [] -> 
            error(Error(FSComp.SR.nrUnexpectedEmptyLongId(),m))
        | id::rest ->
            ForceRaise (ResolveTypeLongIdentInTyconRefPrim ncenv typeNameResInfo ad ResolutionInfo.Empty PermitDirectReferenceToGeneratedType.No 0 m tcref id rest)
    ResolutionInfo.SendEntityPathToSink(sink,ncenv,nenv,ItemOccurence.Use,ad,resInfo,ResultTyparChecker(fun () -> true))
    let item = Item.Types(tcref.DisplayName,[FreshenTycon ncenv m tcref])
    CallNameResolutionSink sink (rangeOfLid lid,nenv,item,item,emptyTyparInst,ItemOccurence.UseInType,nenv.eDisplayEnv,ad)
    tcref

/// Create an UndefinedName error with details 
let SuggestTypeLongIdentInModuleOrNamespace depth (modref:ModuleOrNamespaceRef) amap ad m (id:Ident) =
    let suggestPossibleTypes() =
        modref.ModuleOrNamespaceType.AllEntities
        |> Seq.filter (fun e -> IsEntityAccessible amap m ad (modref.NestedTyconRef e))
        |> Seq.collect (fun e -> [e.DisplayName; e.DemangledModuleOrNamespaceName])
        |> HashSet

    let errorTextF s = FSComp.SR.undefinedNameTypeIn(s,fullDisplayTextOfModRef modref)    
    UndefinedName(depth,errorTextF,id,suggestPossibleTypes)

/// Resolve a long identifier representing a type in a module or namespace
let rec private ResolveTypeLongIdentInModuleOrNamespace sink nenv (ncenv:NameResolver) (typeNameResInfo: TypeNameResolutionInfo) ad genOk (resInfo:ResolutionInfo) depth m modref _mty (id:Ident) (rest: Ident list) =
    match rest with
    | [] ->
        // On all paths except error reporting we have isSome(staticResInfo), hence get at most one result back 
        let tcrefs = LookupTypeNameInEntityMaybeHaveArity (ncenv.amap, id.idRange, ad, id.idText, typeNameResInfo.StaticArgsInfo, modref)
        match tcrefs with 
        | _ :: _ -> tcrefs |> CollectResults (fun tcref -> success(resInfo,tcref))
        | [] -> raze (SuggestTypeLongIdentInModuleOrNamespace depth modref ncenv.amap ad m id)
    | id2::rest2 ->
        let m = unionRanges m id.idRange
        let modulSearch = 
            match modref.ModuleOrNamespaceType.ModulesAndNamespacesByDemangledName.TryGetValue id.idText with
            | true, AccessibleEntityRef ncenv.amap m ad modref submodref -> 
                let item = Item.ModuleOrNamespaces [submodref]
                CallNameResolutionSink sink (id.idRange, nenv, item, item, emptyTyparInst, ItemOccurence.Use, nenv.DisplayEnv, ad)                
                let resInfo = resInfo.AddEntity(id.idRange,submodref)
                ResolveTypeLongIdentInModuleOrNamespace sink nenv ncenv typeNameResInfo ad genOk resInfo (depth+1) m submodref submodref.ModuleOrNamespaceType id2 rest2
            | _ ->
                let suggestPossibleModules() =
                    modref.ModuleOrNamespaceType.ModulesAndNamespacesByDemangledName
                    |> Seq.filter (fun kv -> IsEntityAccessible ncenv.amap m ad (modref.NestedTyconRef kv.Value))
                    |> Seq.collect (fun e -> [e.Value.DisplayName; e.Value.DemangledModuleOrNamespaceName])
                    |> HashSet
                raze (UndefinedName(depth,FSComp.SR.undefinedNameNamespaceOrModule,id,suggestPossibleModules))

        let tyconSearch = 
            let tcrefs = LookupTypeNameInEntityMaybeHaveArity (ncenv.amap, id.idRange, ad, id.idText, TypeNameResolutionStaticArgsInfo.Indefinite, modref)
            match tcrefs with 
            | _ :: _ -> tcrefs |> CollectResults (fun tcref -> ResolveTypeLongIdentInTyconRefPrim ncenv typeNameResInfo ad resInfo genOk (depth+1) m tcref id2 rest2)
            | [] ->
                let suggestTypes() =
                    modref.ModuleOrNamespaceType.TypesByDemangledNameAndArity id.idRange
                    |> Seq.map (fun e -> e.Value.DisplayName)
                    |> HashSet

                raze (UndefinedName(depth,FSComp.SR.undefinedNameType,id,suggestTypes))

        AddResults tyconSearch modulSearch

/// Resolve a long identifier representing a type 
let rec ResolveTypeLongIdentPrim sink (ncenv:NameResolver) occurence first fullyQualified m nenv ad (id:Ident) (rest: Ident list) (staticResInfo: TypeNameResolutionStaticArgsInfo) genOk =
    let typeNameResInfo = TypeNameResolutionInfo.ResolveToTypeRefs staticResInfo
    if first && id.idText = MangledGlobalName then
        match rest with
        | [] ->
            error (Error(FSComp.SR.nrGlobalUsedOnlyAsFirstName(), id.idRange))
        | id2::rest2 ->
            ResolveTypeLongIdentPrim sink ncenv occurence false FullyQualified m nenv ad id2 rest2 staticResInfo genOk
    else
        match rest with
        | [] ->
            match LookupTypeNameInEnvHaveArity fullyQualified id.idText staticResInfo.NumStaticArgs nenv with
            | Some res -> 
                let res = CheckForTypeLegitimacyAndMultipleGenericTypeAmbiguities ([(ResolutionInfo.Empty,res)], typeNameResInfo, genOk, unionRanges m id.idRange)
                assert (res.Length = 1)
                success res.Head
            | None -> 
                // For Good Error Reporting! 
                let tcrefs = LookupTypeNameInEnvNoArity fullyQualified id.idText nenv
                match tcrefs with
                | tcref :: _tcrefs -> 
                    // Note: This path is only for error reporting
                    //CheckForTypeLegitimacyAndMultipleGenericTypeAmbiguities tcref rest typeNameResInfo m
                    success(ResolutionInfo.Empty,tcref)
                | [] -> 
                    let suggestPossibleTypes() =
                        nenv.TyconsByDemangledNameAndArity(fullyQualified)
                        |> Seq.filter (fun kv -> IsEntityAccessible ncenv.amap m ad kv.Value)
                        |> Seq.collect (fun e -> 
                            match occurence with
                            | ItemOccurence.UseInAttribute -> 
                                [yield e.Value.DisplayName
                                 yield e.Value.DemangledModuleOrNamespaceName
                                 if e.Value.DisplayName.EndsWithOrdinal("Attribute") then
                                     yield e.Value.DisplayName.Replace("Attribute","")]
                            | _ -> [e.Value.DisplayName; e.Value.DemangledModuleOrNamespaceName])
                        |> HashSet

                    raze (UndefinedName(0,FSComp.SR.undefinedNameType,id,suggestPossibleTypes))
        | id2::rest2 ->
            let m2 = unionRanges m id.idRange
            let tyconSearch = 
                match fullyQualified with 
                | FullyQualified ->
                    NoResultsOrUsefulErrors
                | OpenQualified -> 
                    match LookupTypeNameInEnvHaveArity fullyQualified id.idText staticResInfo.NumStaticArgs nenv with
                    | Some tcref when IsEntityAccessible ncenv.amap m2 ad tcref -> 
                        let resInfo = ResolutionInfo.Empty.AddEntity(id.idRange, tcref)
                        OneResult (ResolveTypeLongIdentInTyconRefPrim ncenv typeNameResInfo ad resInfo genOk 1 m2 tcref id2 rest2)
                    | _ -> 
                        NoResultsOrUsefulErrors

            let modulSearch = 
                ResolveLongIndentAsModuleOrNamespaceThen sink ResultCollectionSettings.AllResults ncenv.amap m2 fullyQualified nenv ad id rest false
                    (ResolveTypeLongIdentInModuleOrNamespace sink nenv ncenv typeNameResInfo ad genOk)
                |?> List.concat 

            let modulSearchFailed() = 
                ResolveLongIndentAsModuleOrNamespaceThen sink ResultCollectionSettings.AllResults ncenv.amap m2 fullyQualified nenv AccessibleFromSomeFSharpCode id rest false
                    (ResolveTypeLongIdentInModuleOrNamespace sink nenv ncenv typeNameResInfo.DropStaticArgsInfo AccessibleFromSomeFSharpCode genOk)
                |?> List.concat 

            let searchSoFar = AddResults tyconSearch modulSearch

            match searchSoFar with 
            | Result results -> 
                // NOTE: we delay checking the CheckForTypeLegitimacyAndMultipleGenericTypeAmbiguities condition until right at the end after we've
                // collected all possible resolutions of the type
                let tcrefs = CheckForTypeLegitimacyAndMultipleGenericTypeAmbiguities (results, typeNameResInfo, genOk, m)
                match tcrefs with 
                | (resInfo,tcref) :: _ -> 
                    // We've already reported the ambiguity, possibly as an error. Now just take the first possible result.
                    success(resInfo,tcref)
                | [] -> 
                    // failing case - report nice ambiguity errors even in this case
                    let r = AddResults searchSoFar (modulSearchFailed())
                    AtMostOneResult m2 (r |?> (fun tcrefs -> CheckForTypeLegitimacyAndMultipleGenericTypeAmbiguities (tcrefs, typeNameResInfo, genOk, m)))
            | _ ->  
                // failing case - report nice ambiguity errors even in this case
                let r = AddResults searchSoFar (modulSearchFailed())
                AtMostOneResult m2 (r |?> (fun tcrefs -> CheckForTypeLegitimacyAndMultipleGenericTypeAmbiguities (tcrefs, typeNameResInfo, genOk, m)))


/// Resolve a long identifier representing a type and report it
let ResolveTypeLongIdent sink (ncenv:NameResolver) occurence fullyQualified nenv ad (lid: Ident list) staticResInfo genOk =
    let m = rangeOfLid lid
    let res =
        match lid with
        | [] -> 
            error(Error(FSComp.SR.nrUnexpectedEmptyLongId(),m))
        | id::rest ->
            ResolveTypeLongIdentPrim sink ncenv occurence true fullyQualified m nenv ad id rest staticResInfo genOk 

    // Register the result as a name resolution
    match res with 
    | Result (resInfo,tcref) -> 
        ResolutionInfo.SendEntityPathToSink(sink,ncenv,nenv,ItemOccurence.UseInType, ad,resInfo,ResultTyparChecker(fun () -> true))
        let item = Item.Types(tcref.DisplayName,[FreshenTycon ncenv m tcref])
        CallNameResolutionSink sink (m,nenv,item,item,emptyTyparInst,occurence,nenv.eDisplayEnv,ad)
    | _ -> ()
    res |?> snd

//-------------------------------------------------------------------------
// Resolve F#/IL "." syntax in records etc.
//------------------------------------------------------------------------- 

/// Resolve a long identifier representing a record field in a module or namespace
let rec ResolveFieldInModuleOrNamespace (ncenv:NameResolver) nenv ad (resInfo:ResolutionInfo) depth m (modref: ModuleOrNamespaceRef) _mty (id:Ident) (rest: Ident list) = 
    let typeNameResInfo = TypeNameResolutionInfo.Default
    let m = unionRanges m id.idRange
    // search for module-qualified names, e.g. { Microsoft.FSharp.Core.contents = 1 } 
    let modulScopedFieldNames = 
        match TryFindTypeWithRecdField modref id  with
        | Some tycon when IsEntityAccessible ncenv.amap m ad (modref.NestedTyconRef tycon) -> 
            let showDeprecated = HasFSharpAttribute ncenv.g ncenv.g.attrib_RequireQualifiedAccessAttribute tycon.Attribs
            success [resInfo, FieldResolution(modref.RecdFieldRefInNestedTycon tycon id,showDeprecated), rest]
        | _ -> raze (UndefinedName(depth,FSComp.SR.undefinedNameRecordLabelOrNamespace,id,NoSuggestions))

    // search for type-qualified names, e.g. { Microsoft.FSharp.Core.Ref.contents = 1 } 
    let tyconSearch() = 
        match rest with
        | id2::rest2 ->
            let tcrefs = LookupTypeNameInEntityMaybeHaveArity (ncenv.amap, id.idRange, ad, id.idText, TypeNameResolutionStaticArgsInfo.Indefinite, modref)
            if isNil tcrefs then NoResultsOrUsefulErrors else
            let tcrefs = tcrefs |> List.map (fun tcref -> (ResolutionInfo.Empty,tcref))
            let tyconSearch = ResolveLongIdentInTyconRefs ResultCollectionSettings.AllResults ncenv nenv LookupKind.RecdField  (depth+1) m ad id2 rest2 typeNameResInfo id.idRange tcrefs
            // choose only fields 
            let tyconSearch = tyconSearch |?> List.choose (function (resInfo,Item.RecdField(RecdFieldInfo(_,rfref)),rest) -> Some(resInfo,FieldResolution(rfref,false),rest) | _ -> None)
            tyconSearch
        | _ ->
            NoResultsOrUsefulErrors

    // search for names in nested modules, e.g. { Microsoft.FSharp.Core.contents = 1 } 
    let modulSearch() = 
        match rest with
        | id2::rest2 ->
            match modref.ModuleOrNamespaceType.ModulesAndNamespacesByDemangledName.TryGetValue id.idText with
            | true, AccessibleEntityRef ncenv.amap m ad modref submodref -> 
                let resInfo = resInfo.AddEntity(id.idRange,submodref)
                ResolveFieldInModuleOrNamespace ncenv nenv ad resInfo (depth+1) m submodref submodref.ModuleOrNamespaceType id2 rest2
                |> OneResult
            | _ -> raze (UndefinedName(depth,FSComp.SR.undefinedNameRecordLabelOrNamespace,id,NoSuggestions))
        | _ -> raze (UndefinedName(depth,FSComp.SR.undefinedNameRecordLabelOrNamespace,id,NoSuggestions))
        
    modulScopedFieldNames +++ tyconSearch +++ modulSearch
    |> AtMostOneResult m

/// Suggest other labels of the same record
let SuggestOtherLabelsOfSameRecordType g (nenv:NameResolutionEnv) ty (id:Ident) (allFields:Ident list) =    
    let labelsOfPossibleRecord = GetRecordLabelsForType g nenv ty

    let givenFields = 
        allFields 
        |> List.map (fun fld -> fld.idText) 
        |> List.filter ((<>) id.idText)

    labelsOfPossibleRecord.ExceptWith givenFields
    labelsOfPossibleRecord
      
let SuggestLabelsOfRelatedRecords g (nenv:NameResolutionEnv) (id:Ident) (allFields:Ident list) =
    let suggestLabels() =
        let givenFields = allFields |> List.map (fun fld -> fld.idText) |> List.filter ((<>) id.idText) |> HashSet
        let fullyQualfied =
            if givenFields.Count = 0 then 
                // return labels from all records
                let result = NameMap.domainL nenv.eFieldLabels |> HashSet 
                result.Remove "contents" |> ignore
                result
            else
                let possibleRecords =
                    [for fld in givenFields do
                        match nenv.eFieldLabels.TryGetValue fld with
                        | true, recordTypes -> yield! (recordTypes |> List.map (fun r -> r.TyconRef.DisplayName, fld))
                        | _ -> () ]
                    |> List.groupBy fst
                    |> List.map (fun (r,fields) -> r, fields |> List.map snd)
                    |> List.filter (fun (_,fields) -> givenFields.IsSubsetOf fields)
                    |> List.map fst
                    |> HashSet

                let labelsOfPossibleRecords =
                    nenv.eFieldLabels
                    |> Seq.filter (fun kv -> 
                        kv.Value 
                        |> List.map (fun r -> r.TyconRef.DisplayName)
                        |> List.exists possibleRecords.Contains)
                    |> Seq.map (fun kv -> kv.Key)
                    |> HashSet

                labelsOfPossibleRecords.ExceptWith givenFields
                labelsOfPossibleRecords
        
        if fullyQualfied.Count > 0 then fullyQualfied else

        // check if the user forgot to use qualified access
        nenv.eTyconsByDemangledNameAndArity
        |> Seq.choose (fun e ->
            let hasRequireQualifiedAccessAttribute = HasFSharpAttribute g g.attrib_RequireQualifiedAccessAttribute e.Value.Attribs
            if not hasRequireQualifiedAccessAttribute then 
                None
            else
                if e.Value.IsRecordTycon && e.Value.AllFieldsArray |> Seq.exists (fun x -> x.Name = id.idText) then
                    Some e.Value
                else
                    None)
        |> Seq.map (fun t -> t.DisplayName + "." + id.idText)
        |> HashSet

    UndefinedName(0,FSComp.SR.undefinedNameRecordLabel, id, suggestLabels)

/// Resolve a long identifier representing a record field 
let ResolveFieldPrim sink (ncenv:NameResolver) nenv ad ty (mp,id:Ident) allFields =
    let typeNameResInfo = TypeNameResolutionInfo.Default
    let g = ncenv.g
    let m = id.idRange
    match mp with 
    | [] -> 
        let lookup() =
            let frefs = 
                try Map.find id.idText nenv.eFieldLabels 
                with :? KeyNotFoundException ->
                    // record label is unknown -> suggest related labels and give a hint to the user
                    error(SuggestLabelsOfRelatedRecords g nenv id allFields)

            // Eliminate duplicates arising from multiple 'open' 
            frefs 
            |> ListSet.setify (fun fref1 fref2 -> tyconRefEq g fref1.TyconRef fref2.TyconRef)
            |> List.map (fun x -> ResolutionInfo.Empty, FieldResolution(x,false))

        if isAppTy g ty then 
            match ncenv.InfoReader.TryFindRecdOrClassFieldInfoOfType(id.idText,m,ty) with
            | ValueSome (RecdFieldInfo(_,rfref)) -> [ResolutionInfo.Empty, FieldResolution(rfref,false)]
            | _ ->
                if isRecdTy g ty then
                    // record label doesn't belong to record type -> suggest other labels of same record
                    let suggestLabels() = SuggestOtherLabelsOfSameRecordType g nenv ty id allFields
                    let typeName = NicePrint.minimalStringOfType nenv.eDisplayEnv ty
                    let errorText = FSComp.SR.nrRecordDoesNotContainSuchLabel(typeName,id.idText)
                    error(ErrorWithSuggestions(errorText, m, id.idText, suggestLabels))
                else
                    lookup()
        else 
            lookup()            
    | _ -> 
        let lid = (mp@[id])
        let tyconSearch ad () = 
            match lid with 
            | tn :: id2 :: rest2 -> 
                let m = tn.idRange
                let tcrefs = LookupTypeNameInEnvNoArity OpenQualified tn.idText nenv
                if isNil tcrefs then NoResultsOrUsefulErrors else
                let tcrefs = tcrefs |> List.map (fun tcref -> (ResolutionInfo.Empty,tcref))
                let tyconSearch = ResolveLongIdentInTyconRefs ResultCollectionSettings.AllResults ncenv nenv LookupKind.RecdField 1 m ad id2 rest2 typeNameResInfo tn.idRange tcrefs
                // choose only fields 
                let tyconSearch = tyconSearch |?> List.choose (function (resInfo,Item.RecdField(RecdFieldInfo(_,rfref)),rest) -> Some(resInfo,FieldResolution(rfref,false),rest) | _ -> None)
                tyconSearch
            | _ -> NoResultsOrUsefulErrors

        let modulSearch ad () =
            match lid with
            | [] -> NoResultsOrUsefulErrors
            | id2::rest2 ->
                ResolveLongIndentAsModuleOrNamespaceThen sink ResultCollectionSettings.AtMostOneResult ncenv.amap m OpenQualified nenv ad id2 rest2 false
                    (ResolveFieldInModuleOrNamespace ncenv nenv ad)

        let resInfo,item,rest = 
            modulSearch ad () +++ tyconSearch ad +++ modulSearch AccessibleFromSomeFSharpCode +++ tyconSearch AccessibleFromSomeFSharpCode
            |> AtMostOneResult m
            |> ForceRaise

        if not (isNil rest) then 
            errorR(Error(FSComp.SR.nrInvalidFieldLabel(),(List.head rest).idRange))

        [(resInfo,item)]

let ResolveField sink ncenv nenv ad ty (mp,id) allFields =
    let res = ResolveFieldPrim sink ncenv nenv ad ty (mp,id) allFields
    // Register the results of any field paths "Module.Type" in "Module.Type.field" as a name resolution. (Note, the path resolution
    // info is only non-empty if there was a unique resolution of the field)
    let checker = ResultTyparChecker(fun () -> true)
    res 
    |> List.map (fun (resInfo,rfref) ->
        ResolutionInfo.SendEntityPathToSink(sink,ncenv,nenv,ItemOccurence.UseInType,ad,resInfo,checker)
        rfref)

/// Generate a new reference to a record field with a fresh type instantiation
let FreshenRecdFieldRef (ncenv:NameResolver) m (rfref:RecdFieldRef) =
    Item.RecdField(RecdFieldInfo(ncenv.InstantiationGenerator m (rfref.Tycon.Typars m), rfref))


/// Resolve F#/IL "." syntax in expressions (2).
///
/// We have an expr. on the left, and we do an access, e.g. 
/// (f obj).field or (f obj).meth.  The basic rule is that if l-r type 
/// inference has determined the outer type then we can proceed in a simple fashion. The exception 
/// to the rule is for field types, which applies if l-r was insufficient to 
/// determine any valid members 
//
// QUERY (instantiationGenerator cleanup): it would be really nice not to flow instantiationGenerator to here. 
let private ResolveExprDotLongIdent (ncenv:NameResolver) m ad nenv ty (id:Ident) rest findFlag =
    let typeNameResInfo = TypeNameResolutionInfo.Default
    let adhoctDotSearchAccessible = AtMostOneResult m (ResolveLongIdentInTypePrim ncenv nenv LookupKind.Expr ResolutionInfo.Empty 1 m ad id rest findFlag typeNameResInfo ty)
    match adhoctDotSearchAccessible with 
    | Exception _ -> 
        // If the dot is not resolved by adhoc overloading then look for a record field 
        // that can resolve the name. 
        let dotFieldIdSearch =
            // If the type is already known, we should not try to lookup a record field
            if isAppTy ncenv.g ty then 
                NoResultsOrUsefulErrors
            else 
                match nenv.eFieldLabels.TryGetValue id.idText with 
                | true, rfref :: _ ->
                    // NOTE (instantiationGenerator cleanup): we need to freshen here because we don't know the type. 
                    // But perhaps the caller should freshen?? 
                    let item = FreshenRecdFieldRef ncenv m rfref
                    OneSuccess (ResolutionInfo.Empty,item,rest)
                | _ -> NoResultsOrUsefulErrors
        
        let adhocDotSearchAll () = ResolveLongIdentInTypePrim ncenv nenv LookupKind.Expr ResolutionInfo.Empty 1 m AccessibleFromSomeFSharpCode id rest findFlag typeNameResInfo ty 

        dotFieldIdSearch +++ adhocDotSearchAll
        |> AtMostOneResult m
        |> ForceRaise
    | _ -> 
        ForceRaise adhoctDotSearchAccessible

let ComputeItemRange wholem (lid: Ident list) rest =
    match rest with
    | [] -> wholem
    | _ -> 
        let ids = List.truncate (max 0 (lid.Length - rest.Length)) lid
        match ids with 
        | [] -> wholem
        | _ -> rangeOfLid ids

/// Filters method groups that will be sent to Visual Studio IntelliSense
/// to include only static/instance members

let FilterMethodGroups (ncenv:NameResolver) itemRange item staticOnly =
    match item with
    | Item.MethodGroup(nm, minfos, orig) -> 
        let minfos = minfos |> List.filter  (fun minfo -> 
           staticOnly = isNil (minfo.GetObjArgTypes(ncenv.amap, itemRange, minfo.FormalMethodInst)))
        Item.MethodGroup(nm, minfos, orig)
    | item -> item

let NeedsWorkAfterResolution namedItem =
    match namedItem with
    | Item.MethodGroup(_,minfos,_) 
    | Item.CtorGroup(_,minfos) -> minfos.Length > 1 || minfos |> List.exists (fun minfo -> not (isNil minfo.FormalMethodInst))
    | Item.Property(_,pinfos) -> pinfos.Length > 1
    | Item.ImplicitOp(_, { contents = Some(TraitConstraintSln.FSMethSln(_, vref, _)) }) 
    | Item.Value vref | Item.CustomBuilder (_,vref) -> not (List.isEmpty vref.Typars)
    | Item.CustomOperation (_,_,Some minfo) -> not (isNil minfo.FormalMethodInst)
    | Item.ActivePatternCase apref -> not (List.isEmpty apref.ActivePatternVal.Typars)
    | _ -> false

/// Specifies additional work to do after an item has been processed further in type checking.
[<RequireQualifiedAccess>]
type AfterResolution =

    /// Notification is not needed
    | DoNothing

    /// Notify the tcSink of a precise resolution. The 'Item' contains the candidate overrides.
    | RecordResolution of Item option * (TyparInst -> unit) * (MethInfo * PropInfo option * TyparInst -> unit) * (unit -> unit)

/// Resolve a long identifier occurring in an expression position.
///
/// Called for 'TypeName.Bar' - for VS IntelliSense, we can filter out instance members from method groups
let ResolveLongIdentAsExprAndComputeRange (sink:TcResultsSink) (ncenv:NameResolver) wholem ad nenv typeNameResInfo lid = 
    let item1,rest = ResolveExprLongIdent sink ncenv wholem ad nenv typeNameResInfo lid
    let itemRange = ComputeItemRange wholem lid rest
    
    let item = FilterMethodGroups ncenv itemRange item1 true

    match item1,item with
    | Item.MethodGroup(name, minfos1, _), Item.MethodGroup(_, [], _) when not (isNil minfos1) -> 
        error(Error(FSComp.SR.methodIsNotStatic(name),wholem))
    | _ -> ()

    // Fake idents e.g. 'Microsoft.FSharp.Core.None' have identical ranges for each part
    let isFakeIdents =
        match lid with
        | [] | [_] -> false
        | head :: ids ->
            ids |> List.forall (fun id -> Range.equals id.idRange head.idRange)

    let callSink (refinedItem, tpinst) =
        if not isFakeIdents then
            let occurence = 
                match item with
                // It's r.h.s. `Case1` in `let (|Case1|Case1|) _ = if true then Case1 else Case2`
                // We return `Binding` for it because it's actually not usage, but definition. If we did not
                // it confuses detecting unused definitions.
                | Item.ActivePatternResult _ -> ItemOccurence.Binding 
                | _ -> ItemOccurence.Use

            CallNameResolutionSink sink (itemRange, nenv, refinedItem, item, tpinst, occurence, nenv.DisplayEnv, ad)

    let callSinkWithSpecificOverload (minfo: MethInfo, pinfoOpt: PropInfo option, tpinst) =
        let refinedItem = 
            match pinfoOpt with 
            | None when minfo.IsConstructor -> Item.CtorGroup(minfo.LogicalName,[minfo])
            | None -> Item.MethodGroup(minfo.LogicalName,[minfo],None)
            | Some pinfo -> Item.Property(pinfo.PropertyName,[pinfo])

        callSink (refinedItem, tpinst)

    let afterResolution =
        match sink.CurrentSink with
        | None -> AfterResolution.DoNothing
        | Some _ ->
            if NeedsWorkAfterResolution item then
                AfterResolution.RecordResolution(None, (fun tpinst -> callSink(item,tpinst)), callSinkWithSpecificOverload, (fun () -> callSink (item, emptyTyparInst)))
            else
               callSink (item, emptyTyparInst)
               AfterResolution.DoNothing

    item, itemRange, rest, afterResolution

let (|NonOverridable|_|) namedItem =
    match namedItem with
    |   Item.MethodGroup(_,minfos,_) when minfos |> List.exists(fun minfo -> minfo.IsVirtual || minfo.IsAbstract) -> None
    |   Item.Property(_,pinfos) when pinfos |> List.exists(fun pinfo -> pinfo.IsVirtualProperty) -> None
    |   _ -> Some ()



/// Called for 'expression.Bar' - for VS IntelliSense, we can filter out static members from method groups
/// Also called for 'GenericType<Args>.Bar' - for VS IntelliSense, we can filter out non-static members from method groups
let ResolveExprDotLongIdentAndComputeRange (sink:TcResultsSink) (ncenv:NameResolver) wholem ad nenv ty lid findFlag thisIsActuallyATyAppNotAnExpr = 
    let resolveExpr findFlag =
        let resInfo,item,rest =
            match lid with 
            | id::rest ->
                ResolveExprDotLongIdent ncenv wholem ad nenv ty id rest findFlag
            | _ -> error(InternalError("ResolveExprDotLongIdentAndComputeRange",wholem))
        let itemRange = ComputeItemRange wholem lid rest
        resInfo,item,rest,itemRange
    // "true" resolution
    let resInfo,item,rest,itemRange = resolveExpr findFlag 
    ResolutionInfo.SendEntityPathToSink(sink,ncenv,nenv,ItemOccurence.Use,ad,resInfo,ResultTyparChecker(fun () -> CheckAllTyparsInferrable ncenv.amap itemRange item))
    
    // Record the precise resolution of the field for intellisense/goto definition
    let afterResolution =
        match sink.CurrentSink with 
        | None -> AfterResolution.DoNothing // do not refine the resolution if nobody listens
        | Some _ ->
            // resolution for goto definition
            let unrefinedItem,itemRange,overrides = 
                match findFlag, item with
                | FindMemberFlag.PreferOverrides, _ 
                | _, NonOverridable() -> item,itemRange,false
                | FindMemberFlag.IgnoreOverrides,_ -> 
                    let _,item,_,itemRange = resolveExpr FindMemberFlag.PreferOverrides                
                    item, itemRange,true

            let callSink (refinedItem, tpinst) = 
                let staticOnly = thisIsActuallyATyAppNotAnExpr
                let refinedItem = FilterMethodGroups ncenv itemRange refinedItem staticOnly
                let unrefinedItem = FilterMethodGroups ncenv itemRange unrefinedItem staticOnly
                CallNameResolutionSink sink (itemRange, nenv, refinedItem, unrefinedItem, tpinst, ItemOccurence.Use, nenv.DisplayEnv, ad)                                

            let callSinkWithSpecificOverload (minfo: MethInfo, pinfoOpt: PropInfo option, tpinst) =
                let refinedItem = 
                    match pinfoOpt with 
                    | None when minfo.IsConstructor -> Item.CtorGroup(minfo.LogicalName,[minfo])
                    | None -> Item.MethodGroup(minfo.LogicalName,[minfo],None)
                    | Some pinfo -> Item.Property(pinfo.PropertyName,[pinfo])

                callSink (refinedItem, tpinst)

            match overrides, NeedsWorkAfterResolution unrefinedItem with
            | false, true -> 
                AfterResolution.RecordResolution (None, (fun tpinst -> callSink(item,tpinst)), callSinkWithSpecificOverload, (fun () -> callSink (unrefinedItem, emptyTyparInst)))
            | true, true  -> 
                AfterResolution.RecordResolution (Some unrefinedItem, (fun tpinst -> callSink(item,tpinst)), callSinkWithSpecificOverload, (fun () -> callSink (unrefinedItem, emptyTyparInst)))
            | _ , false   -> 
                callSink (unrefinedItem, emptyTyparInst)
                AfterResolution.DoNothing

    item, itemRange, rest, afterResolution


//-------------------------------------------------------------------------
// Given an nenv resolve partial paths to sets of names, used by interactive
// environments (Visual Studio)
//
// ptc = partial type check
// ptci = partial type check item
//
// There are some inefficiencies in this code - e.g. we often 
// create potentially large lists of methods/fields/properties and then
// immediately List.filter them.  We also use lots of "map/concats".  Doesn't
// seem to hit the interactive experience too badly though.
//------------------------------------------------------------------------- 

/// A generator of type instantiations used when no more specific type instantiation is known.
let FakeInstantiationGenerator (_m:range) gps = List.map mkTyparTy gps 

// note: using local refs is ok since it is only used by VS 
let ItemForModuleOrNamespaceRef v = Item.ModuleOrNamespaces [v]
let ItemForPropInfo (pinfo:PropInfo) = Item.Property (pinfo.PropertyName, [pinfo])

let IsTyconUnseenObsoleteSpec ad g amap m (x:TyconRef) allowObsolete = 
    not (IsEntityAccessible amap m ad x) ||
    ((not allowObsolete) &&
      (if x.IsILTycon then 
          CheckILAttributesForUnseen g x.ILTyconRawMetadata.CustomAttrs m
       else 
          CheckFSharpAttributesForUnseen g x.Attribs m))

let IsTyconUnseen ad g amap m (x:TyconRef) = IsTyconUnseenObsoleteSpec ad g amap m x false

let IsValUnseen ad g m (v:ValRef) = 
    v.IsCompilerGenerated ||
    v.Deref.IsClassConstructor ||
    not (IsValAccessible ad v) ||
    CheckFSharpAttributesForUnseen g v.Attribs m

let IsUnionCaseUnseen ad g amap m (ucref:UnionCaseRef) = 
    not (IsUnionCaseAccessible amap m ad ucref) ||
    IsTyconUnseen ad g amap m ucref.TyconRef || 
    CheckFSharpAttributesForUnseen g ucref.Attribs m

let ItemIsUnseen ad g amap m item = 
    match item with 
    | Item.Value x -> IsValUnseen ad  g m x
    | Item.UnionCase(x,_) -> IsUnionCaseUnseen ad g amap m x.UnionCaseRef
    | Item.ExnCase x -> IsTyconUnseen ad g amap m x
    | _ -> false

let ItemOfTyconRef ncenv m (x:TyconRef) = 
    Item.Types (x.DisplayName,[FreshenTycon ncenv m x])

let ItemOfTy g x = 
    let nm = if isAppTy g x then (tcrefOfAppTy g x).DisplayName else "?"
    Item.Types (nm,[x])

// Filter out 'PrivateImplementationDetail' classes
let IsInterestingModuleName nm = not (System.String.IsNullOrEmpty nm) && nm.[0] <> '<'

let rec PartialResolveLookupInModuleOrNamespaceAsModuleOrNamespaceThen f plid (modref:ModuleOrNamespaceRef) =
    let mty = modref.ModuleOrNamespaceType
    match plid with 
    | [] -> f modref
    | id:: rest -> 
        match mty.ModulesAndNamespacesByDemangledName.TryGetValue id with
        | true, mty -> PartialResolveLookupInModuleOrNamespaceAsModuleOrNamespaceThen f rest (modref.NestedTyconRef mty) 
        | _ -> []

let PartialResolveLongIndentAsModuleOrNamespaceThen (nenv:NameResolutionEnv) plid f =
    match plid with
    | id:: rest -> 
        match nenv.eModulesAndNamespaces.TryGetValue id with
        | true, modrefs -> 
            List.collect (PartialResolveLookupInModuleOrNamespaceAsModuleOrNamespaceThen f rest) modrefs
        | _ ->
            []
    | [] -> []

/// Returns fields for the given class or record
let ResolveRecordOrClassFieldsOfType (ncenv: NameResolver) m ad ty statics = 
    ncenv.InfoReader.GetRecordOrClassFieldsOfType(None,ad,m,ty)
    |> List.filter (fun rfref -> rfref.IsStatic = statics && IsFieldInfoAccessible ad rfref)
    |> List.map Item.RecdField

[<RequireQualifiedAccess>]
type ResolveCompletionTargets =
    | All of (MethInfo -> TType -> bool)
    | SettablePropertiesAndFields
    member this.ResolveAll = 
        match this with
        | All _ -> true
        | SettablePropertiesAndFields -> false

/// Resolve a (possibly incomplete) long identifier to a set of possible resolutions, qualified by type.
let ResolveCompletionsInType (ncenv: NameResolver) nenv (completionTargets: ResolveCompletionTargets) m ad statics ty =
  protectAssemblyExploration [] <| fun () -> 
    let g = ncenv.g
    let amap = ncenv.amap
    
    let rfinfos = 
        ncenv.InfoReader.GetRecordOrClassFieldsOfType(None,ad,m,ty)
        |> List.filter (fun rfref -> rfref.IsStatic = statics && IsFieldInfoAccessible ad rfref)

    let ucinfos =
        if completionTargets.ResolveAll && statics then
            match tryAppTy g ty with
            | ValueSome (tc,tinst) ->
                tc.UnionCasesAsRefList
                |> List.filter (IsUnionCaseUnseen ad g ncenv.amap m >> not)
                |> List.map (fun ucref -> Item.UnionCase(UnionCaseInfo(tinst,ucref),false))
            | _ -> []
        else []

    let einfos = 
        if completionTargets.ResolveAll then
            ncenv.InfoReader.GetEventInfosOfType(None,ad,m,ty)
            |> List.filter (fun x -> 
                IsStandardEventInfo ncenv.InfoReader m ad x &&
                x.IsStatic = statics)
        else []

    let nestedTypes = 
        if completionTargets.ResolveAll && statics then
            ty
            |> GetNestedTypesOfType (ad, ncenv, None, TypeNameResolutionStaticArgsInfo.Indefinite, false, m) 
        else 
            []

    let finfos = 
        ncenv.InfoReader.GetILFieldInfosOfType(None,ad,m,ty)
        |> List.filter (fun x -> 
            not x.IsSpecialName &&
            x.IsStatic = statics && 
            IsILFieldInfoAccessible g amap m ad x)

    let pinfosIncludingUnseen = 
        AllPropInfosOfTypeInScope ncenv.InfoReader nenv (None,ad) PreferOverrides m ty
        |> List.filter (fun x -> 
            x.IsStatic = statics && 
            IsPropInfoAccessible g amap m ad x)

    // Exclude get_ and set_ methods accessed by properties 
    let pinfoMethNames = 
      (pinfosIncludingUnseen 
       |> List.filter (fun pinfo -> pinfo.HasGetter)
       |> List.map (fun pinfo -> pinfo.GetterMethod.LogicalName))
      @
      (pinfosIncludingUnseen 
       |> List.filter (fun pinfo -> pinfo.HasSetter)
       |> List.map (fun pinfo -> pinfo.SetterMethod.LogicalName))
    
    let einfoMethNames = 
        if completionTargets.ResolveAll then
            [ for einfo in einfos do 
                let delegateType = einfo.GetDelegateType(amap,m)
                let (SigOfFunctionForDelegate(invokeMethInfo,_,_,_)) = GetSigOfFunctionForDelegate ncenv.InfoReader delegateType m ad 
                // Only events with void return types are suppressed in intellisense.
                if slotSigHasVoidReturnTy (invokeMethInfo.GetSlotSig(amap, m)) then 
                  yield einfo.AddMethod.DisplayName
                  yield einfo.RemoveMethod.DisplayName ]
        else []

    let pinfos = 
        pinfosIncludingUnseen
        |> List.filter (fun x -> not (PropInfoIsUnseen m x))

    let minfoFilter (suppressedMethNames:Zset<_>) (minfo:MethInfo) = 
        let isApplicableMeth =
            match completionTargets with
            | ResolveCompletionTargets.All x -> x
            | _ -> failwith "internal error: expected completionTargets = ResolveCompletionTargets.All"

        // Only show the Finalize, MemberwiseClose etc. methods on System.Object for values whose static type really is 
        // System.Object. Few of these are typically used from F#.  
        //
        // Don't show GetHashCode or Equals for F# types that admit equality as an abnormal operation
        let isUnseenDueToBasicObjRules = 
            not (isObjTy g ty) &&
            not minfo.IsExtensionMember &&
            match minfo.LogicalName with
            | "GetType"  -> false
            | "GetHashCode"  -> isObjTy g minfo.ApparentEnclosingType && not (AugmentWithHashCompare.TypeDefinitelyHasEquality g ty)
            | "ToString" -> false
            | "Equals" ->                 
                if not (isObjTy g minfo.ApparentEnclosingType) then 
                    // declaring type is not System.Object - show it
                    false 
                elif minfo.IsInstance then
                    // System.Object has only one instance Equals method and we want to suppress it unless Augment.TypeDefinitelyHasEquality is true
                    not (AugmentWithHashCompare.TypeDefinitelyHasEquality g ty)
                else
                    // System.Object has only one static Equals method and we always want to suppress it
                    true
            | _ -> 
                // filter out self methods of obj type
                isObjTy g minfo.ApparentEnclosingType

        let result = 
            not isUnseenDueToBasicObjRules &&
            not minfo.IsInstance = statics &&
            IsMethInfoAccessible amap m ad minfo &&
            not (MethInfoIsUnseen g m ty minfo) &&
            not minfo.IsConstructor &&
            not minfo.IsClassConstructor &&
            not (minfo.LogicalName = ".cctor") &&
            not (minfo.LogicalName = ".ctor") &&
            isApplicableMeth minfo ty &&
            not (suppressedMethNames.Contains minfo.LogicalName)

        result

    let pinfoItems = 
        let pinfos = 
            match completionTargets with
            | ResolveCompletionTargets.SettablePropertiesAndFields -> pinfos |> List.filter (fun p -> p.HasSetter)
            | _ -> pinfos

        pinfos
        |> List.choose (fun pinfo->
            let pinfoOpt = DecodeFSharpEvent [pinfo] ad g ncenv m
            match pinfoOpt, completionTargets with
            | Some(Item.Event(einfo)), ResolveCompletionTargets.All _ -> if IsStandardEventInfo ncenv.InfoReader m ad einfo then pinfoOpt else None
            | _ -> pinfoOpt)

    // REVIEW: add a name filter here in the common cases?
    let minfos = 
        if completionTargets.ResolveAll then
            let minfos = AllMethInfosOfTypeInScope ncenv.InfoReader nenv (None,ad) PreferOverrides m ty 
            if isNil minfos then
                []
            else
                let suppressedMethNames = Zset.ofList String.order (pinfoMethNames @ einfoMethNames)

                let minfos =
                    minfos
                    |> List.filter (minfoFilter suppressedMethNames)

                if isNil minfos then
                    []
                else
                    let minfos =
                        let addersAndRemovers =
                            let hashSet = HashSet()
                            for item in pinfoItems do
                                match item with
                                | Item.Event(FSEvent(_,_,addValRef,removeValRef)) ->
                                    hashSet.Add addValRef.LogicalName |> ignore
                                    hashSet.Add removeValRef.LogicalName |> ignore
                                | _ -> ()
                            hashSet

                        if addersAndRemovers.Count = 0 then minfos
                        else minfos |> List.filter (fun minfo -> not (addersAndRemovers.Contains minfo.LogicalName))

#if !NO_EXTENSIONTYPING
                    // Filter out the ones with mangled names from applying static parameters
                    let minfos = 
                        let methsWithStaticParams = 
                            minfos 
                            |> List.filter (fun minfo -> 
                                match minfo.ProvidedStaticParameterInfo with 
                                | Some (_methBeforeArguments, staticParams) -> staticParams.Length <> 0
                                | _ -> false)
                            |> List.map (fun minfo -> minfo.DisplayName)

                        if methsWithStaticParams.IsEmpty then minfos
                        else minfos |> List.filter (fun minfo -> 
                                let nm = minfo.LogicalName
                                not (nm.Contains "," && methsWithStaticParams |> List.exists (fun m -> nm.StartsWithOrdinal(m))))
#endif

                    minfos 

        else 
            []

    // Partition methods into overload sets
    let rec partitionl (l:MethInfo list) acc = 
        match l with
        | [] -> acc
        | h::t -> 
            let nm = h.LogicalName
            partitionl t (NameMultiMap.add nm h acc)

    let anonFields =
        if statics then  []
        else
            match tryDestAnonRecdTy g ty with 
            | ValueSome (anonInfo, tys) -> 
                [ for (i,id) in Array.indexed anonInfo.SortedIds do 
                    yield Item.AnonRecdField(anonInfo, tys, i, id.idRange) ]
            | _ -> []

    // Build the results
    ucinfos @
    List.map Item.RecdField rfinfos @
    pinfoItems @
    anonFields @
    List.map Item.ILField finfos @
    List.map Item.Event einfos @
    List.map (ItemOfTy g) nestedTypes @
    List.map Item.MakeMethGroup (NameMap.toList (partitionl minfos Map.empty))
      

let rec ResolvePartialLongIdentInType (ncenv: NameResolver) nenv isApplicableMeth m ad statics plid ty =
    let g = ncenv.g
    let amap = ncenv.amap
    match plid with
    | [] -> ResolveCompletionsInType ncenv nenv isApplicableMeth m ad statics ty
    | id :: rest ->
  
      let rfinfos = 
          ncenv.InfoReader.GetRecordOrClassFieldsOfType(None,ad,m,ty)
          |> List.filter (fun fref -> fref.Name = id && IsRecdFieldAccessible ncenv.amap m ad fref.RecdFieldRef && fref.RecdField.IsStatic = statics)
  
      let nestedTypes = 
          ty 
          |> GetNestedTypesOfType (ad, ncenv, Some id, TypeNameResolutionStaticArgsInfo.Indefinite, false, m)  

      // e.g. <val-id>.<recdfield-id>.<more> 
      (rfinfos |> List.collect (fun x -> x.FieldType |> ResolvePartialLongIdentInType ncenv nenv isApplicableMeth m ad false rest)) @

      // e.g. <val-id>.<property-id>.<more> 
      let FullTypeOfPinfo(pinfo:PropInfo) = 
          let rty = pinfo.GetPropertyType(amap,m) 
          let rty = if pinfo.IsIndexer then mkRefTupledTy g (pinfo.GetParamTypes(amap, m)) --> rty else rty 
          rty

      (ty
         |> AllPropInfosOfTypeInScope ncenv.InfoReader nenv (Some id,ad) IgnoreOverrides m
         |> List.filter (fun pinfo -> pinfo.IsStatic = statics && IsPropInfoAccessible g amap m ad pinfo) 
         |> List.collect (fun pinfo -> (FullTypeOfPinfo pinfo) |> ResolvePartialLongIdentInType ncenv nenv isApplicableMeth m ad false rest)) @

      (if statics then [] 
       else 
          match TryFindAnonRecdFieldOfType g ty id with 
          | Some (Item.AnonRecdField(_anonInfo, tys, i, _)) -> ResolvePartialLongIdentInType ncenv nenv isApplicableMeth m ad false rest tys.[i]
          | _ -> []) @

      // e.g. <val-id>.<event-id>.<more> 
      (ncenv.InfoReader.GetEventInfosOfType(Some id,ad,m,ty)
         |> List.collect (PropTypOfEventInfo ncenv.InfoReader m ad >> ResolvePartialLongIdentInType ncenv nenv isApplicableMeth m ad false rest)) @

      // nested types! 
      (nestedTypes 
         |> List.collect (ResolvePartialLongIdentInType ncenv nenv isApplicableMeth m ad statics rest)) @

      // e.g. <val-id>.<il-field-id>.<more> 
      (ncenv.InfoReader.GetILFieldInfosOfType(Some id,ad,m,ty)
         |> List.filter (fun x -> 
             not x.IsSpecialName &&
             x.IsStatic = statics && 
             IsILFieldInfoAccessible g amap m ad x)
         |> List.collect (fun x -> x.FieldType(amap,m) |> ResolvePartialLongIdentInType ncenv nenv isApplicableMeth m ad false rest))
     
let InfosForTyconConstructors (ncenv:NameResolver) m ad (tcref:TyconRef) = 
    let g = ncenv.g
    let amap = ncenv.amap
    // Don't show constructors for type abbreviations. See FSharp 1.0 bug 2881
    if tcref.IsTypeAbbrev then 
        []
    else 
        let ty = FreshenTycon ncenv m tcref
        match ResolveObjectConstructor ncenv (DisplayEnv.Empty g) m ad ty with 
        | Result item -> 
            match item with 
            | Item.FakeInterfaceCtor _ -> []
            | Item.CtorGroup(nm,ctorInfos) -> 
                let ctors = 
                    ctorInfos 
                    |> List.filter (fun minfo ->
                        IsMethInfoAccessible amap m ad minfo &&
                        not (MethInfoIsUnseen g m ty minfo))
                match ctors with
                | [] -> []
                | _ -> [Item.MakeCtorGroup(nm,ctors)]
            | item -> 
                [item]
        | Exception _ -> []

/// import.fs creates somewhat fake modules for nested members of types (so that 
/// types never contain other types)
let inline notFakeContainerModule (tyconNames:HashSet<_>) nm = 
    not (tyconNames.Contains nm)

let getFakeContainerModulesFromTycons (tycons:#seq<Tycon>) =
    let hashSet = HashSet()
    for tycon in tycons do
        if tycon.IsILTycon then
            hashSet.Add tycon.DisplayName |> ignore
    hashSet

let getFakeContainerModulesFromTyconRefs (tyconRefs:#seq<TyconRef>) =
    let hashSet = HashSet()
    for tyconRef in tyconRefs do
        if tyconRef.IsILTycon then
            hashSet.Add tyconRef.DisplayName |> ignore
    hashSet

/// Check is a namespace or module contains something accessible 
let rec private EntityRefContainsSomethingAccessible (ncenv: NameResolver) m ad (modref:ModuleOrNamespaceRef) = 
    let g = ncenv.g
    let mty = modref.ModuleOrNamespaceType

    // Search the values in the module for an accessible value 
    (mty.AllValsAndMembers
     |> Seq.exists (fun v -> 
         // This may explore assemblies that are not in the reference set,
         // e.g. for extension members that extend a type not in the reference set. 
         // In this case assume it is accessible. The user may later explore this module 
         // but will not see the extension members anyway.
         //
         // Note: this is the only use of protectAssemblyExplorationNoReraise.
         // REVIEW: consider changing this to protectAssemblyExploration. We shouldn't need
         // to catch arbitrary exceptions here.
         protectAssemblyExplorationNoReraise  true false
             (fun () -> 
                 let vref = mkNestedValRef modref v
                 not vref.IsCompilerGenerated && 
                 not (IsValUnseen ad g m vref) &&
                 (vref.IsExtensionMember || not vref.IsMember)))) ||

    // Search the types in the namespace/module for an accessible tycon 
    (mty.AllEntities
     |> QueueList.exists (fun tc ->  
          not tc.IsModuleOrNamespace && 
          not (IsTyconUnseen ad g ncenv.amap m (modref.NestedTyconRef tc)))) ||

    // Search the sub-modules of the namespace/module for something accessible 
    (mty.ModulesAndNamespacesByDemangledName 
     |> NameMap.exists (fun _ submod -> 
        let submodref = modref.NestedTyconRef submod
        EntityRefContainsSomethingAccessible ncenv m ad submodref)) 

let rec ResolvePartialLongIdentInModuleOrNamespace (ncenv: NameResolver) nenv isApplicableMeth m ad (modref:ModuleOrNamespaceRef) plid allowObsolete =
    let g = ncenv.g
    let mty = modref.ModuleOrNamespaceType
    
    match plid with 
    | [] -> 
         let tycons = 
             mty.TypeDefinitions |> List.filter (fun tcref ->
                 not (tcref.LogicalName.Contains(",")) &&
                 not (IsTyconUnseen ad g ncenv.amap m (modref.NestedTyconRef tcref)))
         
         let accessibleSubModules =
             let moduleOrNamespaces =
                 mty.ModulesAndNamespacesByDemangledName
                 |> NameMap.range

             if isNil moduleOrNamespaces then [] else

             let ilTyconNames = getFakeContainerModulesFromTycons mty.TypesByAccessNames.Values

             moduleOrNamespaces
             |> List.filter (fun x -> 
                 let demangledName = x.DemangledModuleOrNamespaceName
                 notFakeContainerModule ilTyconNames demangledName && IsInterestingModuleName demangledName)
             |> List.map modref.NestedTyconRef
             |> List.filter (fun tyref ->
                 not (IsTyconUnseen ad g ncenv.amap m tyref) &&
                 EntityRefContainsSomethingAccessible ncenv m ad tyref)
             |> List.map ItemForModuleOrNamespaceRef

         // Collect up the accessible values in the module, excluding the members
         (mty.AllValsAndMembers
          |> Seq.toList
          |> List.choose (TryMkValRefInModRef modref) // if the assembly load set is incomplete and we get a None value here, then ignore the value
          |> List.filter (fun vref -> not vref.IsMember && not (IsValUnseen ad g m vref))
          |> List.map Item.Value)

         // Collect up the accessible discriminated union cases in the module 
       @ (UnionCaseRefsInModuleOrNamespace modref 
          |> List.filter (IsUnionCaseUnseen ad g ncenv.amap m >> not)
          |> List.map (fun x -> Item.UnionCase(GeneralizeUnionCaseRef x,false)))

         // Collect up the accessible active patterns in the module 
       @ (ActivePatternElemsOfModuleOrNamespace modref 
          |> NameMap.range
          |> List.filter (fun apref -> apref.ActivePatternVal |> IsValUnseen ad g m |> not) 
          |> List.map Item.ActivePatternCase)


         // Collect up the accessible F# exception declarations in the module 
       @ (mty.ExceptionDefinitionsByDemangledName 
          |> NameMap.range 
          |> List.map modref.NestedTyconRef
          |> List.filter (IsTyconUnseen ad g ncenv.amap m >> not)
          |> List.map Item.ExnCase)

       @ accessibleSubModules

    // Get all the types and .NET constructor groups accessible from here 
       @ (tycons 
          |> List.map (modref.NestedTyconRef >> ItemOfTyconRef ncenv m) )

       @ (tycons 
          |> List.collect (modref.NestedTyconRef >> InfosForTyconConstructors ncenv m ad))

    | id :: rest  -> 

        (match mty.ModulesAndNamespacesByDemangledName.TryGetValue id with
         | true, mspec ->
             let nested = modref.NestedTyconRef mspec
             if IsTyconUnseenObsoleteSpec ad g ncenv.amap m nested allowObsolete then [] else
             let allowObsolete = allowObsolete && not (isNil rest)
             ResolvePartialLongIdentInModuleOrNamespace ncenv nenv isApplicableMeth m ad nested rest allowObsolete

         | _ -> [])

      @ (LookupTypeNameInEntityNoArity m id modref.ModuleOrNamespaceType
         |> List.collect (fun tycon ->
             let tcref = modref.NestedTyconRef tycon 
             if not (IsTyconUnseenObsoleteSpec ad g ncenv.amap m tcref allowObsolete) then 
                 tcref |> generalizedTyconRef |> ResolvePartialLongIdentInType ncenv nenv isApplicableMeth m ad true rest
             else 
                 []))

/// Try to resolve a long identifier as type.
let TryToResolveLongIdentAsType (ncenv: NameResolver) (nenv: NameResolutionEnv) m (plid: string list) =
    let g = ncenv.g

    match List.tryLast plid with
    | Some id ->
        // Look for values called 'id' that accept the dot-notation 
        let ty = 
            match nenv.eUnqualifiedItems.TryGetValue id with
               // v.lookup : member of a value
            | true, v ->
                match v with 
                | Item.Value x -> 
                    let ty = x.Type
                    let ty = if x.BaseOrThisInfo = CtorThisVal && isRefCellTy g ty then destRefCellTy g ty else ty
                    Some ty
                | _ -> None
            | _ -> None

        match ty with
        | Some _ -> ty
        | _ ->
            // type.lookup : lookup a static something in a type
            LookupTypeNameInEnvNoArity OpenQualified id nenv
            |> List.tryHead
            |> Option.map (fun tcref ->
                let tcref = ResolveNestedTypeThroughAbbreviation ncenv tcref m
                FreshenTycon ncenv m tcref) 
    | _ -> None

/// allowObsolete - specifies whether we should return obsolete types & modules 
///   as (no other obsolete items are returned)
let rec ResolvePartialLongIdentPrim (ncenv: NameResolver) (nenv: NameResolutionEnv) isApplicableMeth fullyQualified m ad plid allowObsolete : Item list = 
    let g = ncenv.g

    match plid with
    |  id :: plid when id = "global" -> // this is deliberately not the mangled name

       ResolvePartialLongIdentPrim ncenv nenv isApplicableMeth FullyQualified m ad plid allowObsolete

    |  [] -> 
    
       
       /// Include all the entries in the eUnqualifiedItems table. 
       let unqualifiedItems = 
           match fullyQualified with 
           | FullyQualified -> []
           | OpenQualified ->
               nenv.eUnqualifiedItems.Values
               |> List.filter (function 
                   | Item.UnqualifiedType _ -> false 
                   | Item.Value v -> not v.IsMember
                   | _ -> true)
               |> List.filter (ItemIsUnseen ad g ncenv.amap m >> not)

       let activePatternItems = 
           match fullyQualified with 
           | FullyQualified -> []
           | OpenQualified ->
               nenv.ePatItems
               |> NameMap.range
               |> List.filter (function Item.ActivePatternCase _v -> true | _ -> false)

       let moduleAndNamespaceItems =
           let moduleOrNamespaceRefs = 
               nenv.ModulesAndNamespaces fullyQualified
               |> NameMultiMap.range
           
           if isNil moduleOrNamespaceRefs then [] else
           let ilTyconNames = getFakeContainerModulesFromTyconRefs (nenv.TyconsByAccessNames(fullyQualified).Values)

           moduleOrNamespaceRefs
           |> List.filter (fun modref ->
               let demangledName = modref.DemangledModuleOrNamespaceName
               IsInterestingModuleName demangledName && notFakeContainerModule ilTyconNames demangledName &&
               EntityRefContainsSomethingAccessible ncenv m ad modref &&
               not (IsTyconUnseen ad g ncenv.amap m modref))
           |> List.map ItemForModuleOrNamespaceRef

       let tycons = 
           nenv.TyconsByDemangledNameAndArity(fullyQualified).Values
           |> List.filter (fun tcref ->
               not (tcref.LogicalName.Contains(",")) &&
               not tcref.IsExceptionDecl &&
               not (IsTyconUnseen ad g ncenv.amap m tcref))
           |> List.map (ItemOfTyconRef ncenv m)

       // Get all the constructors accessible from here
       let constructors =  
           nenv.TyconsByDemangledNameAndArity(fullyQualified).Values
           |> List.filter (IsTyconUnseen ad g ncenv.amap m >> not)
           |> List.collect (InfosForTyconConstructors ncenv m ad)

       unqualifiedItems @ activePatternItems @ moduleAndNamespaceItems @ tycons @ constructors

    | id :: rest -> 
    
        // Look in the namespaces 'id' 
        let namespaces = 
            PartialResolveLongIndentAsModuleOrNamespaceThen nenv [id] (fun modref -> 
              let allowObsolete = rest <> [] && allowObsolete
              if EntityRefContainsSomethingAccessible ncenv m ad modref then 
                ResolvePartialLongIdentInModuleOrNamespace ncenv nenv isApplicableMeth m ad modref rest allowObsolete
              else 
                [])
        // Look for values called 'id' that accept the dot-notation 
        let values, isItemVal = 
            (match nenv.eUnqualifiedItems.TryGetValue id with
               // v.lookup : member of a value
             | true, v ->
                 match v with 
                 | Item.Value x -> 
                     let ty = x.Type
                     let ty = if x.BaseOrThisInfo = CtorThisVal && isRefCellTy g ty then destRefCellTy g ty else ty
                     (ResolvePartialLongIdentInType ncenv nenv isApplicableMeth m ad false rest ty), true
                 | _ -> [], false
             | _ -> [], false)

        let staticSometingInType = 
            [ if not isItemVal then 
                // type.lookup : lookup a static something in a type 
                for tcref in LookupTypeNameInEnvNoArity OpenQualified id nenv do
                    let tcref = ResolveNestedTypeThroughAbbreviation ncenv tcref m
                    let ty = FreshenTycon ncenv m tcref
                    yield! ResolvePartialLongIdentInType ncenv nenv isApplicableMeth m ad true rest ty ]
        
        namespaces @ values @ staticSometingInType

/// Resolve a (possibly incomplete) long identifier to a set of possible resolutions.
let ResolvePartialLongIdent ncenv nenv isApplicableMeth m ad plid allowObsolete = 
    ResolvePartialLongIdentPrim ncenv nenv (ResolveCompletionTargets.All isApplicableMeth) OpenQualified m ad plid allowObsolete 

// REVIEW: has much in common with ResolvePartialLongIdentInModuleOrNamespace - probably they should be united
let rec ResolvePartialLongIdentInModuleOrNamespaceForRecordFields (ncenv: NameResolver) nenv m ad (modref:ModuleOrNamespaceRef) plid allowObsolete =
    let g = ncenv.g
    let mty = modref.ModuleOrNamespaceType

    match plid with 
    | [] -> 
       // get record type constructors
       let tycons = 
           mty.TypeDefinitions
           |> List.filter (fun tcref ->
               not (tcref.LogicalName.Contains(",")) &&
               tcref.IsRecordTycon &&
               not (IsTyconUnseen ad g ncenv.amap m (modref.NestedTyconRef tcref)))


       let accessibleSubModules =
           let moduleOrNamespaces =
               mty.ModulesAndNamespacesByDemangledName 
               |> NameMap.range

           if isNil moduleOrNamespaces then [] else

           let ilTyconNames = getFakeContainerModulesFromTycons mty.TypesByAccessNames.Values 
    
           moduleOrNamespaces
           |> List.filter (fun x ->
                 let demangledName = x.DemangledModuleOrNamespaceName
                 notFakeContainerModule ilTyconNames demangledName && IsInterestingModuleName demangledName)
           |> List.map modref.NestedTyconRef
           |> List.filter (fun tcref ->
               not (IsTyconUnseen ad g ncenv.amap m tcref) &&
               EntityRefContainsSomethingAccessible ncenv m ad tcref)
           |> List.map ItemForModuleOrNamespaceRef
       
       accessibleSubModules

       // Collect all accessible record types
       @ (tycons |> List.map (modref.NestedTyconRef >> ItemOfTyconRef ncenv m) )
       @ [ // accessible record fields
            for tycon in tycons do
                let nested = modref.NestedTyconRef tycon
                if IsEntityAccessible ncenv.amap m ad nested then
                    let ttype = FreshenTycon ncenv m nested
                    yield! 
                        ncenv.InfoReader.GetRecordOrClassFieldsOfType(None, ad, m, ttype)
                        |> List.map Item.RecdField
         ]

    | id :: rest  -> 
        (match mty.ModulesAndNamespacesByDemangledName.TryGetValue id with
         | true, mspec -> 
             let nested = modref.NestedTyconRef mspec
             if IsTyconUnseenObsoleteSpec ad g ncenv.amap m nested allowObsolete then [] else
             let allowObsolete = allowObsolete && not (isNil rest)
             ResolvePartialLongIdentInModuleOrNamespaceForRecordFields ncenv nenv m ad nested rest allowObsolete
         | _ -> [])
        @ (
            match rest with
            | [] -> 
                // get all fields from the type named 'id' located in current modref
                let tycons = LookupTypeNameInEntityNoArity m id modref.ModuleOrNamespaceType
                tycons
                |> List.filter (fun tc -> tc.IsRecordTycon)
                |> List.collect (fun tycon ->
                    let tcref = modref.NestedTyconRef tycon
                    let ttype = FreshenTycon ncenv m tcref
                    ncenv.InfoReader.GetRecordOrClassFieldsOfType(None, ad, m, ttype))
                |> List.map Item.RecdField
            | _ -> []
        )

/// allowObsolete - specifies whether we should return obsolete types & modules 
///   as (no other obsolete items are returned)
let rec ResolvePartialLongIdentToClassOrRecdFields (ncenv: NameResolver) (nenv: NameResolutionEnv) m ad plid (allowObsolete : bool) = 
    ResolvePartialLongIdentToClassOrRecdFieldsImpl ncenv nenv OpenQualified m ad plid allowObsolete

and ResolvePartialLongIdentToClassOrRecdFieldsImpl (ncenv: NameResolver) (nenv: NameResolutionEnv) fullyQualified m ad plid allowObsolete = 
    let g = ncenv.g

    match  plid with
    |  id :: plid when id = "global" -> // this is deliberately not the mangled name
       // dive deeper
       ResolvePartialLongIdentToClassOrRecdFieldsImpl ncenv nenv FullyQualified m ad plid allowObsolete
    |  [] ->     
        
        // empty plid - return namespaces\modules\record types\accessible fields


       let mods = 
           let moduleOrNamespaceRefs =
               nenv.ModulesAndNamespaces fullyQualified
               |> NameMultiMap.range 

           if isNil moduleOrNamespaceRefs then [] else

           let ilTyconNames = getFakeContainerModulesFromTyconRefs (nenv.TyconsByAccessNames(fullyQualified).Values)

           moduleOrNamespaceRefs
           |> List.filter (fun modref ->
               let demangledName = modref.DemangledModuleOrNamespaceName
               IsInterestingModuleName demangledName && notFakeContainerModule ilTyconNames demangledName &&
               EntityRefContainsSomethingAccessible ncenv m ad modref &&
               not (IsTyconUnseen ad g ncenv.amap m modref))
           |> List.map ItemForModuleOrNamespaceRef

       let recdTyCons = 
           nenv.TyconsByDemangledNameAndArity(fullyQualified).Values
           |> List.filter (fun tcref ->
               not (tcref.LogicalName.Contains(",")) &&
               tcref.IsRecordTycon &&
               not (IsTyconUnseen ad g ncenv.amap m tcref))
           |> List.map (ItemOfTyconRef ncenv m)

       let recdFields = 
           nenv.eFieldLabels
           |> Seq.collect (fun (KeyValue(_, v)) -> v)
           |> Seq.map (fun fref -> 
                let typeInsts = fref.TyconRef.TyparsNoRange |> List.map (fun tyar -> tyar.AsType)
                Item.RecdField(RecdFieldInfo(typeInsts, fref)))
           |> List.ofSeq

       mods @ recdTyCons @ recdFields

    | id::rest -> 
        // Get results
        let modsOrNs = 
            PartialResolveLongIndentAsModuleOrNamespaceThen nenv [id] (fun modref -> 
              let allowObsolete = rest <> [] && allowObsolete
              if EntityRefContainsSomethingAccessible ncenv m ad modref then 
                ResolvePartialLongIdentInModuleOrNamespaceForRecordFields ncenv nenv m ad modref rest allowObsolete
              else 
                [])
        let qualifiedFields = 
            match rest with
            | [] ->
                // get record types accessible in given nenv
                let tycons = LookupTypeNameInEnvNoArity OpenQualified id nenv
                tycons
                |> List.collect (fun tcref ->
                    let ttype = FreshenTycon ncenv m tcref
                    ncenv.InfoReader.GetRecordOrClassFieldsOfType(None, ad, m, ttype))
                |> List.map Item.RecdField
            | _-> []
        modsOrNs @ qualifiedFields

let ResolveCompletionsInTypeForItem (ncenv: NameResolver) nenv m ad statics ty (item: Item) : seq<Item> =
    seq {
        let g = ncenv.g
        let amap = ncenv.amap
        
        match item with
        | Item.RecdField _ ->
            yield!
                ncenv.InfoReader.GetRecordOrClassFieldsOfType(None,ad,m,ty)
                |> List.filter (fun rfref -> rfref.IsStatic = statics  &&  IsFieldInfoAccessible ad rfref)
                |> List.map Item.RecdField
        | Item.UnionCase _ ->
            if statics then
                match tryAppTy g ty with
                | ValueSome(tc, tinst) ->
                    yield!
                        tc.UnionCasesAsRefList 
                        |> List.filter (IsUnionCaseUnseen ad g ncenv.amap m >> not)
                        |> List.map (fun ucref -> Item.UnionCase(UnionCaseInfo(tinst,ucref),false))
                | _ -> ()
        | Item.Event _ ->
            yield!
                ncenv.InfoReader.GetEventInfosOfType(None,ad,m,ty)
                |> List.filter (fun x -> 
                    IsStandardEventInfo ncenv.InfoReader m ad x &&
                    x.IsStatic = statics)
                |> List.map Item.Event
        | Item.ILField _ ->
            yield!
                ncenv.InfoReader.GetILFieldInfosOfType(None,ad,m,ty)
                |> List.filter (fun x -> 
                    not x.IsSpecialName &&
                    x.IsStatic = statics && 
                    IsILFieldInfoAccessible g amap m ad x)
                |> List.map Item.ILField
        | Item.Types _ ->
            if statics then
                yield! ty |> GetNestedTypesOfType (ad, ncenv, None, TypeNameResolutionStaticArgsInfo.Indefinite, false, m) |> List.map (ItemOfTy g)
        | _ ->
            if not statics then
                match tryDestAnonRecdTy g ty with 
                | ValueSome (anonInfo, tys) -> 
                    for (i,id) in Array.indexed anonInfo.SortedIds do 
                        yield Item.AnonRecdField(anonInfo, tys, i, id.idRange)
                | _ -> ()

            let pinfosIncludingUnseen = 
                AllPropInfosOfTypeInScope ncenv.InfoReader nenv (None,ad) PreferOverrides m ty
                |> List.filter (fun x -> 
                    x.IsStatic = statics && 
                    IsPropInfoAccessible g amap m ad x)
        
            // Exclude get_ and set_ methods accessed by properties 
            let pinfoMethNames = 
              (pinfosIncludingUnseen 
               |> List.filter (fun pinfo -> pinfo.HasGetter)
               |> List.map (fun pinfo -> pinfo.GetterMethod.LogicalName))
              @
              (pinfosIncludingUnseen 
               |> List.filter (fun pinfo -> pinfo.HasSetter)
               |> List.map (fun pinfo -> pinfo.SetterMethod.LogicalName))
            
            let einfoMethNames = 
                let einfos = 
                    ncenv.InfoReader.GetEventInfosOfType(None,ad,m,ty)
                    |> List.filter (fun x -> 
                        IsStandardEventInfo ncenv.InfoReader m ad x &&
                        x.IsStatic = statics)
                
                [ for einfo in einfos do 
                    let delegateType = einfo.GetDelegateType(amap, m)
                    let (SigOfFunctionForDelegate(invokeMethInfo,_,_,_)) = GetSigOfFunctionForDelegate ncenv.InfoReader delegateType m ad 
                    // Only events with void return types are suppressed in intellisense.
                    if slotSigHasVoidReturnTy (invokeMethInfo.GetSlotSig(amap, m)) then 
                      yield einfo.AddMethod.DisplayName
                      yield einfo.RemoveMethod.DisplayName ]
        
        
            let pinfos = 
                pinfosIncludingUnseen
                |> List.filter (fun x -> not (PropInfoIsUnseen m x))
        
            let minfoFilter (suppressedMethNames:Zset<_>) (minfo: MethInfo) = 
                // Only show the Finalize, MemberwiseClose etc. methods on System.Object for values whose static type really is 
                // System.Object. Few of these are typically used from F#.  
                //
                // Don't show GetHashCode or Equals for F# types that admit equality as an abnormal operation
                let isUnseenDueToBasicObjRules = 
                    not (isObjTy g ty) &&
                    not minfo.IsExtensionMember &&
                    match minfo.LogicalName with
                    | "GetType"  -> false
                    | "GetHashCode"  -> isObjTy g minfo.ApparentEnclosingType && not (AugmentWithHashCompare.TypeDefinitelyHasEquality g ty)
                    | "ToString" -> false
                    | "Equals" ->                 
                        if not (isObjTy g minfo.ApparentEnclosingType) then 
                            // declaring type is not System.Object - show it
                            false 
                        elif minfo.IsInstance then
                            // System.Object has only one instance Equals method and we want to suppress it unless Augment.TypeDefinitelyHasEquality is true
                            not (AugmentWithHashCompare.TypeDefinitelyHasEquality g ty)
                        else
                            // System.Object has only one static Equals method and we always want to suppress it
                            true
                    | _ -> 
                        // filter out self methods of obj type
                        isObjTy g minfo.ApparentEnclosingType
                let result = 
                    not isUnseenDueToBasicObjRules &&
                    not minfo.IsInstance = statics &&
                    IsMethInfoAccessible amap m ad minfo &&
                    not (MethInfoIsUnseen g m ty minfo) &&
                    not minfo.IsConstructor &&
                    not minfo.IsClassConstructor &&
                    not (minfo.LogicalName = ".cctor") &&
                    not (minfo.LogicalName = ".ctor") &&
                    not (suppressedMethNames.Contains minfo.LogicalName)
                result
        
            let pinfoItems =
                pinfos
                |> List.choose (fun pinfo->
                    let pinfoOpt = DecodeFSharpEvent [pinfo] ad g ncenv m
                    match pinfoOpt with
                    | Some(Item.Event einfo) -> if IsStandardEventInfo ncenv.InfoReader m ad einfo then pinfoOpt else None
                    | _ -> pinfoOpt)

            yield! pinfoItems

            match item with
            | Item.MethodGroup _ ->
                // REVIEW: add a name filter here in the common cases?
                let minfos = 
                    let minfos = AllMethInfosOfTypeInScope ncenv.InfoReader nenv (None,ad) PreferOverrides m ty 
                    if isNil minfos then [] else
                     
                    let suppressedMethNames = Zset.ofList String.order (pinfoMethNames @ einfoMethNames)
                    let minfos = 
                        minfos
                        |> List.filter (minfoFilter suppressedMethNames)
        
                    if isNil minfos then 
                        []
                    else
                        let minfos = 
                            let addersAndRemovers = 
                                let hashSet = HashSet()
                                for item in pinfoItems do
                                    match item with
                                    | Item.Event(FSEvent(_,_,addValRef,removeValRef)) -> 
                                        hashSet.Add addValRef.LogicalName |> ignore
                                        hashSet.Add removeValRef.LogicalName |> ignore
                                    | _ -> ()
                                hashSet
        
                            if addersAndRemovers.Count = 0 then minfos
                            else minfos |> List.filter (fun minfo -> not (addersAndRemovers.Contains minfo.LogicalName))
        
        #if !NO_EXTENSIONTYPING
                        // Filter out the ones with mangled names from applying static parameters
                        let minfos = 
                            let methsWithStaticParams = 
                                minfos 
                                |> List.filter (fun minfo -> 
                                    match minfo.ProvidedStaticParameterInfo with 
                                    | Some (_methBeforeArguments, staticParams) -> staticParams.Length <> 0
                                    | _ -> false)
                                |> List.map (fun minfo -> minfo.DisplayName)
        
                            if methsWithStaticParams.IsEmpty then minfos
                            else minfos |> List.filter (fun minfo -> 
                                    let nm = minfo.LogicalName
                                    not (nm.Contains "," && methsWithStaticParams |> List.exists (fun m -> nm.StartsWithOrdinal(m))))
        #endif
        
                        minfos 
    
                // Partition methods into overload sets
                let rec partitionl (l:MethInfo list) acc = 
                    match l with
                    | [] -> acc
                    | h::t -> 
                        let nm = h.LogicalName
                        partitionl t (NameMultiMap.add nm h acc)
            
                yield! List.map Item.MakeMethGroup (NameMap.toList (partitionl minfos Map.empty))
            | _ -> ()
    }

let rec ResolvePartialLongIdentInTypeForItem (ncenv: NameResolver) nenv m ad statics plid (item: Item) ty =
    seq {
        let g = ncenv.g
        let amap = ncenv.amap
        
        match plid with
        | [] -> yield! ResolveCompletionsInTypeForItem ncenv nenv m ad statics ty item
        | id :: rest ->
      
          let rfinfos = 
              ncenv.InfoReader.GetRecordOrClassFieldsOfType(None,ad,m,ty)
              |> List.filter (fun fref -> fref.Name = id && IsRecdFieldAccessible ncenv.amap m ad fref.RecdFieldRef && fref.RecdField.IsStatic = statics)
      
          let nestedTypes = ty |> GetNestedTypesOfType (ad, ncenv, Some id, TypeNameResolutionStaticArgsInfo.Indefinite, false, m)  
    
          // e.g. <val-id>.<recdfield-id>.<more> 
          for rfinfo in rfinfos do
              yield! ResolvePartialLongIdentInTypeForItem ncenv nenv m ad false rest item rfinfo.FieldType
    
          // e.g. <val-id>.<property-id>.<more> 
          let fullTypeOfPinfo (pinfo: PropInfo) = 
              let rty = pinfo.GetPropertyType(amap,m) 
              let rty = if pinfo.IsIndexer then mkRefTupledTy g (pinfo.GetParamTypes(amap, m)) --> rty else  rty 
              rty      
          
          let pinfos =
              ty
              |> AllPropInfosOfTypeInScope ncenv.InfoReader nenv (Some id,ad) IgnoreOverrides m
              |> List.filter (fun pinfo -> pinfo.IsStatic = statics && IsPropInfoAccessible g amap m ad pinfo) 

          for pinfo in pinfos do
              yield! (fullTypeOfPinfo pinfo) |> ResolvePartialLongIdentInTypeForItem ncenv nenv m ad false rest item
    
          match TryFindAnonRecdFieldOfType g ty id with 
          | Some (Item.AnonRecdField(_anonInfo, tys, i, _)) -> 
              let tyinfo = tys.[i]
              yield! ResolvePartialLongIdentInTypeForItem ncenv nenv m ad false rest item tyinfo
          | _ -> ()
    
          // e.g. <val-id>.<event-id>.<more> 
          for einfo in ncenv.InfoReader.GetEventInfosOfType(Some id, ad, m, ty) do
              let tyinfo = PropTypOfEventInfo ncenv.InfoReader m ad einfo
              yield! ResolvePartialLongIdentInTypeForItem ncenv nenv m ad false rest item tyinfo
    
          // nested types!
          for ty in nestedTypes do
              yield! ResolvePartialLongIdentInTypeForItem ncenv nenv m ad statics rest item ty
    
          // e.g. <val-id>.<il-field-id>.<more> 
          for finfo in ncenv.InfoReader.GetILFieldInfosOfType(Some id, ad, m, ty) do
              if not finfo.IsSpecialName && finfo.IsStatic = statics && IsILFieldInfoAccessible g amap m ad finfo then
                  yield! finfo.FieldType(amap, m) |> ResolvePartialLongIdentInTypeForItem ncenv nenv m ad false rest item
    }

let rec ResolvePartialLongIdentInModuleOrNamespaceForItem (ncenv: NameResolver) nenv m ad (modref: ModuleOrNamespaceRef) plid (item: Item) =
    let g = ncenv.g
    let mty = modref.ModuleOrNamespaceType
    
    seq {
        match plid with 
        | [] -> 
             match item with
             | Item.Value _ ->
                  // Collect up the accessible values in the module, excluding the members
                  yield!
                      mty.AllValsAndMembers
                      |> Seq.toList
                      |> List.choose (TryMkValRefInModRef modref) // if the assembly load set is incomplete and we get a None value here, then ignore the value
                      |> List.filter (fun vref -> not vref.IsMember && not (IsValUnseen ad g m vref))
                      |> List.map Item.Value
             | Item.UnionCase _ ->   
             // Collect up the accessible discriminated union cases in the module 
                  yield! 
                      UnionCaseRefsInModuleOrNamespace modref 
                      |> List.filter (IsUnionCaseUnseen ad g ncenv.amap m >> not)
                      |> List.map (fun x -> Item.UnionCase(GeneralizeUnionCaseRef x,  false))
             | Item.ActivePatternCase _ ->
             // Collect up the accessible active patterns in the module 
                 yield!
                      ActivePatternElemsOfModuleOrNamespace modref 
                      |> NameMap.range
                      |> List.filter (fun apref -> apref.ActivePatternVal |> IsValUnseen ad g m |> not) 
                      |> List.map Item.ActivePatternCase
             | Item.ExnCase _ ->
             // Collect up the accessible F# exception declarations in the module 
                 yield!
                     mty.ExceptionDefinitionsByDemangledName 
                     |> NameMap.range 
                     |> List.map modref.NestedTyconRef
                     |> List.filter (IsTyconUnseen ad g ncenv.amap m >> not)
                     |> List.map Item.ExnCase
             | _ ->
                 // Collect up the accessible sub-modules. We must yield them even though `item` is not a module or namespace, 
                 // otherwise we would not resolve long idents which have modules and namespaces in the middle (i.e. all long idents)
                 
                 let moduleOrNamespaces = 
                     mty.ModulesAndNamespacesByDemangledName 
                     |> NameMap.range

                 if not (isNil moduleOrNamespaces) then
                     let ilTyconNames = getFakeContainerModulesFromTycons mty.TypesByAccessNames.Values
                     
                     yield!
                         moduleOrNamespaces
                         |> List.filter (fun x -> 
                               let demangledName = x.DemangledModuleOrNamespaceName
                               notFakeContainerModule ilTyconNames demangledName && IsInterestingModuleName demangledName)
                         |> List.map modref.NestedTyconRef
                         |> List.filter (fun tcref ->
                             not (IsTyconUnseen ad g ncenv.amap m tcref) &&
                             EntityRefContainsSomethingAccessible ncenv m ad tcref)
                         |> List.map ItemForModuleOrNamespaceRef

                 let tycons = 
                     mty.TypeDefinitions
                     |> List.filter (fun tcref ->
                         not (tcref.LogicalName.Contains(",")) &&
                         not (IsTyconUnseen ad g ncenv.amap m (modref.NestedTyconRef tcref)))

                 // Get all the types and .NET constructor groups accessible from here
                 let nestedTycons = tycons |> List.map modref.NestedTyconRef
                 yield! nestedTycons |> List.map (ItemOfTyconRef ncenv m)
                 yield! nestedTycons |> List.collect (InfosForTyconConstructors ncenv m ad)
        
        | id :: rest  -> 
        
            match mty.ModulesAndNamespacesByDemangledName.TryGetValue id with
            | true, mspec -> 
                let nested = modref.NestedTyconRef mspec
                if not (IsTyconUnseenObsoleteSpec ad g ncenv.amap m nested true) then
                    yield! ResolvePartialLongIdentInModuleOrNamespaceForItem ncenv nenv m ad nested rest item
            | _ -> ()
        
            for tycon in LookupTypeNameInEntityNoArity m id modref.ModuleOrNamespaceType do
                 let tcref = modref.NestedTyconRef tycon 
                 if not (IsTyconUnseenObsoleteSpec ad g ncenv.amap m tcref true) then 
                     yield! tcref |> generalizedTyconRef |> ResolvePartialLongIdentInTypeForItem ncenv nenv m ad true rest item
    }

let rec PartialResolveLookupInModuleOrNamespaceAsModuleOrNamespaceThenLazy f plid (modref: ModuleOrNamespaceRef) =
    let mty = modref.ModuleOrNamespaceType
    match plid with 
    | [] -> f modref
    | id :: rest -> 
        match mty.ModulesAndNamespacesByDemangledName.TryGetValue id with
        | true, mty -> 
            PartialResolveLookupInModuleOrNamespaceAsModuleOrNamespaceThenLazy f rest (modref.NestedTyconRef mty) 
        | _ -> Seq.empty

let PartialResolveLongIndentAsModuleOrNamespaceThenLazy (nenv:NameResolutionEnv) plid f =
    seq {
        match plid with 
        | id :: rest -> 
            match nenv.eModulesAndNamespaces.TryGetValue id with
            | true, modrefs -> 
                for modref in modrefs do
                    yield! PartialResolveLookupInModuleOrNamespaceAsModuleOrNamespaceThenLazy f rest modref
            | _ -> ()
        | [] -> ()
    }

let rec GetCompletionForItem (ncenv: NameResolver) (nenv: NameResolutionEnv) m ad plid (item: Item) : seq<Item> =
    seq {
        let g = ncenv.g
        
        match plid with
        |  "global" :: plid -> // this is deliberately not the mangled name
        
           yield! GetCompletionForItem ncenv nenv m ad plid item
        
        |  [] -> 

           /// Include all the entries in the eUnqualifiedItems table. 
           for uitem in nenv.eUnqualifiedItems.Values do
               match uitem with
               | Item.UnqualifiedType _ -> ()
               | _ when not (ItemIsUnseen ad g ncenv.amap m uitem) ->
                   yield uitem
               | _ -> ()

           match item with
           | Item.ModuleOrNamespaces _ ->
               let moduleOrNamespaceRefs =
                   nenv.ModulesAndNamespaces OpenQualified
                   |> NameMultiMap.range
               
               if not (isNil moduleOrNamespaceRefs) then
                   let ilTyconNames = getFakeContainerModulesFromTyconRefs (nenv.TyconsByAccessNames(OpenQualified).Values)
               
                   for ns in moduleOrNamespaceRefs do
                       let demangledName = ns.DemangledModuleOrNamespaceName
                       if IsInterestingModuleName demangledName && notFakeContainerModule ilTyconNames demangledName
                          && EntityRefContainsSomethingAccessible ncenv m ad ns
                          && not (IsTyconUnseen ad g ncenv.amap m ns)
                       then yield ItemForModuleOrNamespaceRef ns
           
           | Item.Types _ ->
               for tcref in nenv.TyconsByDemangledNameAndArity(OpenQualified).Values do
                   if not tcref.IsExceptionDecl 
                      && not (tcref.LogicalName.Contains ",")
                      && not (IsTyconUnseen ad g ncenv.amap m tcref)
                   then yield ItemOfTyconRef ncenv m tcref

           | Item.ActivePatternCase _ ->
               for pitem in NameMap.range nenv.ePatItems do
                   match pitem with
                   | Item.ActivePatternCase _ ->
                       yield pitem
                   | _ -> ()

           | Item.DelegateCtor _
           | Item.FakeInterfaceCtor _
           | Item.CtorGroup _ 
           | Item.UnqualifiedType _ ->
               for tcref in nenv.TyconsByDemangledNameAndArity(OpenQualified).Values do
                   if not (IsTyconUnseen ad g ncenv.amap m tcref)
                   then yield! InfosForTyconConstructors ncenv m ad tcref
            
           | _ -> ()

        | id :: rest -> 
        
            // Look in the namespaces 'id' 
            yield!
                PartialResolveLongIndentAsModuleOrNamespaceThenLazy nenv [id] (fun modref -> 
                    if EntityRefContainsSomethingAccessible ncenv m ad modref then 
                        ResolvePartialLongIdentInModuleOrNamespaceForItem ncenv nenv m ad modref rest item
                    else Seq.empty)
            
            // Look for values called 'id' that accept the dot-notation 
            match nenv.eUnqualifiedItems.TryGetValue id with
            | true, Item.Value x ->
                let ty = x.Type
                let ty = if x.BaseOrThisInfo = CtorThisVal && isRefCellTy g ty then destRefCellTy g ty else ty
                yield! ResolvePartialLongIdentInTypeForItem ncenv nenv m ad false rest item ty
            | _ ->
                // type.lookup : lookup a static something in a type 
                for tcref in LookupTypeNameInEnvNoArity OpenQualified id nenv do
                    let tcref = ResolveNestedTypeThroughAbbreviation ncenv tcref m
                    let ty = FreshenTycon ncenv m tcref
                    yield! ResolvePartialLongIdentInTypeForItem ncenv nenv m ad true rest item ty
    }

let IsItemResolvable (ncenv: NameResolver) (nenv: NameResolutionEnv) m ad plid (item: Item) : bool = 
    protectAssemblyExploration false (fun () -> 
        GetCompletionForItem ncenv nenv m ad plid item 
        |> Seq.exists (ItemsAreEffectivelyEqual ncenv.g item)
    )

let GetVisibleNamespacesAndModulesAtPoint (ncenv: NameResolver) (nenv: NameResolutionEnv) m ad =
    protectAssemblyExploration [] (fun () ->
        let items =
            nenv.ModulesAndNamespaces FullyQualifiedFlag.OpenQualified
            |> NameMultiMap.range
        
        if isNil items then [] else

        let ilTyconNames = getFakeContainerModulesFromTyconRefs (nenv.TyconsByAccessNames(FullyQualifiedFlag.OpenQualified).Values)

        items
        |> List.filter (fun x -> 
             let demangledName = x.DemangledModuleOrNamespaceName
             IsInterestingModuleName demangledName && notFakeContainerModule ilTyconNames demangledName
             && EntityRefContainsSomethingAccessible ncenv m ad  x
             && not (IsTyconUnseen ad ncenv.g ncenv.amap m x))
    )<|MERGE_RESOLUTION|>--- conflicted
+++ resolved
@@ -1252,11 +1252,7 @@
           IsOwnNamespace = isOwnNamespace }
 
 type FormatStringCheckContext =
-<<<<<<< HEAD
     { SourceText: ISourceText
-=======
-    { Source: string
->>>>>>> 99e307f3
       LineStartPositions: int[] }
 
 /// An abstract type for reporting the results of name resolution and type checking.
@@ -1266,11 +1262,7 @@
     abstract NotifyNameResolution : pos * Item * Item * TyparInst * ItemOccurence * Tastops.DisplayEnv * NameResolutionEnv * AccessorDomain * range * bool -> unit
     abstract NotifyFormatSpecifierLocation : range * int -> unit
     abstract NotifyOpenDeclaration : OpenDeclaration -> unit
-<<<<<<< HEAD
     abstract CurrentSourceText : ISourceText option
-=======
-    abstract CurrentSource : string option
->>>>>>> 99e307f3
     abstract FormatStringCheckContext : FormatStringCheckContext option
 
 let (|ValRefOfProp|_|) (pi : PropInfo) = pi.ArbitraryValRef
@@ -1362,15 +1354,10 @@
     tyconRefEq g eref1 eref2 || 
 
     // Signature items considered equal to implementation items
-<<<<<<< HEAD
     not (Range.equals eref1.DefinitionRange Range.rangeStartup) &&
     not (Range.equals eref1.DefinitionRange Range.range0) &&
     not (Range.equals eref1.DefinitionRange Range.rangeCmdArgs) &&
     (Range.equals eref1.DefinitionRange eref2.DefinitionRange || Range.equals eref1.SigRange eref2.SigRange) &&
-=======
-    eref1.DefinitionRange <> Range.rangeStartup && eref1.DefinitionRange <> Range.range0 && eref1.DefinitionRange <> Range.rangeCmdArgs &&
-    (eref1.DefinitionRange = eref2.DefinitionRange || eref1.SigRange = eref2.SigRange) &&
->>>>>>> 99e307f3
     eref1.LogicalName = eref2.LogicalName
 
 let valRefDefnHash (_g: TcGlobals) (vref1:ValRef) =
@@ -1380,15 +1367,10 @@
     valRefEq g vref1 vref2 ||
 
     // Signature items considered equal to implementation items
-<<<<<<< HEAD
     not (Range.equals vref1.DefinitionRange Range.rangeStartup) &&
     not (Range.equals vref1.DefinitionRange Range.range0) &&
     not (Range.equals vref1.DefinitionRange Range.rangeCmdArgs) &&
     (Range.equals vref1.DefinitionRange vref2.DefinitionRange || Range.equals vref1.SigRange vref2.SigRange) && 
-=======
-    vref1.DefinitionRange <> Range.rangeStartup && vref1.DefinitionRange <> Range.range0 && vref1.DefinitionRange <> Range.rangeCmdArgs &&
-    (vref1.DefinitionRange = vref2.DefinitionRange || vref1.SigRange = vref2.SigRange) && 
->>>>>>> 99e307f3
     vref1.LogicalName = vref2.LogicalName
 
 let unionCaseRefDefnEq g (uc1:UnionCaseRef) (uc2: UnionCaseRef) =
@@ -1437,8 +1419,6 @@
 
     | (Item.ArgName (id,_, _), ValUse vref) | (ValUse vref, Item.ArgName (id, _, _)) -> 
         ((Range.equals id.idRange vref.DefinitionRange || Range.equals id.idRange vref.SigRange) && id.idText = vref.DisplayName)
-
-    | Item.AnonRecdField(anon1, _, i1, _), Item.AnonRecdField(anon2, _, i2, _) -> Tastops.anonInfoEquiv anon1 anon2 && i1 = i2
 
     | Item.AnonRecdField(anon1, _, i1, _), Item.AnonRecdField(anon2, _, i2, _) -> Tastops.anonInfoEquiv anon1 anon2 && i1 = i2
 
@@ -1569,7 +1549,6 @@
 
     let formatStringCheckContext =
         lazy
-<<<<<<< HEAD
             sourceText |> Option.map (fun sourceText ->
                 let positions =
                     [|
@@ -1582,20 +1561,6 @@
                         yield sourceText.Length
                     |]
                 { SourceText = sourceText 
-=======
-            source |> Option.map (fun source ->
-                let positions =
-                    [|
-                        yield 0
-                        for i in 1..source.Length do
-                            let c = source.[i-1]
-                            if c = '\r' && i < source.Length && source.[i] = '\n' then ()
-                            elif c = '\r' then yield i
-                            elif c = '\n' then yield i
-                        yield source.Length
-                    |]
-                { Source = source 
->>>>>>> 99e307f3
                   LineStartPositions = positions })
 
     member this.GetResolutions() = 
@@ -1650,11 +1615,7 @@
         member sink.NotifyOpenDeclaration(openDeclaration) =
             capturedOpenDeclarations.Add(openDeclaration)
 
-<<<<<<< HEAD
         member sink.CurrentSourceText = sourceText
-=======
-        member sink.CurrentSource = source
->>>>>>> 99e307f3
         
         member sink.FormatStringCheckContext = formatStringCheckContext.Value
 
