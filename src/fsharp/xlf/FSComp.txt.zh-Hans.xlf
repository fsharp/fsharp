﻿<?xml version="1.0" encoding="utf-8"?>
<xliff xmlns="urn:oasis:names:tc:xliff:document:1.2" xmlns:xsi="http://www.w3.org/2001/XMLSchema-instance" version="1.2" xsi:schemaLocation="urn:oasis:names:tc:xliff:document:1.2 xliff-core-1.2-transitional.xsd">
  <file datatype="xml" source-language="en" target-language="zh-Hans" original="../FSComp.resx">
    <body>
      <trans-unit id="undefinedNameNamespace">
        <source>The namespace '{0}' is not defined.</source>
        <target state="translated">未定义命名空间“{0}”。</target>
        <note />
      </trans-unit>
      <trans-unit id="undefinedNameNamespaceOrModule">
        <source>The namespace or module '{0}' is not defined.</source>
        <target state="translated">未定义命名空间或模块“{0}”。</target>
        <note />
      </trans-unit>
      <trans-unit id="undefinedNameFieldConstructorOrMember">
        <source>The field, constructor or member '{0}' is not defined.</source>
        <target state="translated">未定义字段、构造函数或成员“{0}”。</target>
        <note />
      </trans-unit>
      <trans-unit id="undefinedNameValueConstructorNamespaceOrType">
        <source>The value, constructor, namespace or type '{0}' is not defined.</source>
        <target state="translated">未定义值、构造函数、命名空间或类型“{0}”。</target>
        <note />
      </trans-unit>
      <trans-unit id="undefinedNameValueOfConstructor">
        <source>The value or constructor '{0}' is not defined.</source>
        <target state="translated">未定义值或构造函数“{0}”。</target>
        <note />
      </trans-unit>
      <trans-unit id="undefinedNameValueNamespaceTypeOrModule">
        <source>The value, namespace, type or module '{0}' is not defined.</source>
        <target state="translated">未定义值、命名空间、类型或模块“{0}”。</target>
        <note />
      </trans-unit>
      <trans-unit id="undefinedNameConstructorModuleOrNamespace">
        <source>The constructor, module or namespace '{0}' is not defined.</source>
        <target state="translated">未定义构造函数、模块或命名空间“{0}”。</target>
        <note />
      </trans-unit>
      <trans-unit id="undefinedNameType">
        <source>The type '{0}' is not defined.</source>
        <target state="translated">未定义类型“{0}”。</target>
        <note />
      </trans-unit>
      <trans-unit id="undefinedNameTypeIn">
        <source>The type '{0}' is not defined in '{1}'.</source>
        <target state="translated">类型“{0}”未在“{1}”中定义。</target>
        <note />
      </trans-unit>
      <trans-unit id="undefinedNameRecordLabelOrNamespace">
        <source>The record label or namespace '{0}' is not defined.</source>
        <target state="translated">未定义记录标签或命名空间“{0}”。</target>
        <note />
      </trans-unit>
      <trans-unit id="undefinedNameRecordLabel">
        <source>The record label '{0}' is not defined.</source>
        <target state="translated">记录标签“{0}”未定义。</target>
        <note />
      </trans-unit>
      <trans-unit id="undefinedNameSuggestionsIntro">
        <source>Maybe you want one of the following:</source>
        <target state="translated">你可能需要以下之一:</target>
        <note />
      </trans-unit>
      <trans-unit id="undefinedNameTypeParameter">
        <source>The type parameter {0} is not defined.</source>
        <target state="translated">未定义类型参数 {0}。</target>
        <note />
      </trans-unit>
      <trans-unit id="undefinedNamePatternDiscriminator">
        <source>The pattern discriminator '{0}' is not defined.</source>
        <target state="translated">未定义模式鉴别器“{0}”。</target>
        <note />
      </trans-unit>
      <trans-unit id="replaceWithSuggestion">
        <source>Replace with '{0}'</source>
        <target state="translated">替换为“{0}”</target>
        <note />
      </trans-unit>
      <trans-unit id="addIndexerDot">
        <source>Add . for indexer access.</source>
        <target state="translated">添加 . 进行索引器访问。</target>
        <note />
      </trans-unit>
      <trans-unit id="listElementHasWrongType">
        <source>All elements of a list must be of the same type as the first element, which here is '{0}'. This element has type '{1}'.</source>
        <target state="needs-review-translation">列表构造函数表达式的所有元素必须具有同一类型。此表达式的类型应为“{0}”，但此处类型为“{1}”。</target>
        <note />
      </trans-unit>
      <trans-unit id="arrayElementHasWrongType">
        <source>All elements of an array must be of the same type as the first element, which here is '{0}'. This element has type '{1}'.</source>
        <target state="needs-review-translation">数组构造函数表达式的所有元素必须具有同一类型。此表达式的类型应为“{0}”，但此处类型为“{1}”。</target>
        <note />
      </trans-unit>
      <trans-unit id="missingElseBranch">
        <source>This 'if' expression is missing an 'else' branch. Because 'if' is an expression, and not a statement, add an 'else' branch which also returns a value of type '{0}'.</source>
        <target state="needs-review-translation">if 表达式缺少 "else" branch。"then" branch 的类型为“{0}”。因为 "if" 是一个表达式，而非语句，请添加将返回同一类型值的 "else" branch。</target>
        <note />
      </trans-unit>
      <trans-unit id="ifExpression">
        <source>The 'if' expression needs to have type '{0}' to satisfy context type requirements. It currently has type '{1}'.</source>
        <target state="translated">if 表达式需要具有类型“{0}”才能满足上下文类型要求。当前的类型为“{1}”。</target>
        <note />
      </trans-unit>
      <trans-unit id="elseBranchHasWrongType">
        <source>All branches of an 'if' expression must return values of the same type as the first branch, which here is '{0}'. This branch returns a value of type '{1}'.</source>
        <target state="needs-review-translation">if 表达式的所有分支必须具有同一类型。此表达式的类型应为“{0}”，但此处类型为“{1}”。</target>
        <note />
      </trans-unit>
      <trans-unit id="followingPatternMatchClauseHasWrongType">
<<<<<<< HEAD
        <source>All branches of a pattern match expression must return values of the same type as the first branch, which here is '{0}'. This branch returns a value of type '{1}'.</source>
        <target state="needs-review-translation">模式匹配表达式的所有分支必须返回相同类型的值。第一个分支返回“{0}”类型的值，但此分支返回“{1}”类型的值。</target>
=======
        <source>All branches of a pattern match expression must return values of the same type. The first branch returned a value of type '{0}', but this branch returned a value of type '{1}'.</source>
        <target state="translated">模式匹配表达式的所有分支必须返回相同类型的值。第一个分支返回类型为“{0}”的值，但此分支返回类型为“{1}”的值。</target>
>>>>>>> 6e26c5ba
        <note />
      </trans-unit>
      <trans-unit id="patternMatchGuardIsNotBool">
        <source>A pattern match guard must be of type 'bool', but this 'when' expression is of type '{0}'.</source>
        <target state="translated">模式匹配临界必须是 "bool" 类型，但此 "when" 表达式的类型为“{0}”。</target>
        <note />
      </trans-unit>
      <trans-unit id="commaInsteadOfSemicolonInRecord">
        <source>A ';' is used to separate field values in records. Consider replacing ',' with ';'.</source>
        <target state="translated">使用 ";" 来分隔记录中的字段值。考虑使用 ";" 替换 ","。</target>
        <note />
      </trans-unit>
      <trans-unit id="derefInsteadOfNot">
        <source>The '!' operator is used to dereference a ref cell. Consider using 'not expr' here.</source>
        <target state="translated">! 运算符用于取消引用引用的单元格。请考虑在此处使用 "not expr"。</target>
        <note />
      </trans-unit>
      <trans-unit id="buildUnexpectedTypeArgs">
        <source>The non-generic type '{0}' does not expect any type arguments, but here is given {1} type argument(s)</source>
        <target state="translated">非泛型类型“{0}”不需要任何类型参数，但此处给定了 {1} 个类型参数</target>
        <note />
      </trans-unit>
      <trans-unit id="returnUsedInsteadOfReturnBang">
        <source>Consider using 'return!' instead of 'return'.</source>
        <target state="translated">考虑使用 "return!"，而非 "return"。</target>
        <note />
      </trans-unit>
      <trans-unit id="yieldUsedInsteadOfYieldBang">
        <source>Consider using 'yield!' instead of 'yield'.</source>
        <target state="translated">考虑使用 "yield!"，而非 "yield"。</target>
        <note />
      </trans-unit>
      <trans-unit id="tupleRequiredInAbstractMethod">
        <source>\nA tuple type is required for one or more arguments. Consider wrapping the given arguments in additional parentheses or review the definition of the interface.</source>
        <target state="translated">\n一个或多个参数需要元组类型。请考虑在额外的括号中换行给定的参数或评审接口的定义。</target>
        <note />
      </trans-unit>
      <trans-unit id="buildInvalidWarningNumber">
        <source>Invalid warning number '{0}'</source>
        <target state="translated">警告编号“{0}”无效</target>
        <note />
      </trans-unit>
      <trans-unit id="buildInvalidVersionString">
        <source>Invalid version string '{0}'</source>
        <target state="translated">版本字符串“{0}”无效</target>
        <note />
      </trans-unit>
      <trans-unit id="buildInvalidVersionFile">
        <source>Invalid version file '{0}'</source>
        <target state="translated">版本文件“{0}”无效</target>
        <note />
      </trans-unit>
      <trans-unit id="buildProductName">
        <source>Microsoft (R) F# Compiler version {0}</source>
        <target state="translated">Microsoft(R) F# 编译器版本 {0}</target>
        <note />
      </trans-unit>
      <trans-unit id="buildProductNameCommunity">
        <source>F# Compiler for F# {0}</source>
        <target state="translated">适用于 F# {0} 的 F# 编译器</target>
        <note />
      </trans-unit>
      <trans-unit id="buildProblemWithFilename">
        <source>Problem with filename '{0}': {1}</source>
        <target state="translated">文件名“{0}”存在问题: {1}</target>
        <note />
      </trans-unit>
      <trans-unit id="buildNoInputsSpecified">
        <source>No inputs specified</source>
        <target state="translated">未指定输入</target>
        <note />
      </trans-unit>
      <trans-unit id="buildPdbRequiresDebug">
        <source>The '--pdb' option requires the '--debug' option to be used</source>
        <target state="translated">“--pdb”选项要求使用“--debug”选项</target>
        <note />
      </trans-unit>
      <trans-unit id="buildInvalidSearchDirectory">
        <source>The search directory '{0}' is invalid</source>
        <target state="translated">搜索目录“{0}”无效</target>
        <note />
      </trans-unit>
      <trans-unit id="buildSearchDirectoryNotFound">
        <source>The search directory '{0}' could not be found</source>
        <target state="translated">未能找到搜索目录“{0}”</target>
        <note />
      </trans-unit>
      <trans-unit id="buildInvalidFilename">
        <source>'{0}' is not a valid filename</source>
        <target state="translated">“{0}”不是有效的文件名</target>
        <note />
      </trans-unit>
      <trans-unit id="buildInvalidAssemblyName">
        <source>'{0}' is not a valid assembly name</source>
        <target state="translated">“{0}”不是有效的程序集名称</target>
        <note />
      </trans-unit>
      <trans-unit id="buildInvalidPrivacy">
        <source>Unrecognized privacy setting '{0}' for managed resource, valid options are 'public' and 'private'</source>
        <target state="translated">无法识别的托管资源隐私设置“{0}”，有效的选项为“public”和“private”</target>
        <note />
      </trans-unit>
      <trans-unit id="buildMultipleReferencesNotAllowed">
        <source>Multiple references to '{0}.dll' are not permitted</source>
        <target state="translated">不允许多次引用“{0}.dll”</target>
        <note />
      </trans-unit>
      <trans-unit id="buildCouldNotReadVersionInfoFromMscorlib">
        <source>Could not read version from mscorlib.dll</source>
        <target state="translated">未能从 mscorlib.dll 读取版本</target>
        <note />
      </trans-unit>
      <trans-unit id="buildCannotReadAssembly">
        <source>Unable to read assembly '{0}'</source>
        <target state="translated">无法读取程序集“{0}”</target>
        <note />
      </trans-unit>
      <trans-unit id="buildAssemblyResolutionFailed">
        <source>Assembly resolution failure at or near this location</source>
        <target state="translated">程序集解析在此位置或此位置附近失败</target>
        <note />
      </trans-unit>
      <trans-unit id="buildImplicitModuleIsNotLegalIdentifier">
        <source>The declarations in this file will be placed in an implicit module '{0}' based on the file name '{1}'. However this is not a valid F# identifier, so the contents will not be accessible from other files. Consider renaming the file or adding a 'module' or 'namespace' declaration at the top of the file.</source>
        <target state="translated">此文件中的声明将置于基于文件名“{1}”的隐式模块“{0}”中。但由于这不是一个有效的 F# 标识符，因此将无法从其他文件访问该内容。请考虑重命名此文件或在文件的顶部添加“module”或“namespace”声明。</target>
        <note />
      </trans-unit>
      <trans-unit id="buildMultiFileRequiresNamespaceOrModule">
        <source>Files in libraries or multiple-file applications must begin with a namespace or module declaration, e.g. 'namespace SomeNamespace.SubNamespace' or 'module SomeNamespace.SomeModule'. Only the last source file of an application may omit such a declaration.</source>
        <target state="translated">库或多文件应用程序中的文件必须以命名空间或模块声明开头，例如 “namespace SomeNamespace.SubNamespace”或“module SomeNamespace.SomeModule”。仅应用程序的最后一个源文件可以忽略此类声明。</target>
        <note />
      </trans-unit>
      <trans-unit id="noEqualSignAfterModule">
        <source>Files in libraries or multiple-file applications must begin with a namespace or module declaration. When using a module declaration at the start of a file the '=' sign is not allowed. If this is a top-level module, consider removing the = to resolve this error.</source>
        <target state="translated">库或多文件应用程序中的文件必须以命名空间或模块声明开头。当在文件开头使用模块声明时，"=" 号不被允许。如果这是顶级模块，请考虑删除 = 来解决此错误。</target>
        <note />
      </trans-unit>
      <trans-unit id="buildMultipleToplevelModules">
        <source>This file contains multiple declarations of the form 'module SomeNamespace.SomeModule'. Only one declaration of this form is permitted in a file. Change your file to use an initial namespace declaration and/or use 'module ModuleName = ...' to define your modules.</source>
        <target state="translated">此文件包含形式为“module SomeNamespace.SomeModule”的多个声明。一个文件中只能有一个此形式的声明。将您的文件更改为使用初始命名空间声明并且/或者使用“module ModuleName = ...”定义模块。</target>
        <note />
      </trans-unit>
      <trans-unit id="buildOptionRequiresParameter">
        <source>Option requires parameter: {0}</source>
        <target state="translated">选项需要参数: {0}</target>
        <note />
      </trans-unit>
      <trans-unit id="buildCouldNotFindSourceFile">
        <source>Source file '{0}' could not be found</source>
        <target state="translated">未能找到源文件“{0}”</target>
        <note />
      </trans-unit>
      <trans-unit id="buildInvalidSourceFileExtension">
        <source>The file extension of '{0}' is not recognized. Source files must have extension .fs, .fsi, .fsx, .fsscript, .ml or .mli.</source>
        <target state="translated">无法识别“{0}”的文件扩展名。源文件的扩展名必须为 .fs、.fsi、.fsx、.fsscript、.ml 或 .mli。</target>
        <note />
      </trans-unit>
      <trans-unit id="buildCouldNotResolveAssembly">
        <source>Could not resolve assembly '{0}'</source>
        <target state="translated">未能解析程序集“{0}”</target>
        <note />
      </trans-unit>
      <trans-unit id="buildCouldNotResolveAssemblyRequiredByFile">
        <source>Could not resolve assembly '{0}' required by '{1}'</source>
        <target state="translated">未能解析“{1}”所需的程序集“{0}”</target>
        <note />
      </trans-unit>
      <trans-unit id="buildErrorOpeningBinaryFile">
        <source>Error opening binary file '{0}': {1}</source>
        <target state="translated">打开二进制文件“{0}”时出错: {1}</target>
        <note />
      </trans-unit>
      <trans-unit id="buildDifferentVersionMustRecompile">
        <source>The F#-compiled DLL '{0}' needs to be recompiled to be used with this version of F#</source>
        <target state="translated">必须对 F# 编译的 DLL“{0}”进行重新编译，才能将其用于此版本的 F#</target>
        <note />
      </trans-unit>
      <trans-unit id="buildInvalidHashIDirective">
        <source>Invalid directive. Expected '#I \"&lt;path&gt;\"'.</source>
        <target state="translated">指令无效。应为“#I \"&lt;路径&gt;\"”。</target>
        <note />
      </trans-unit>
      <trans-unit id="buildInvalidHashrDirective">
        <source>Invalid directive. Expected '#r \"&lt;file-or-assembly&gt;\"'.</source>
        <target state="translated">指令无效。应为“#r \"&lt;文件或程序集&gt;\"”。</target>
        <note />
      </trans-unit>
      <trans-unit id="buildInvalidHashloadDirective">
        <source>Invalid directive. Expected '#load \"&lt;file&gt;\" ... \"&lt;file&gt;\"'.</source>
        <target state="translated">指令无效。应为“#load \"&lt;文件&gt;\" ... \"&lt;文件&gt;\"”。</target>
        <note />
      </trans-unit>
      <trans-unit id="buildInvalidHashtimeDirective">
        <source>Invalid directive. Expected '#time', '#time \"on\"' or '#time \"off\"'.</source>
        <target state="translated">指令无效。应为“#time”、“#time \"on\"”或“#time \"off\"”。</target>
        <note />
      </trans-unit>
      <trans-unit id="buildDirectivesInModulesAreIgnored">
        <source>Directives inside modules are ignored</source>
        <target state="translated">模块中的指令被忽略</target>
        <note />
      </trans-unit>
      <trans-unit id="buildSignatureAlreadySpecified">
        <source>A signature for the file or module '{0}' has already been specified</source>
        <target state="translated">已指定文件或模块“{0}”的签名</target>
        <note />
      </trans-unit>
      <trans-unit id="buildImplementationAlreadyGivenDetail">
        <source>An implementation of file or module '{0}' has already been given. Compilation order is significant in F# because of type inference. You may need to adjust the order of your files to place the signature file before the implementation. In Visual Studio files are type-checked in the order they appear in the project file, which can be edited manually or adjusted using the solution explorer.</source>
        <target state="translated">已提供文件或模块“{0}”的实现。由于需要进行类型推理，因此编译顺序在 F# 中很重要。您可能需要调整文件的顺序，将签名文件放在实现之前。在 Visual Studio 中，将按照文件在项目文件中的显示顺序对这些文件执行类型检查，可以使用解决方案资源管理器手动编辑或调整此显示顺序。</target>
        <note />
      </trans-unit>
      <trans-unit id="buildImplementationAlreadyGiven">
        <source>An implementation of the file or module '{0}' has already been given</source>
        <target state="translated">已提供文件或模块“{0}”的实现</target>
        <note />
      </trans-unit>
      <trans-unit id="buildSignatureWithoutImplementation">
        <source>The signature file '{0}' does not have a corresponding implementation file. If an implementation file exists then check the 'module' and 'namespace' declarations in the signature and implementation files match.</source>
        <target state="translated">签名文件“{0}”没有相应的实现文件。如果存在实现文件，则检查签名文件和实现文件中的“module”和“namespace”声明是否匹配。</target>
        <note />
      </trans-unit>
      <trans-unit id="buildArgInvalidInt">
        <source>'{0}' is not a valid integer argument</source>
        <target state="translated">“{0}”不是有效的整数参数</target>
        <note />
      </trans-unit>
      <trans-unit id="buildArgInvalidFloat">
        <source>'{0}' is not a valid floating point argument</source>
        <target state="translated">“{0}”不是有效的浮点型参数</target>
        <note />
      </trans-unit>
      <trans-unit id="buildUnrecognizedOption">
        <source>Unrecognized option: '{0}'</source>
        <target state="translated">无法识别的选项:“{0}”</target>
        <note />
      </trans-unit>
      <trans-unit id="buildInvalidModuleOrNamespaceName">
        <source>Invalid module or namespace name</source>
        <target state="translated">模块或命名空间名称无效</target>
        <note />
      </trans-unit>
      <trans-unit id="pickleErrorReadingWritingMetadata">
        <source>Error reading/writing metadata for the F# compiled DLL '{0}'. Was the DLL compiled with an earlier version of the F# compiler? (error: '{1}').</source>
        <target state="translated">读取/写入 F# 编译的 DLL“{0}”时出错。是否使用了早期版本的 F# 编译器编译 DLL? (错误: “{1}”)。</target>
        <note />
      </trans-unit>
      <trans-unit id="tastTypeOrModuleNotConcrete">
        <source>The type/module '{0}' is not a concrete module or type</source>
        <target state="translated">类型/模块“{0}”不是具体的模块或类型</target>
        <note />
      </trans-unit>
      <trans-unit id="tastTypeHasAssemblyCodeRepresentation">
        <source>The type '{0}' has an inline assembly code representation</source>
        <target state="translated">类型“{0}”具有内联程序集代码表示形式</target>
        <note />
      </trans-unit>
      <trans-unit id="tastNamespaceAndModuleWithSameNameInAssembly">
        <source>A namespace and a module named '{0}' both occur in two parts of this assembly</source>
        <target state="translated">名称均为“{0}”的一个命名空间和一个模块同时出现在此程序集的两个部分中</target>
        <note />
      </trans-unit>
      <trans-unit id="tastTwoModulesWithSameNameInAssembly">
        <source>Two modules named '{0}' occur in two parts of this assembly</source>
        <target state="translated">名为“{0}”的两个模块同时出现在此程序集的两个部分中</target>
        <note />
      </trans-unit>
      <trans-unit id="tastDuplicateTypeDefinitionInAssembly">
        <source>Two type definitions named '{0}' occur in namespace '{1}' in two parts of this assembly</source>
        <target state="translated">两个名为“{0}”的类型定义出现在命名空间“{1}”的此程序集的两个部分中</target>
        <note />
      </trans-unit>
      <trans-unit id="tastConflictingModuleAndTypeDefinitionInAssembly">
        <source>A module and a type definition named '{0}' occur in namespace '{1}' in two parts of this assembly</source>
        <target state="translated">名称均为“{0}”的一个模块和一个类型定义出现在命名空间“{1}”的此程序集的两个部分中</target>
        <note />
      </trans-unit>
      <trans-unit id="tastInvalidMemberSignature">
        <source>Invalid member signature encountered because of an earlier error</source>
        <target state="translated">遇到无效的成员签名，因为前面出现了错误</target>
        <note />
      </trans-unit>
      <trans-unit id="tastValueDoesNotHaveSetterType">
        <source>This value does not have a valid property setter type</source>
        <target state="translated">此值不具有有效的属性 setter 类型</target>
        <note />
      </trans-unit>
      <trans-unit id="tastInvalidFormForPropertyGetter">
        <source>Invalid form for a property getter. At least one '()' argument is required when using the explicit syntax.</source>
        <target state="translated">属性 Getter 的格式无效。在使用显式语法时，至少需要一个 "()" 参数。</target>
        <note />
      </trans-unit>
      <trans-unit id="tastInvalidFormForPropertySetter">
        <source>Invalid form for a property setter. At least one argument is required.</source>
        <target state="translated">属性 setter 的格式无效。至少需要一个参数。</target>
        <note />
      </trans-unit>
      <trans-unit id="tastUnexpectedByRef">
        <source>Unexpected use of a byref-typed variable</source>
        <target state="translated">对 byref 类型化变量的意外使用</target>
        <note />
      </trans-unit>
      <trans-unit id="tastInvalidMutationOfConstant">
        <source>Invalid mutation of a constant expression. Consider copying the expression to a mutable local, e.g. 'let mutable x = ...'.</source>
        <target state="translated">常数表达式的变化无效。请考虑将该表达式复制一个可变的本地变量，例如“let mutable x = ...”。</target>
        <note />
      </trans-unit>
      <trans-unit id="tastValueHasBeenCopied">
        <source>The value has been copied to ensure the original is not mutated by this operation or because the copy is implicit when returning a struct from a member and another member is then accessed</source>
        <target state="translated">已复制该值以确保此操作不会更改原始值，或由于该副本在从成员返回结构时为隐式，而随后访问了另一成员</target>
        <note />
      </trans-unit>
      <trans-unit id="tastRecursiveValuesMayNotBeInConstructionOfTuple">
        <source>Recursively defined values cannot appear directly as part of the construction of a tuple value within a recursive binding</source>
        <target state="translated">以递归方式定义的值在递归绑定内不能直接显示为元组值的构造的一部分</target>
        <note />
      </trans-unit>
      <trans-unit id="tastRecursiveValuesMayNotAppearInConstructionOfType">
        <source>Recursive values cannot appear directly as a construction of the type '{0}' within a recursive binding. This feature has been removed from the F# language. Consider using a record instead.</source>
        <target state="translated">递归值在递归绑定内不能直接显示为类型“{0}”的构造。在 F# 语言中，此功能已删除。请考虑改用记录。</target>
        <note />
      </trans-unit>
      <trans-unit id="tastRecursiveValuesMayNotBeAssignedToNonMutableField">
        <source>Recursive values cannot be directly assigned to the non-mutable field '{0}' of the type '{1}' within a recursive binding. Consider using a mutable field instead.</source>
        <target state="translated">递归值不能直接赋给递归绑定内的类型“{1}”的不可变字段“{0}”。请考虑改用可变字段。</target>
        <note />
      </trans-unit>
      <trans-unit id="tastUnexpectedDecodeOfAutoOpenAttribute">
        <source>Unexpected decode of AutoOpenAttribute</source>
        <target state="translated">对 AutoOpenAttribute 的意外解码</target>
        <note />
      </trans-unit>
      <trans-unit id="tastUnexpectedDecodeOfInternalsVisibleToAttribute">
        <source>Unexpected decode of InternalsVisibleToAttribute</source>
        <target state="translated">对 InternalsVisibleToAttribute 的意外解码</target>
        <note />
      </trans-unit>
      <trans-unit id="tastUnexpectedDecodeOfInterfaceDataVersionAttribute">
        <source>Unexpected decode of InterfaceDataVersionAttribute</source>
        <target state="translated">对 InterfaceDataVersionAttribute 的意外解码</target>
        <note />
      </trans-unit>
      <trans-unit id="tastActivePatternsLimitedToSeven">
        <source>Active patterns cannot return more than 7 possibilities</source>
        <target state="translated">活动模式不能返回 7 个以上的可能结果</target>
        <note />
      </trans-unit>
      <trans-unit id="tastNotAConstantExpression">
        <source>This is not a valid constant expression or custom attribute value</source>
        <target state="translated">这不是有效的常数表达式或自定义特性值</target>
        <note />
      </trans-unit>
      <trans-unit id="ValueNotContainedMutabilityAttributesDiffer">
        <source>Module '{0}' contains\n    {1}    \nbut its signature specifies\n    {2}    \nThe mutability attributes differ</source>
        <target state="translated">模块“{0}”包含\n    {1}    \n而其签名指定\n    {2}    \n可变性特性不同</target>
        <note />
      </trans-unit>
      <trans-unit id="ValueNotContainedMutabilityNamesDiffer">
        <source>Module '{0}' contains\n    {1}    \nbut its signature specifies\n    {2}    \nThe names differ</source>
        <target state="translated">模块“{0}”包含\n    {1}    \n而其签名指定\n    {2}    \n名称不同</target>
        <note />
      </trans-unit>
      <trans-unit id="ValueNotContainedMutabilityCompiledNamesDiffer">
        <source>Module '{0}' contains\n    {1}    \nbut its signature specifies\n    {2}    \nThe compiled names differ</source>
        <target state="translated">模块“{0}”包含\n    {1}    \n而其签名指定\n    {2}    \n编译的名称不同</target>
        <note />
      </trans-unit>
      <trans-unit id="ValueNotContainedMutabilityDisplayNamesDiffer">
        <source>Module '{0}' contains\n    {1}    \nbut its signature specifies\n    {2}    \nThe display names differ</source>
        <target state="translated">模块“{0}”包含\n    {1}    \n而其签名指定\n    {2}    \n显示名称不同</target>
        <note />
      </trans-unit>
      <trans-unit id="ValueNotContainedMutabilityAccessibilityMore">
        <source>Module '{0}' contains\n    {1}    \nbut its signature specifies\n    {2}    \nThe accessibility specified in the signature is more than that specified in the implementation</source>
        <target state="translated">模块“{0}”包含\n    {1}    \n而其签名指定\n    {2}    \n签名中指定的可访问性高于实现中指定的可访问性</target>
        <note />
      </trans-unit>
      <trans-unit id="ValueNotContainedMutabilityInlineFlagsDiffer">
        <source>Module '{0}' contains\n    {1}    \nbut its signature specifies\n    {2}    \nThe inline flags differ</source>
        <target state="translated">模块“{0}”包含\n    {1}    \n而其签名指定\n    {2}    \n内联标志不同</target>
        <note />
      </trans-unit>
      <trans-unit id="ValueNotContainedMutabilityLiteralConstantValuesDiffer">
        <source>Module '{0}' contains\n    {1}    \nbut its signature specifies\n    {2}    \nThe literal constant values and/or attributes differ</source>
        <target state="translated">模块“{0}”包含\n    {1}    \n而其签名指定\n    {2}    \n文本常数值和/或特性不同</target>
        <note />
      </trans-unit>
      <trans-unit id="ValueNotContainedMutabilityOneIsTypeFunction">
        <source>Module '{0}' contains\n    {1}    \nbut its signature specifies\n    {2}    \nOne is a type function and the other is not. The signature requires explicit type parameters if they are present in the implementation.</source>
        <target state="translated">模块“{0}”包含\n    {1}    \n而其签名指定\n    {2}    \n一个是类型函数，另一个不是类型函数。如果实现中存在显式类型参数，则签名需要这些显式类型参数。</target>
        <note />
      </trans-unit>
      <trans-unit id="ValueNotContainedMutabilityParameterCountsDiffer">
        <source>Module '{0}' contains\n    {1}    \nbut its signature specifies\n    {2}    \nThe respective type parameter counts differ</source>
        <target state="translated">模块“{0}”包含\n    {1}    \n而其签名指定\n    {2}    \n各自的类型参数计数不同</target>
        <note />
      </trans-unit>
      <trans-unit id="ValueNotContainedMutabilityTypesDiffer">
        <source>Module '{0}' contains\n    {1}    \nbut its signature specifies\n    {2}    \nThe types differ</source>
        <target state="translated">模块“{0}”包含\n    {1}    \n而其签名指定\n    {2}    \n类型不同</target>
        <note />
      </trans-unit>
      <trans-unit id="ValueNotContainedMutabilityExtensionsDiffer">
        <source>Module '{0}' contains\n    {1}    \nbut its signature specifies\n    {2}    \nOne is an extension member and the other is not</source>
        <target state="translated">模块“{0}”包含\n    {1}    \n而其签名指定\n    {2}    \n一个是扩展成员，另一个不是扩展成员</target>
        <note />
      </trans-unit>
      <trans-unit id="ValueNotContainedMutabilityArityNotInferred">
        <source>Module '{0}' contains\n    {1}    \nbut its signature specifies\n    {2}    \nAn arity was not inferred for this value</source>
        <target state="translated">模块“{0}”包含\n    {1}    \n而其签名指定\n    {2}    \n未为此值推理 arity</target>
        <note />
      </trans-unit>
      <trans-unit id="ValueNotContainedMutabilityGenericParametersDiffer">
        <source>Module '{0}' contains\n    {1}    \nbut its signature specifies\n    {2}    \nThe number of generic parameters in the signature and implementation differ (the signature declares {3} but the implementation declares {4}</source>
        <target state="translated">模块“{0}”包含\n    {1}    \n而其签名指定\n    {2}    \n签名和实现中的泛型参数数目不同(签名声明 {3} 个泛型参数，而实现声明 {4} 个泛型参数</target>
        <note />
      </trans-unit>
      <trans-unit id="ValueNotContainedMutabilityGenericParametersAreDifferentKinds">
        <source>Module '{0}' contains\n    {1}    \nbut its signature specifies\n    {2}    \nThe generic parameters in the signature and implementation have different kinds. Perhaps there is a missing [&lt;Measure&gt;] attribute.</source>
        <target state="translated">模块“{0}”包含\n    {1}    \n而其签名指定\n    {2}    \n签名和实现中的泛型参数类型不同。可能缺少 [&lt;Measure&gt;] 特性。</target>
        <note />
      </trans-unit>
      <trans-unit id="ValueNotContainedMutabilityAritiesDiffer">
        <source>Module '{0}' contains\n    {1}    \nbut its signature specifies\n    {2}    \nThe arities in the signature and implementation differ. The signature specifies that '{3}' is function definition or lambda expression accepting at least {4} argument(s), but the implementation is a computed function value. To declare that a computed function value is a permitted implementation simply parenthesize its type in the signature, e.g.\n\tval {5}: int -&gt; (int -&gt; int)\ninstead of\n\tval {6}: int -&gt; int -&gt; int.</source>
        <target state="translated">模块“{0}”包含\n    {1}    \n而其签名指定\n    {2}    \n签名和实现中的 arity 不同。签名指定“{3}”为函数定义或为接受至少个 {4} 参数的 lambda 表达式，而实现是计算出的函数值。若要声明计算出的函数值为允许的实现，只需在签名中用括号将其类型括起来，例如\n\tval {5}: int -&gt; (int -&gt; int)\n而非\n\tval {6}: int -&gt; int -&gt; int。</target>
        <note />
      </trans-unit>
      <trans-unit id="ValueNotContainedMutabilityDotNetNamesDiffer">
        <source>Module '{0}' contains\n    {1}    \nbut its signature specifies\n    {2}    \nThe CLI member names differ</source>
        <target state="translated">模块“{0}”包含\n    {1}    \n而其签名指定\n    {2}    \nCLI 成员名称不同</target>
        <note />
      </trans-unit>
      <trans-unit id="ValueNotContainedMutabilityStaticsDiffer">
        <source>Module '{0}' contains\n    {1}    \nbut its signature specifies\n    {2}    \nOne is static and the other isn't</source>
        <target state="translated">模块“{0}”包含\n    {1}    \n而其签名指定\n    {2}    \n一个是静态的，另一个不是静态的</target>
        <note />
      </trans-unit>
      <trans-unit id="ValueNotContainedMutabilityVirtualsDiffer">
        <source>Module '{0}' contains\n    {1}    \nbut its signature specifies\n    {2}    \nOne is virtual and the other isn't</source>
        <target state="translated">模块“{0}”包含\n    {1}    \n而其签名指定\n    {2}    \n一个是虚拟的，另一个不是虚拟的</target>
        <note />
      </trans-unit>
      <trans-unit id="ValueNotContainedMutabilityAbstractsDiffer">
        <source>Module '{0}' contains\n    {1}    \nbut its signature specifies\n    {2}    \nOne is abstract and the other isn't</source>
        <target state="translated">模块“{0}”包含\n    {1}    \n而其签名指定\n    {2}    \n一个是抽象的，另一个不是抽象的</target>
        <note />
      </trans-unit>
      <trans-unit id="ValueNotContainedMutabilityFinalsDiffer">
        <source>Module '{0}' contains\n    {1}    \nbut its signature specifies\n    {2}    \nOne is final and the other isn't</source>
        <target state="translated">模块“{0}”包含\n    {1}    \n而其签名指定\n    {2}    \n一个是最终的，另一个不是最终的</target>
        <note />
      </trans-unit>
      <trans-unit id="ValueNotContainedMutabilityOverridesDiffer">
        <source>Module '{0}' contains\n    {1}    \nbut its signature specifies\n    {2}    \nOne is marked as an override and the other isn't</source>
        <target state="translated">模块“{0}”包含\n    {1}    \n而其签名指定\n    {2}    \n一个标记为重写，另一个未标记为重写</target>
        <note />
      </trans-unit>
      <trans-unit id="ValueNotContainedMutabilityOneIsConstructor">
        <source>Module '{0}' contains\n    {1}    \nbut its signature specifies\n    {2}    \nOne is a constructor/property and the other is not</source>
        <target state="translated">模块“{0}”包含\n    {1}    \n而其签名指定\n    {2}    \n一个是构造函数/属性，另一个不是构造函数/属性</target>
        <note />
      </trans-unit>
      <trans-unit id="ValueNotContainedMutabilityStaticButInstance">
        <source>Module '{0}' contains\n    {1}    \nbut its signature specifies\n    {2}    \nThe compiled representation of this method is as a static member but the signature indicates its compiled representation is as an instance member</source>
        <target state="translated">模块“{0}”包含\n    {1}    \n而其签名指定\n    {2}    \n此方法的已编译表示形式作为一个静态成员，而签名指示其已编译表示形式作为一个实例成员</target>
        <note />
      </trans-unit>
      <trans-unit id="ValueNotContainedMutabilityInstanceButStatic">
        <source>Module '{0}' contains\n    {1}    \nbut its signature specifies\n    {2}    \nThe compiled representation of this method is as an instance member, but the signature indicates its compiled representation is as a static member</source>
        <target state="translated">模块“{0}”包含\n    {1}    \n而其签名指定\n    {2}    \n此方法的已编译表示形式作为一个实例成员，而签名指示其已编译表示形式作为一个静态成员</target>
        <note />
      </trans-unit>
      <trans-unit id="DefinitionsInSigAndImplNotCompatibleNamesDiffer">
        <source>The {0} definitions in the signature and implementation are not compatible because the names differ. The type is called '{1}' in the signature file but '{2}' in implementation.</source>
        <target state="translated">签名和实现中的 {0} 定义不兼容，因为名称不同。该类型在签名文件中称为“{1}”，但在实现中称为“{2}”。</target>
        <note />
      </trans-unit>
      <trans-unit id="DefinitionsInSigAndImplNotCompatibleParameterCountsDiffer">
        <source>The {0} definitions for type '{1}' in the signature and implementation are not compatible because the respective type parameter counts differ</source>
        <target state="translated">签名和实现中类型“{1}”的 {0} 定义不兼容，因为各自的类型参数计数不同</target>
        <note />
      </trans-unit>
      <trans-unit id="DefinitionsInSigAndImplNotCompatibleAccessibilityDiffer">
        <source>The {0} definitions for type '{1}' in the signature and implementation are not compatible because the accessibility specified in the signature is more than that specified in the implementation</source>
        <target state="translated">签名和实现中类型“{1}”的 {0} 定义不兼容，因为签名中指定的辅助功能比实现中指定的辅助功能多</target>
        <note />
      </trans-unit>
      <trans-unit id="DefinitionsInSigAndImplNotCompatibleMissingInterface">
        <source>The {0} definitions for type '{1}' in the signature and implementation are not compatible because the signature requires that the type supports the interface {2} but the interface has not been implemented</source>
        <target state="translated">签名和实现中类型“{1}”的 {0} 定义不兼容，因为签名要求此类型支持接口 {2}，而该接口尚未实现</target>
        <note />
      </trans-unit>
      <trans-unit id="DefinitionsInSigAndImplNotCompatibleImplementationSaysNull">
        <source>The {0} definitions for type '{1}' in the signature and implementation are not compatible because the implementation says this type may use nulls as a representation but the signature does not</source>
        <target state="translated">签名和实现中类型“{1}”的 {0} 定义不兼容，因为实现指明此类型可以使用 null 作为表示形式，而签名未指明这一点</target>
        <note />
      </trans-unit>
      <trans-unit id="DefinitionsInSigAndImplNotCompatibleImplementationSaysNull2">
        <source>The {0} definitions for type '{1}' in the signature and implementation are not compatible because the implementation says this type may use nulls as an extra value but the signature does not</source>
        <target state="translated">签名和实现中类型“{1}”的 {0} 定义不兼容，因为实现指明此类型可以使用 null 作为额外值，而签名未指明这一点</target>
        <note />
      </trans-unit>
      <trans-unit id="DefinitionsInSigAndImplNotCompatibleSignatureSaysNull">
        <source>The {0} definitions for type '{1}' in the signature and implementation are not compatible because the signature says this type may use nulls as a representation but the implementation does not</source>
        <target state="translated">签名和实现中类型“{1}”的 {0} 定义不兼容，因为签名指明此类型可以使用 null 作为表示形式，而实现未指明这一点</target>
        <note />
      </trans-unit>
      <trans-unit id="DefinitionsInSigAndImplNotCompatibleSignatureSaysNull2">
        <source>The {0} definitions for type '{1}' in the signature and implementation are not compatible because the signature says this type may use nulls as an extra value but the implementation does not</source>
        <target state="translated">签名和实现中类型“{1}”的 {0} 定义不兼容，因为签名指明此类型可以使用 null 作为额外值，而实现未指明这一点</target>
        <note />
      </trans-unit>
      <trans-unit id="DefinitionsInSigAndImplNotCompatibleImplementationSealed">
        <source>The {0} definitions for type '{1}' in the signature and implementation are not compatible because the implementation type is sealed but the signature implies it is not. Consider adding the [&lt;Sealed&gt;] attribute to the signature.</source>
        <target state="translated">签名和实现中类型“{1}”的 {0} 定义不兼容，因为实现类型已密封，但签名暗示它未密封。请考虑将 [&lt;Sealed&gt;] 特性添加到签名。</target>
        <note />
      </trans-unit>
      <trans-unit id="DefinitionsInSigAndImplNotCompatibleImplementationIsNotSealed">
        <source>The {0} definitions for type '{1}' in the signature and implementation are not compatible because the implementation type is not sealed but signature implies it is. Consider adding the [&lt;Sealed&gt;] attribute to the implementation.</source>
        <target state="translated">签名和实现中类型“{1}”的 {0} 定义不兼容，因为实现类型未密封，但签名暗示它已密封。请考虑将 [&lt;Sealed&gt;] 特性添加到实现。</target>
        <note />
      </trans-unit>
      <trans-unit id="DefinitionsInSigAndImplNotCompatibleImplementationIsAbstract">
        <source>The {0} definitions for type '{1}' in the signature and implementation are not compatible because the implementation is an abstract class but the signature is not. Consider adding the [&lt;AbstractClass&gt;] attribute to the signature.</source>
        <target state="translated">签名和实现中类型“{1}”的 {0} 定义不兼容，因为实现是抽象类，而签名不是。请考虑将 [&lt;AbstractClass&gt;] 特性添加到签名。</target>
        <note />
      </trans-unit>
      <trans-unit id="DefinitionsInSigAndImplNotCompatibleSignatureIsAbstract">
        <source>The {0} definitions for type '{1}' in the signature and implementation are not compatible because the signature is an abstract class but the implementation is not. Consider adding the [&lt;AbstractClass&gt;] attribute to the implementation.</source>
        <target state="translated">签名和实现中类型“{1}”的 {0} 定义不兼容，因为签名是抽象类，而实现不是。请考虑将 [&lt;AbstractClass&gt;] 特性添加到实现。</target>
        <note />
      </trans-unit>
      <trans-unit id="DefinitionsInSigAndImplNotCompatibleTypesHaveDifferentBaseTypes">
        <source>The {0} definitions for type '{1}' in the signature and implementation are not compatible because the types have different base types</source>
        <target state="translated">签名和实现中类型“{1}”的 {0} 定义不兼容，因为类型具有不同的基类型</target>
        <note />
      </trans-unit>
      <trans-unit id="DefinitionsInSigAndImplNotCompatibleNumbersDiffer">
        <source>The {0} definitions for type '{1}' in the signature and implementation are not compatible because the number of {2}s differ</source>
        <target state="translated">签名和实现中类型“{1}”的 {0} 定义不兼容，因为 {2} 的数量不同</target>
        <note />
      </trans-unit>
      <trans-unit id="DefinitionsInSigAndImplNotCompatibleSignatureDefinesButImplDoesNot">
        <source>The {0} definitions for type '{1}' in the signature and implementation are not compatible because the signature defines the {2} '{3}' but the implementation does not (or does, but not in the same order)</source>
        <target state="translated">签名和实现中类型“{1}”的 {0} 定义不兼容，因为签名定义了 {2}“{3}”，而实现没有定义(或者按不同的顺序进行了定义)</target>
        <note />
      </trans-unit>
      <trans-unit id="DefinitionsInSigAndImplNotCompatibleImplDefinesButSignatureDoesNot">
        <source>The {0} definitions for type '{1}' in the signature and implementation are not compatible because the implementation defines the {2} '{3}' but the signature does not (or does, but not in the same order)</source>
        <target state="translated">签名和实现中类型“{1}”的 {0} 定义不兼容，因为实现定义了 {2}“{3}”，而签名没有定义(或者按不同的顺序进行了定义)</target>
        <note />
      </trans-unit>
      <trans-unit id="DefinitionsInSigAndImplNotCompatibleImplDefinesStruct">
        <source>The {0} definitions for type '{1}' in the signature and implementation are not compatible because the implementation defines a struct but the signature defines a type with a hidden representation</source>
        <target state="translated">签名和实现中类型“{1}”的 {0} 定义不兼容，因为实现定义了一个结构，而签名采用隐藏的表示形式定义了一个类型</target>
        <note />
      </trans-unit>
      <trans-unit id="DefinitionsInSigAndImplNotCompatibleDotNetTypeRepresentationIsHidden">
        <source>The {0} definitions for type '{1}' in the signature and implementation are not compatible because a CLI type representation is being hidden by a signature</source>
        <target state="translated">签名和实现中类型“{1}”的 {0} 定义不兼容，因为签名将隐藏 CLI 类型表示形式</target>
        <note />
      </trans-unit>
      <trans-unit id="DefinitionsInSigAndImplNotCompatibleTypeIsHidden">
        <source>The {0} definitions for type '{1}' in the signature and implementation are not compatible because a type representation is being hidden by a signature</source>
        <target state="translated">签名和实现中类型“{1}”的 {0} 定义不兼容，因为签名将隐藏类型表示形式</target>
        <note />
      </trans-unit>
      <trans-unit id="DefinitionsInSigAndImplNotCompatibleTypeIsDifferentKind">
        <source>The {0} definitions for type '{1}' in the signature and implementation are not compatible because the types are of different kinds</source>
        <target state="translated">签名和实现中类型“{1}”的 {0} 定义不兼容，因为类型的种类不相同</target>
        <note />
      </trans-unit>
      <trans-unit id="DefinitionsInSigAndImplNotCompatibleILDiffer">
        <source>The {0} definitions for type '{1}' in the signature and implementation are not compatible because the IL representations differ</source>
        <target state="translated">签名和实现中类型“{1}”的 {0} 定义不兼容，因为 IL 表示形式不同</target>
        <note />
      </trans-unit>
      <trans-unit id="DefinitionsInSigAndImplNotCompatibleRepresentationsDiffer">
        <source>The {0} definitions for type '{1}' in the signature and implementation are not compatible because the representations differ</source>
        <target state="translated">签名和实现中类型“{1}”的 {0} 定义不兼容，因为表示形式不同</target>
        <note />
      </trans-unit>
      <trans-unit id="DefinitionsInSigAndImplNotCompatibleFieldWasPresent">
        <source>The {0} definitions for type '{1}' in the signature and implementation are not compatible because the field {2} was present in the implementation but not in the signature</source>
        <target state="translated">签名和实现中类型“{1}”的 {0} 定义不兼容，因为实现中具有字段“{2}”，而签名中没有该字段</target>
        <note />
      </trans-unit>
      <trans-unit id="DefinitionsInSigAndImplNotCompatibleFieldOrderDiffer">
        <source>The {0} definitions for type '{1}' in the signature and implementation are not compatible because the order of the fields is different in the signature and implementation</source>
        <target state="translated">签名和实现中类型“{1}”的 {0} 定义不兼容，因为签名和实现中的字段顺序不同</target>
        <note />
      </trans-unit>
      <trans-unit id="DefinitionsInSigAndImplNotCompatibleFieldRequiredButNotSpecified">
        <source>The {0} definitions for type '{1}' in the signature and implementation are not compatible because the field {2} was required by the signature but was not specified by the implementation</source>
        <target state="translated">签名和实现中类型“{1}”的 {0} 定义不兼容，因为签名需要字段“{2}”，而实现未指定该字段</target>
        <note />
      </trans-unit>
      <trans-unit id="DefinitionsInSigAndImplNotCompatibleFieldIsInImplButNotSig">
        <source>The {0} definitions for type '{1}' in the signature and implementation are not compatible because the field '{2}' was present in the implementation but not in the signature. Struct types must now reveal their fields in the signature for the type, though the fields may still be labelled 'private' or 'internal'.</source>
        <target state="translated">签名和实现中类型“{1}”的 {0} 定义不兼容，因为实现中具有字段“{2}”，而签名中没有该字段。虽然这些字段可能仍标记为“私有”或“内部”，但是结构类型此时必须在该类型的签名中显示其字段。</target>
        <note />
      </trans-unit>
      <trans-unit id="DefinitionsInSigAndImplNotCompatibleAbstractMemberMissingInImpl">
        <source>The {0} definitions for type '{1}' in the signature and implementation are not compatible because the abstract member '{2}' was required by the signature but was not specified by the implementation</source>
        <target state="translated">签名和实现中类型“{1}”的 {0} 定义不兼容，因为签名需要抽象成员“{2}”，而实现未指定该成员</target>
        <note />
      </trans-unit>
      <trans-unit id="DefinitionsInSigAndImplNotCompatibleAbstractMemberMissingInSig">
        <source>The {0} definitions for type '{1}' in the signature and implementation are not compatible because the abstract member '{2}' was present in the implementation but not in the signature</source>
        <target state="translated">签名和实现中类型“{1}”的 {0} 定义不兼容，因为实现中具有抽象成员“{2}”，而签名中没有该成员</target>
        <note />
      </trans-unit>
      <trans-unit id="DefinitionsInSigAndImplNotCompatibleSignatureDeclaresDiffer">
        <source>The {0} definitions for type '{1}' in the signature and implementation are not compatible because the signature declares a {2} while the implementation declares a {3}</source>
        <target state="translated">签名和实现中类型“{1}”的 {0} 定义不兼容，因为签名声明的是 {2}，而实现声明的是 {3}</target>
        <note />
      </trans-unit>
      <trans-unit id="DefinitionsInSigAndImplNotCompatibleAbbreviationsDiffer">
        <source>The {0} definitions for type '{1}' in the signature and implementation are not compatible because the abbreviations differ: {2} versus {3}</source>
        <target state="translated">签名和实现中类型“{1}”的 {0} 定义不兼容，因为缩写不同: {2} 与 {3}</target>
        <note />
      </trans-unit>
      <trans-unit id="DefinitionsInSigAndImplNotCompatibleAbbreviationHiddenBySig">
        <source>The {0} definitions for type '{1}' in the signature and implementation are not compatible because an abbreviation is being hidden by a signature. The abbreviation must be visible to other CLI languages. Consider making the abbreviation visible in the signature.</source>
        <target state="translated">签名和实现中类型“{1}”的 {0} 定义不兼容，因为签名将隐藏缩写。缩写必须对其他 CLI 语言可见。请考虑使缩写在签名中可见。</target>
        <note />
      </trans-unit>
      <trans-unit id="DefinitionsInSigAndImplNotCompatibleSigHasAbbreviation">
        <source>The {0} definitions for type '{1}' in the signature and implementation are not compatible because the signature has an abbreviation while the implementation does not</source>
        <target state="translated">签名和实现中类型“{1}”的 {0} 定义不兼容，因为签名具有缩写，而实现没有缩写</target>
        <note />
      </trans-unit>
      <trans-unit id="ModuleContainsConstructorButNamesDiffer">
        <source>The module contains the constructor\n    {0}    \nbut its signature specifies\n    {1}    \nThe names differ</source>
        <target state="translated">该模块包含构造函数\n    {0}    \n而其签名指定\n    {1}    \n名称不同</target>
        <note />
      </trans-unit>
      <trans-unit id="ModuleContainsConstructorButDataFieldsDiffer">
        <source>The module contains the constructor\n    {0}    \nbut its signature specifies\n    {1}    \nThe respective number of data fields differ</source>
        <target state="translated">该模块包含构造函数\n    {0}    \n而其签名指定\n    {1}    \n各自的数据字段数不同</target>
        <note />
      </trans-unit>
      <trans-unit id="ModuleContainsConstructorButTypesOfFieldsDiffer">
        <source>The module contains the constructor\n    {0}    \nbut its signature specifies\n    {1}    \nThe types of the fields differ</source>
        <target state="translated">该模块包含构造函数\n    {0}    \n而其签名指定\n    {1}    \n字段的类型不同</target>
        <note />
      </trans-unit>
      <trans-unit id="ModuleContainsConstructorButAccessibilityDiffers">
        <source>The module contains the constructor\n    {0}    \nbut its signature specifies\n    {1}    \nthe accessibility specified in the signature is more than that specified in the implementation</source>
        <target state="translated">该模块包含构造函数\n    {0}    \n而其签名指定\n    {1}    \n签名中指定的可访问性高于实现中指定的可访问性</target>
        <note />
      </trans-unit>
      <trans-unit id="FieldNotContainedNamesDiffer">
        <source>The module contains the field\n    {0}    \nbut its signature specifies\n    {1}    \nThe names differ</source>
        <target state="translated">该模块包含字段\n    {0}    \n而其签名指定\n    {1}    \n名称不同</target>
        <note />
      </trans-unit>
      <trans-unit id="FieldNotContainedAccessibilitiesDiffer">
        <source>The module contains the field\n    {0}    \nbut its signature specifies\n    {1}    \nthe accessibility specified in the signature is more than that specified in the implementation</source>
        <target state="translated">该模块包含字段\n    {0}    \n而其签名指定\n    {1}    \n签名中指定的可访问性高于实现中指定的可访问性</target>
        <note />
      </trans-unit>
      <trans-unit id="FieldNotContainedStaticsDiffer">
        <source>The module contains the field\n    {0}    \nbut its signature specifies\n    {1}    \nThe 'static' modifiers differ</source>
        <target state="translated">该模块包含字段\n    {0}    \n而其签名指定\n    {1}    \n“static”修饰符不同</target>
        <note />
      </trans-unit>
      <trans-unit id="FieldNotContainedMutablesDiffer">
        <source>The module contains the field\n    {0}    \nbut its signature specifies\n    {1}    \nThe 'mutable' modifiers differ</source>
        <target state="translated">该模块包含字段\n    {0}    \n而其签名指定\n    {1}    \n“mutable”修饰符不同</target>
        <note />
      </trans-unit>
      <trans-unit id="FieldNotContainedLiteralsDiffer">
        <source>The module contains the field\n    {0}    \nbut its signature specifies\n    {1}    \nThe 'literal' modifiers differ</source>
        <target state="translated">该模块包含字段\n    {0}    \n而其签名指定\n    {1}    \n“literal”修饰符不同</target>
        <note />
      </trans-unit>
      <trans-unit id="FieldNotContainedTypesDiffer">
        <source>The module contains the field\n    {0}    \nbut its signature specifies\n    {1}    \nThe types differ</source>
        <target state="translated">该模块包含字段\n    {0}    \n而其签名指定\n    {1}    \n类型不同</target>
        <note />
      </trans-unit>
      <trans-unit id="typrelCannotResolveImplicitGenericInstantiation">
        <source>The implicit instantiation of a generic construct at or near this point could not be resolved because it could resolve to multiple unrelated types, e.g. '{0}' and '{1}'. Consider using type annotations to resolve the ambiguity</source>
        <target state="translated">未能解析在此点或其附近进行的泛型构造的隐式实例化，因为它可以解析为多个不相关的类型，例如“{0}”和“{1}”。请考虑使用类型批注来解析此多义性</target>
        <note />
      </trans-unit>
      <trans-unit id="typrelCannotResolveAmbiguityInPrintf">
        <source>Could not resolve the ambiguity inherent in the use of a 'printf'-style format string</source>
        <target state="translated">未能解析使用“printf”样式的格式字符串所产生的固有多义性</target>
        <note />
      </trans-unit>
      <trans-unit id="typrelCannotResolveAmbiguityInEnum">
        <source>Could not resolve the ambiguity in the use of a generic construct with an 'enum' constraint at or near this position</source>
        <target state="translated">未能解析在此位置或其附近使用带“enum”约束的泛型构造所产生的多义性</target>
        <note />
      </trans-unit>
      <trans-unit id="typrelCannotResolveAmbiguityInDelegate">
        <source>Could not resolve the ambiguity in the use of a generic construct with a 'delegate' constraint at or near this position</source>
        <target state="translated">未能解析在此位置或其附近使用带“delegate”约束的泛型构造所产生的多义性</target>
        <note />
      </trans-unit>
      <trans-unit id="typrelInvalidValue">
        <source>Invalid value</source>
        <target state="translated">无效值</target>
        <note />
      </trans-unit>
      <trans-unit id="typrelSigImplNotCompatibleParamCountsDiffer">
        <source>The signature and implementation are not compatible because the respective type parameter counts differ</source>
        <target state="translated">签名和实现不兼容，因为各自的类型参数数目不同</target>
        <note />
      </trans-unit>
      <trans-unit id="typrelSigImplNotCompatibleCompileTimeRequirementsDiffer">
        <source>The signature and implementation are not compatible because the type parameter in the class/signature has a different compile-time requirement to the one in the member/implementation</source>
        <target state="translated">签名和实现不兼容，因为类/签名中的类型参数与成员/实现中的类型参数具有的编译时要求不同</target>
        <note />
      </trans-unit>
      <trans-unit id="typrelSigImplNotCompatibleConstraintsDiffer">
        <source>The signature and implementation are not compatible because the declaration of the type parameter '{0}' requires a constraint of the form {1}</source>
        <target state="translated">签名和实现不兼容，因为类型参数“{0}”的声明需要 {1} 格式的约束</target>
        <note />
      </trans-unit>
      <trans-unit id="typrelSigImplNotCompatibleConstraintsDifferRemove">
        <source>The signature and implementation are not compatible because the type parameter '{0}' has a constraint of the form {1} but the implementation does not. Either remove this constraint from the signature or add it to the implementation.</source>
        <target state="translated">签名和实现不兼容，因为类型参数“{0}”具有 {1} 格式的约束，而实现没有此约束。从签名中删除此约束，或将此约束添加到实现。</target>
        <note />
      </trans-unit>
      <trans-unit id="typrelTypeImplementsIComparableShouldOverrideObjectEquals">
        <source>The type '{0}' implements 'System.IComparable'. Consider also adding an explicit override for 'Object.Equals'</source>
        <target state="translated">类型“{0}”实现“System.IComparable”。请考虑同时添加“Object.Equals”的显式重写</target>
        <note />
      </trans-unit>
      <trans-unit id="typrelTypeImplementsIComparableDefaultObjectEqualsProvided">
        <source>The type '{0}' implements 'System.IComparable' explicitly but provides no corresponding override for 'Object.Equals'. An implementation of 'Object.Equals' has been automatically provided, implemented via 'System.IComparable'. Consider implementing the override 'Object.Equals' explicitly</source>
        <target state="translated">类型“{0}”显式实现“System.IComparable”，但未提供相对应的“Object.Equals”的重写。已自动提供“Object.Equals”的实现(通过“System.IComparable”实现)。请考虑显式实现重写“Object.Equals”</target>
        <note />
      </trans-unit>
      <trans-unit id="typrelExplicitImplementationOfGetHashCodeOrEquals">
        <source>The struct, record or union type '{0}' has an explicit implementation of 'Object.GetHashCode' or 'Object.Equals'. You must apply the 'CustomEquality' attribute to the type</source>
        <target state="translated">结构、记录或联合类型“{0}”具有“Object.GetHashCode”或“Object.Equals”的显式实现。您必须将“CustomEquality”特性应用于该类型</target>
        <note />
      </trans-unit>
      <trans-unit id="typrelExplicitImplementationOfGetHashCode">
        <source>The struct, record or union type '{0}' has an explicit implementation of 'Object.GetHashCode'. Consider implementing a matching override for 'Object.Equals(obj)'</source>
        <target state="translated">结构、记录或联合类型“{0}”具有“Object.GetHashCode”的显式实现。请考虑为“Object.Equals(obj)”实现匹配的重写</target>
        <note />
      </trans-unit>
      <trans-unit id="typrelExplicitImplementationOfEquals">
        <source>The struct, record or union type '{0}' has an explicit implementation of 'Object.Equals'. Consider implementing a matching override for 'Object.GetHashCode()'</source>
        <target state="translated">结构、记录或联合类型“{0}”具有“Object.Equals”的显式实现。请考虑为“Object.GetHashCode()”实现匹配的重写</target>
        <note />
      </trans-unit>
      <trans-unit id="ExceptionDefsNotCompatibleHiddenBySignature">
        <source>The exception definitions are not compatible because a CLI exception mapping is being hidden by a signature. The exception mapping must be visible to other modules. The module contains the exception definition\n    {0}    \nbut its signature specifies\n\t{1}</source>
        <target state="translated">异常定义不兼容，因为签名将隐藏 CLI 异常映射。此异常映射必须对其他模块可见。该模块包含异常定义\n    {0}    \n而其签名指定\n\t{1}</target>
        <note />
      </trans-unit>
      <trans-unit id="ExceptionDefsNotCompatibleDotNetRepresentationsDiffer">
        <source>The exception definitions are not compatible because the CLI representations differ. The module contains the exception definition\n    {0}    \nbut its signature specifies\n\t{1}</source>
        <target state="translated">异常定义不兼容，因为 CLI 表示形式不同。该模块包含异常定义\n    {0}    \n而其签名指定\n\t{1}</target>
        <note />
      </trans-unit>
      <trans-unit id="ExceptionDefsNotCompatibleAbbreviationHiddenBySignature">
        <source>The exception definitions are not compatible because the exception abbreviation is being hidden by the signature. The abbreviation must be visible to other CLI languages. Consider making the abbreviation visible in the signature. The module contains the exception definition\n    {0}    \nbut its signature specifies\n\t{1}.</source>
        <target state="translated">异常定义不兼容，因为签名将隐藏异常缩写词。缩写词必须对其他 CLI 语言可见。请考虑使缩写词在签名中可见。该模块包含异常定义\n    {0}    \n而其签名指定\n\t{1}。</target>
        <note />
      </trans-unit>
      <trans-unit id="ExceptionDefsNotCompatibleSignaturesDiffer">
        <source>The exception definitions are not compatible because the exception abbreviations in the signature and implementation differ. The module contains the exception definition\n    {0}    \nbut its signature specifies\n\t{1}.</source>
        <target state="translated">异常定义不兼容，因为签名和实现中的异常缩写词不同。该模块包含异常定义\n    {0}    \n而其签名指定\n\t{1}。</target>
        <note />
      </trans-unit>
      <trans-unit id="ExceptionDefsNotCompatibleExceptionDeclarationsDiffer">
        <source>The exception definitions are not compatible because the exception declarations differ. The module contains the exception definition\n    {0}    \nbut its signature specifies\n\t{1}.</source>
        <target state="translated">异常定义不兼容，因为异常声明不同。该模块包含异常定义\n    {0}    \n而其签名指定\n\t{1}。</target>
        <note />
      </trans-unit>
      <trans-unit id="ExceptionDefsNotCompatibleFieldInSigButNotImpl">
        <source>The exception definitions are not compatible because the field '{0}' was required by the signature but was not specified by the implementation. The module contains the exception definition\n    {1}    \nbut its signature specifies\n\t{2}.</source>
        <target state="translated">异常定义不兼容，因为签名需要字段“{0}”，而实现未指定该字段。该模块包含异常定义\n    {1}    \n而其签名指定\n\t{2}。</target>
        <note />
      </trans-unit>
      <trans-unit id="ExceptionDefsNotCompatibleFieldInImplButNotSig">
        <source>The exception definitions are not compatible because the field '{0}' was present in the implementation but not in the signature. The module contains the exception definition\n    {1}    \nbut its signature specifies\n\t{2}.</source>
        <target state="translated">异常定义不兼容，因为实现中具有字段“{0}”，而签名中没有该字段。该模块包含异常定义\n    {1}    \n而其签名指定\n\t{2}。</target>
        <note />
      </trans-unit>
      <trans-unit id="ExceptionDefsNotCompatibleFieldOrderDiffers">
        <source>The exception definitions are not compatible because the order of the fields is different in the signature and implementation. The module contains the exception definition\n    {0}    \nbut its signature specifies\n\t{1}.</source>
        <target state="translated">异常定义不兼容，因为签名和实现中的字段顺序不同。该模块包含异常定义\n    {0}    \n而其签名指定\n\t{1}。</target>
        <note />
      </trans-unit>
      <trans-unit id="typrelModuleNamespaceAttributesDifferInSigAndImpl">
        <source>The namespace or module attributes differ between signature and implementation</source>
        <target state="translated">签名和实现中的命名空间或模块特性不同</target>
        <note />
      </trans-unit>
      <trans-unit id="typrelMethodIsOverconstrained">
        <source>This method is over-constrained in its type parameters</source>
        <target state="translated">此方法在其类型参数中过度约束</target>
        <note />
      </trans-unit>
      <trans-unit id="typrelOverloadNotFound">
        <source>No implementations of '{0}' had the correct number of arguments and type parameters. The required signature is '{1}'.</source>
        <target state="translated">“{0}”的任何实现都不具有正确数目的参数和类型参数。所需签名为“{1}”。</target>
        <note />
      </trans-unit>
      <trans-unit id="typrelOverrideWasAmbiguous">
        <source>The override for '{0}' was ambiguous</source>
        <target state="translated">“{0}”的重写具有多义性</target>
        <note />
      </trans-unit>
      <trans-unit id="typrelMoreThenOneOverride">
        <source>More than one override implements '{0}'</source>
        <target state="translated">多个重写实现“{0}”</target>
        <note />
      </trans-unit>
      <trans-unit id="typrelMethodIsSealed">
        <source>The method '{0}' is sealed and cannot be overridden</source>
        <target state="translated">方法“{0}”是密封的，不能重写</target>
        <note />
      </trans-unit>
      <trans-unit id="typrelOverrideImplementsMoreThenOneSlot">
        <source>The override '{0}' implements more than one abstract slot, e.g. '{1}' and '{2}'</source>
        <target state="translated">重写“{0}”实现多个抽象槽，例如“{1}”和“{2}”</target>
        <note />
      </trans-unit>
      <trans-unit id="typrelDuplicateInterface">
        <source>Duplicate or redundant interface</source>
        <target state="translated">重复或冗余的接口</target>
        <note />
      </trans-unit>
      <trans-unit id="typrelNeedExplicitImplementation">
        <source>The interface '{0}' is included in multiple explicitly implemented interface types. Add an explicit implementation of this interface.</source>
        <target state="translated">接口“{0}”包含在多个显式实现的接口类型中。添加此接口的显式实现。</target>
        <note />
      </trans-unit>
      <trans-unit id="typrelNamedArgumentHasBeenAssignedMoreThenOnce">
        <source>A named argument has been assigned more than one value</source>
        <target state="translated">已为一个命名参数分配多个值</target>
        <note />
      </trans-unit>
      <trans-unit id="typrelNoImplementationGiven">
        <source>No implementation was given for '{0}'</source>
        <target state="translated">未为“{0}”给定任何实现</target>
        <note />
      </trans-unit>
      <trans-unit id="typrelNoImplementationGivenWithSuggestion">
        <source>No implementation was given for '{0}'. Note that all interface members must be implemented and listed under an appropriate 'interface' declaration, e.g. 'interface ... with member ...'.</source>
        <target state="translated">未为“{0}”给定任何实现。请注意，必须在适当的“interface”声明下实现并列出所有接口成员，例如“interface ... with member ...”。</target>
        <note />
      </trans-unit>
      <trans-unit id="typrelMemberDoesNotHaveCorrectNumberOfArguments">
        <source>The member '{0}' does not have the correct number of arguments. The required signature is '{1}'.</source>
        <target state="translated">成员“{0}”不具有正确数目的参数。所需签名为“{1}”。</target>
        <note />
      </trans-unit>
      <trans-unit id="typrelMemberDoesNotHaveCorrectNumberOfTypeParameters">
        <source>The member '{0}' does not have the correct number of method type parameters. The required signature is '{1}'.</source>
        <target state="translated">成员“{0}”不具有正确数目的方法类型参数。所需签名为“{1}”。</target>
        <note />
      </trans-unit>
      <trans-unit id="typrelMemberDoesNotHaveCorrectKindsOfGenericParameters">
        <source>The member '{0}' does not have the correct kinds of generic parameters. The required signature is '{1}'.</source>
        <target state="translated">成员“{0}”不具有正确种类的泛型参数。所需签名为“{1}”。</target>
        <note />
      </trans-unit>
      <trans-unit id="typrelMemberCannotImplement">
        <source>The member '{0}' cannot be used to implement '{1}'. The required signature is '{2}'.</source>
        <target state="translated">成员“{0}”不能用于实现“{1}”。所需签名为“{2}”。</target>
        <note />
      </trans-unit>
      <trans-unit id="astParseEmbeddedILError">
        <source>Error while parsing embedded IL</source>
        <target state="translated">分析嵌入的 IL 时出错</target>
        <note />
      </trans-unit>
      <trans-unit id="astParseEmbeddedILTypeError">
        <source>Error while parsing embedded IL type</source>
        <target state="translated">分析嵌入的 IL 类型时出错</target>
        <note />
      </trans-unit>
      <trans-unit id="astDeprecatedIndexerNotation">
        <source>This indexer notation has been removed from the F# language</source>
        <target state="translated">在 F# 语言中，此索引器表示法已删除</target>
        <note />
      </trans-unit>
      <trans-unit id="astInvalidExprLeftHandOfAssignment">
        <source>Invalid expression on left of assignment</source>
        <target state="translated">赋值运算左侧的表达式无效</target>
        <note />
      </trans-unit>
      <trans-unit id="augNoRefEqualsOnStruct">
        <source>The 'ReferenceEquality' attribute cannot be used on structs. Consider using the 'StructuralEquality' attribute instead, or implement an override for 'System.Object.Equals(obj)'.</source>
        <target state="translated">不能对结构使用“ReferenceEquality”特性。请考虑改用“StructuralEquality”特性，或实现对“System.Object.Equals(obj)”的重写。</target>
        <note />
      </trans-unit>
      <trans-unit id="augInvalidAttrs">
        <source>This type uses an invalid mix of the attributes 'NoEquality', 'ReferenceEquality', 'StructuralEquality', 'NoComparison' and 'StructuralComparison'</source>
        <target state="translated">此类型使用的“NoEquality”、“ReferenceEquality”、“StructuralEquality”、“NoComparison”和“StructuralComparison”特性组合无效</target>
        <note />
      </trans-unit>
      <trans-unit id="augNoEqualityNeedsNoComparison">
        <source>The 'NoEquality' attribute must be used in conjunction with the 'NoComparison' attribute</source>
        <target state="translated">“NoEquality”特性必须与“NoComparison”特性结合使用</target>
        <note />
      </trans-unit>
      <trans-unit id="augStructCompNeedsStructEquality">
        <source>The 'StructuralComparison' attribute must be used in conjunction with the 'StructuralEquality' attribute</source>
        <target state="translated">“StructuralComparison”特性必须与“StructuralEquality”特性结合使用</target>
        <note />
      </trans-unit>
      <trans-unit id="augStructEqNeedsNoCompOrStructComp">
        <source>The 'StructuralEquality' attribute must be used in conjunction with the 'NoComparison' or 'StructuralComparison' attributes</source>
        <target state="translated">“StructuralEquality”特性必须与“NoComparison”或“StructuralComparison”特性结合使用</target>
        <note />
      </trans-unit>
      <trans-unit id="augTypeCantHaveRefEqAndStructAttrs">
        <source>A type cannot have both the 'ReferenceEquality' and 'StructuralEquality' or 'StructuralComparison' attributes</source>
        <target state="translated">一个类型不能同时具有“ReferenceEquality”特性和“StructuralEquality”或“StructuralComparison”特性</target>
        <note />
      </trans-unit>
      <trans-unit id="augOnlyCertainTypesCanHaveAttrs">
        <source>Only record, union, exception and struct types may be augmented with the 'ReferenceEquality', 'StructuralEquality' and 'StructuralComparison' attributes</source>
        <target state="translated">只可以利用“ReferenceEquality”、“StructuralEquality”和“StructuralComparison”特性来扩大记录、联合、异常和结构类型</target>
        <note />
      </trans-unit>
      <trans-unit id="augRefEqCantHaveObjEquals">
        <source>A type with attribute 'ReferenceEquality' cannot have an explicit implementation of 'Object.Equals(obj)', 'System.IEquatable&lt;_&gt;' or 'System.Collections.IStructuralEquatable'</source>
        <target state="translated">具有特性“ReferenceEquality”的类型不能显式实现“Object.Equals(obj)”、“System.IEquatable&lt;_&gt;”或“System.Collections.IStructuralEquatable”</target>
        <note />
      </trans-unit>
      <trans-unit id="augCustomEqNeedsObjEquals">
        <source>A type with attribute 'CustomEquality' must have an explicit implementation of at least one of 'Object.Equals(obj)', 'System.IEquatable&lt;_&gt;' or 'System.Collections.IStructuralEquatable'</source>
        <target state="translated">具有特性“CustomEquality”的类型必须至少显式实现“Object.Equals(obj)”、“System.IEquatable&lt;_&gt;”或“System.Collections.IStructuralEquatable”中的一个</target>
        <note />
      </trans-unit>
      <trans-unit id="augCustomCompareNeedsIComp">
        <source>A type with attribute 'CustomComparison' must have an explicit implementation of at least one of 'System.IComparable' or 'System.Collections.IStructuralComparable'</source>
        <target state="translated">具有特性“CustomComparison”的类型必须至少显式实现“System.IComparable”或“System.Collections.IStructuralComparable”中的一个</target>
        <note />
      </trans-unit>
      <trans-unit id="augNoEqNeedsNoObjEquals">
        <source>A type with attribute 'NoEquality' should not usually have an explicit implementation of 'Object.Equals(obj)'. Disable this warning if this is intentional for interoperability purposes</source>
        <target state="translated">具有特性“NoEquality”通常不应显式实现“Object.Equals(obj)”。如果这是为了实现互操作性而特意这样做的，请禁用此警告</target>
        <note />
      </trans-unit>
      <trans-unit id="augNoCompCantImpIComp">
        <source>A type with attribute 'NoComparison' should not usually have an explicit implementation of 'System.IComparable', 'System.IComparable&lt;_&gt;' or 'System.Collections.IStructuralComparable'. Disable this warning if this is intentional for interoperability purposes</source>
        <target state="translated">具有特性“NoComparison”的类型通常不应显式实现“System.IComparable”、“System.IComparable&lt;_&gt;”或“System.Collections.IStructuralComparable”。如果这是为了实现互操作性而特意这样做的，请禁用此警告</target>
        <note />
      </trans-unit>
      <trans-unit id="augCustomEqNeedsNoCompOrCustomComp">
        <source>The 'CustomEquality' attribute must be used in conjunction with the 'NoComparison' or 'CustomComparison' attributes</source>
        <target state="translated">“CustomEquality”特性必须与“NoComparison”或“CustomComparison”特性结合使用</target>
        <note />
      </trans-unit>
      <trans-unit id="forPositionalSpecifiersNotPermitted">
        <source>Positional specifiers are not permitted in format strings</source>
        <target state="translated">格式字符串中不得有位置说明符</target>
        <note />
      </trans-unit>
      <trans-unit id="forMissingFormatSpecifier">
        <source>Missing format specifier</source>
        <target state="translated">缺少格式说明符</target>
        <note />
      </trans-unit>
      <trans-unit id="forFlagSetTwice">
        <source>'{0}' flag set twice</source>
        <target state="translated">“{0}”标志设置了两次</target>
        <note />
      </trans-unit>
      <trans-unit id="forPrefixFlagSpacePlusSetTwice">
        <source>Prefix flag (' ' or '+') set twice</source>
        <target state="translated">前缀标志(“ ”或“+”)设置了两次</target>
        <note />
      </trans-unit>
      <trans-unit id="forHashSpecifierIsInvalid">
        <source>The # formatting modifier is invalid in F#</source>
        <target state="translated"># 格式修饰符在 F# 中无效</target>
        <note />
      </trans-unit>
      <trans-unit id="forBadPrecision">
        <source>Bad precision in format specifier</source>
        <target state="translated">格式说明符中的精度错误</target>
        <note />
      </trans-unit>
      <trans-unit id="forBadWidth">
        <source>Bad width in format specifier</source>
        <target state="translated">格式说明符中的宽度错误</target>
        <note />
      </trans-unit>
      <trans-unit id="forDoesNotSupportZeroFlag">
        <source>'{0}' format does not support '0' flag</source>
        <target state="translated">“{0}”格式不支持“0”标志</target>
        <note />
      </trans-unit>
      <trans-unit id="forPrecisionMissingAfterDot">
        <source>Precision missing after the '.'</source>
        <target state="translated">“.”后缺少精度</target>
        <note />
      </trans-unit>
      <trans-unit id="forFormatDoesntSupportPrecision">
        <source>'{0}' format does not support precision</source>
        <target state="translated">“{0}”格式不支持精度</target>
        <note />
      </trans-unit>
      <trans-unit id="forBadFormatSpecifier">
        <source>Bad format specifier (after l or L): Expected ld,li,lo,lu,lx or lX. In F# code you can use %d, %x, %o or %u instead, which are overloaded to work with all basic integer types.</source>
        <target state="translated">错误的格式说明符(位于 l 或 L 之后): 应为 ld、li、lo、lu、lx 或 lX。在 F# 代码中，可以改用 %d、%x、%o 或 %u，这些项将被重载以用于所有基本整数类型。</target>
        <note />
      </trans-unit>
      <trans-unit id="forLIsUnnecessary">
        <source>The 'l' or 'L' in this format specifier is unnecessary. In F# code you can use %d, %x, %o or %u instead, which are overloaded to work with all basic integer types.</source>
        <target state="translated">此格式说明符中不需要“l”或“L”。在 F# 代码中，可以改用 %d、%x、%o 或 %u，这些项将被重载以用于所有基本整数类型。</target>
        <note />
      </trans-unit>
      <trans-unit id="forHIsUnnecessary">
        <source>The 'h' or 'H' in this format specifier is unnecessary. You can use %d, %x, %o or %u instead, which are overloaded to work with all basic integer types.</source>
        <target state="translated">此格式说明符中不需要 "h" 或 "H"。可以改用 %d、%x、%o 或 %u，这些项将被重载以用于所有基本整数类型。</target>
        <note />
      </trans-unit>
      <trans-unit id="forDoesNotSupportPrefixFlag">
        <source>'{0}' does not support prefix '{1}' flag</source>
        <target state="translated">“{0}”不支持前缀“{1}”标志</target>
        <note />
      </trans-unit>
      <trans-unit id="forBadFormatSpecifierGeneral">
        <source>Bad format specifier: '{0}'</source>
        <target state="translated">错误的格式说明符: '{0}'</target>
        <note />
      </trans-unit>
      <trans-unit id="elSysEnvExitDidntExit">
        <source>System.Environment.Exit did not exit</source>
        <target state="translated">System.Environment.Exit 未退出</target>
        <note />
      </trans-unit>
      <trans-unit id="elDeprecatedOperator">
        <source>The treatment of this operator is now handled directly by the F# compiler and its meaning cannot be redefined</source>
        <target state="translated">此时将通过 F# 编译器直接操作对此运算符的处理，并且不能重新定义其含义</target>
        <note />
      </trans-unit>
      <trans-unit id="chkProtectedOrBaseCalled">
        <source>A protected member is called or 'base' is being used. This is only allowed in the direct implementation of members since they could escape their object scope.</source>
        <target state="translated">调用了受保护的成员或正在使用“base”。只能在对成员的直接实现中这样做，因为它们可能会超出其对象范围。</target>
        <note />
      </trans-unit>
      <trans-unit id="chkByrefUsedInInvalidWay">
        <source>The byref-typed variable '{0}' is used in an invalid way. Byrefs cannot be captured by closures or passed to inner functions.</source>
        <target state="translated">byref 类型化变量“{0}”的使用方式无效。不能由闭包来捕获 Byref，也不能将其传递给内部函数。</target>
        <note />
      </trans-unit>
      <trans-unit id="chkBaseUsedInInvalidWay">
        <source>The 'base' keyword is used in an invalid way. Base calls cannot be used in closures. Consider using a private member to make base calls.</source>
        <target state="translated">“base”关键字的使用方式无效。在闭包中不能使用 base 调用。请考虑使用私有成员进行 base 调用。</target>
        <note />
      </trans-unit>
      <trans-unit id="chkVariableUsedInInvalidWay">
        <source>The variable '{0}' is used in an invalid way</source>
        <target state="translated">变量“{0}”的使用方式无效</target>
        <note />
      </trans-unit>
      <trans-unit id="chkTypeLessAccessibleThanType">
        <source>The type '{0}' is less accessible than the value, member or type '{1}' it is used in.</source>
        <target state="translated">类型“{0}”的可访问性低于其所用于的值、成员或类型“{1}”。</target>
        <note />
      </trans-unit>
      <trans-unit id="chkSystemVoidOnlyInTypeof">
        <source>'System.Void' can only be used as 'typeof&lt;System.Void&gt;' in F#</source>
        <target state="translated">“System.Void”在 F# 中只能用作“typeof&lt;System.Void&gt;”</target>
        <note />
      </trans-unit>
      <trans-unit id="chkErrorUseOfByref">
        <source>A type instantiation involves a byref type. This is not permitted by the rules of Common IL.</source>
        <target state="translated">某个类型实例化涉及 byref 类型。通用 IL 的规则不允许这样做。</target>
        <note />
      </trans-unit>
      <trans-unit id="chkErrorContainsCallToRethrow">
        <source>Calls to 'reraise' may only occur directly in a handler of a try-with</source>
        <target state="translated">只可以在 try-with 的处理程序中直接调用“reraise”</target>
        <note />
      </trans-unit>
      <trans-unit id="chkSplicingOnlyInQuotations">
        <source>Expression-splicing operators may only be used within quotations</source>
        <target state="translated">表达式拼接运算符只能在引号内使用</target>
        <note />
      </trans-unit>
      <trans-unit id="chkNoFirstClassSplicing">
        <source>First-class uses of the expression-splicing operator are not permitted</source>
        <target state="translated">不允许优先使用表达式拼接运算符</target>
        <note />
      </trans-unit>
      <trans-unit id="chkNoFirstClassAddressOf">
        <source>First-class uses of the address-of operators are not permitted</source>
        <target state="translated">不允许优先使用 address-of 运算符</target>
        <note />
      </trans-unit>
      <trans-unit id="chkNoFirstClassRethrow">
        <source>First-class uses of the 'reraise' function is not permitted</source>
        <target state="translated">不允许优先使用“reraise”函数</target>
        <note />
      </trans-unit>
      <trans-unit id="chkNoByrefAtThisPoint">
        <source>The byref typed value '{0}' cannot be used at this point</source>
        <target state="translated">此时无法使用 byref 类型化值“{0}”</target>
        <note />
      </trans-unit>
      <trans-unit id="chkLimitationsOfBaseKeyword">
        <source>'base' values may only be used to make direct calls to the base implementations of overridden members</source>
        <target state="translated">“base”值只能用于直接调用重写成员的基实现</target>
        <note />
      </trans-unit>
      <trans-unit id="chkObjCtorsCantUseExceptionHandling">
        <source>Object constructors cannot directly use try/with and try/finally prior to the initialization of the object. This includes constructs such as 'for x in ...' that may elaborate to uses of these constructs. This is a limitation imposed by Common IL.</source>
        <target state="translated">在初始化对象之前，对象构造函数不能直接使用 try/with 和 try/finally。这包括像“for x in ...”这样详细说明其构造使用方式的构造。这是由通用 IL 设定的限制。</target>
        <note />
      </trans-unit>
      <trans-unit id="chkNoAddressOfAtThisPoint">
        <source>The address of the variable '{0}' cannot be used at this point</source>
        <target state="translated">此时无法使用变量“{0}”的地址</target>
        <note />
      </trans-unit>
      <trans-unit id="chkNoAddressStaticFieldAtThisPoint">
        <source>The address of the static field '{0}' cannot be used at this point</source>
        <target state="translated">此时无法使用静态字段“{0}”的地址</target>
        <note />
      </trans-unit>
      <trans-unit id="chkNoAddressFieldAtThisPoint">
        <source>The address of the field '{0}' cannot be used at this point</source>
        <target state="translated">此时无法使用字段“{0}”的地址</target>
        <note />
      </trans-unit>
      <trans-unit id="chkNoAddressOfArrayElementAtThisPoint">
        <source>The address of an array element cannot be used at this point</source>
        <target state="translated">此时无法使用某个数组元素的地址</target>
        <note />
      </trans-unit>
      <trans-unit id="chkFirstClassFuncNoByref">
        <source>The type of a first-class function cannot contain byrefs</source>
        <target state="translated">第一类函数的类型不能包含 byref</target>
        <note />
      </trans-unit>
      <trans-unit id="chkReturnTypeNoByref">
        <source>A method return type would contain byrefs which is not permitted</source>
        <target state="translated">方法返回类型将包含不允许使用的 byref</target>
        <note />
      </trans-unit>
      <trans-unit id="chkInvalidCustAttrVal">
        <source>Invalid custom attribute value (not a constant or literal)</source>
        <target state="translated">自定义特性值无效(不是常数或文本)</target>
        <note />
      </trans-unit>
      <trans-unit id="chkAttrHasAllowMultiFalse">
        <source>The attribute type '{0}' has 'AllowMultiple=false'. Multiple instances of this attribute cannot be attached to a single language element.</source>
        <target state="translated">特性类型“{0}”具有“AllowMultiple=false”。不能向单个语言元素附加此特性的多个实例。</target>
        <note />
      </trans-unit>
      <trans-unit id="chkMemberUsedInInvalidWay">
        <source>The member '{0}' is used in an invalid way. A use of '{1}' has been inferred prior to its definition at or near '{2}'. This is an invalid forward reference.</source>
        <target state="translated">成员“{0}”的使用方式无效。在“{2}”处或其附近给出定义之前，已推理使用了“{1}”。这是无效的前向引用。</target>
        <note />
      </trans-unit>
      <trans-unit id="chkNoByrefAsTopValue">
        <source>A byref typed value would be stored here. Top-level let-bound byref values are not permitted.</source>
        <target state="translated">将在此处存储 byref 类型化值。不允许使用顶级的 let 绑定的 byref 值。</target>
        <note />
      </trans-unit>
      <trans-unit id="chkReflectedDefCantSplice">
        <source>[&lt;ReflectedDefinition&gt;] terms cannot contain uses of the prefix splice operator '%'</source>
        <target state="translated">[&lt;ReflectedDefinition&gt;] 条件中不能使用前缀拼接运算符“%”</target>
        <note />
      </trans-unit>
      <trans-unit id="chkEntryPointUsage">
        <source>A function labeled with the 'EntryPointAttribute' attribute must be the last declaration in the last file in the compilation sequence.</source>
        <target state="translated">用 "EntryPointAttribute" 特性标记的函数必须是编译序列中最后一个文件中的最后一个声明。</target>
        <note />
      </trans-unit>
      <trans-unit id="chkUnionCaseCompiledForm">
        <source>compiled form of the union case</source>
        <target state="translated">联合用例的已编译形式</target>
        <note />
      </trans-unit>
      <trans-unit id="chkUnionCaseDefaultAugmentation">
        <source>default augmentation of the union case</source>
        <target state="translated">联合用例的默认扩大</target>
        <note />
      </trans-unit>
      <trans-unit id="chkPropertySameNameMethod">
        <source>The property '{0}' has the same name as a method in type '{1}'.</source>
        <target state="translated">属性“{0}”与类型“{1}”中的某个方法具有相同的名称。</target>
        <note />
      </trans-unit>
      <trans-unit id="chkGetterSetterDoNotMatchAbstract">
        <source>The property '{0}' of type '{1}' has a getter and a setter that do not match. If one is abstract then the other must be as well.</source>
        <target state="translated">类型为“{1}”的属性“{0}”存在不匹配的 Getter 和 Setter。如果其中一个是抽象的，则另一个也必须是抽象的。</target>
        <note />
      </trans-unit>
      <trans-unit id="chkPropertySameNameIndexer">
        <source>The property '{0}' has the same name as another property in type '{1}', but one takes indexer arguments and the other does not. You may be missing an indexer argument to one of your properties.</source>
        <target state="translated">属性“{0}”与类型“{1}”中的另一个属性具有相同的名称，但是其中一个属性采用了索引器参数，而另一个属性未采用。可能缺少其中一个属性的索引器参数。</target>
        <note />
      </trans-unit>
      <trans-unit id="chkCantStoreByrefValue">
        <source>A type would store a byref typed value. This is not permitted by Common IL.</source>
        <target state="translated">某个类型将存储 byref 类型化值。通用 IL 不允许这样做。</target>
        <note />
      </trans-unit>
      <trans-unit id="chkDuplicateMethod">
        <source>Duplicate method. The method '{0}' has the same name and signature as another method in type '{1}'.</source>
        <target state="translated">重复方法。方法“{0}”与类型“{1}”中的另一个方法具有相同的名称和签名。</target>
        <note />
      </trans-unit>
      <trans-unit id="chkDuplicateMethodWithSuffix">
        <source>Duplicate method. The method '{0}' has the same name and signature as another method in type '{1}' once tuples, functions, units of measure and/or provided types are erased.</source>
        <target state="translated">重复方法。清除元组、函数、度量单位和/或提供的类型后，方法“{0}”与类型“{1}”中的另一个方法具有相同的名称和签名。</target>
        <note />
      </trans-unit>
      <trans-unit id="chkDuplicateMethodCurried">
        <source>The method '{0}' has curried arguments but has the same name as another method in type '{1}'. Methods with curried arguments cannot be overloaded. Consider using a method taking tupled arguments.</source>
        <target state="translated">方法“{0}”具有扩充参数，并且与类型“{1}”中的另一个方法具有相同的名称。无法重载具有扩充参数的方法。请考虑使用采用元组化参数的方法。</target>
        <note />
      </trans-unit>
      <trans-unit id="chkCurriedMethodsCantHaveOutParams">
        <source>Methods with curried arguments cannot declare 'out', 'ParamArray', 'optional', 'ReflectedDefinition', 'byref', 'CallerLineNumber', 'CallerMemberName', or 'CallerFilePath' arguments</source>
        <target state="translated">具有扩充参数的方法不能声明 "out"、"ParamArray"、"optional"、"ReflectedDefinition"、"byref"、"CallerLineNumber"、"CallerMemberName" 或 "CallerFilePath" 参数</target>
        <note />
      </trans-unit>
      <trans-unit id="chkDuplicateProperty">
        <source>Duplicate property. The property '{0}' has the same name and signature as another property in type '{1}'.</source>
        <target state="translated">重复属性。属性“{0}”与类型“{1}”中的另一个属性具有相同的名称和签名。</target>
        <note />
      </trans-unit>
      <trans-unit id="chkDuplicatePropertyWithSuffix">
        <source>Duplicate property. The property '{0}' has the same name and signature as another property in type '{1}' once tuples, functions, units of measure and/or provided types are erased.</source>
        <target state="translated">重复属性。清除元组、函数、度量单位和/或提供的类型后，属性“{0}”与类型“{1}”中的另一个属性具有相同的名称和签名。</target>
        <note />
      </trans-unit>
      <trans-unit id="chkDuplicateMethodInheritedType">
        <source>Duplicate method. The abstract method '{0}' has the same name and signature as an abstract method in an inherited type.</source>
        <target state="translated">重复方法。抽象方法“{0}”与继承类型中的某个抽象方法具有相同的名称和签名。</target>
        <note />
      </trans-unit>
      <trans-unit id="chkDuplicateMethodInheritedTypeWithSuffix">
        <source>Duplicate method. The abstract method '{0}' has the same name and signature as an abstract method in an inherited type once tuples, functions, units of measure and/or provided types are erased.</source>
        <target state="translated">重复方法。在清除元组、函数、度量单位和/或所提供类型后，抽象方法“{0}”与继承类型中的某个抽象方法具有相同的名称和签名。</target>
        <note />
      </trans-unit>
      <trans-unit id="chkMultipleGenericInterfaceInstantiations">
        <source>This type implements the same interface at different generic instantiations '{0}' and '{1}'. This is not permitted in this version of F#.</source>
        <target state="translated">此类型在不同的泛型实例化“{0}”和“{1}”实现了同样的接口。这在该版本 F# 中是不允许的。</target>
        <note />
      </trans-unit>
      <trans-unit id="chkValueWithDefaultValueMustHaveDefaultValue">
        <source>The type of a field using the 'DefaultValue' attribute must admit default initialization, i.e. have 'null' as a proper value or be a struct type whose fields all admit default initialization. You can use 'DefaultValue(false)' to disable this check</source>
        <target state="translated">使用“DefaultValue”特性的字段的类型必须承认默认初始化，也就是说，此类型将“null”用作适当的值，或者此类型是一个结构类型，其中的所有字段均承认默认初始化。可以使用“DefaultValue(false)”禁用此检查</target>
        <note />
      </trans-unit>
      <trans-unit id="chkNoByrefInTypeAbbrev">
        <source>The type abbreviation contains byrefs. This is not permitted by F#.</source>
        <target state="translated">类型缩写词包含 byref。F# 不允许这样做。</target>
        <note />
      </trans-unit>
      <trans-unit id="crefBoundVarUsedInSplice">
        <source>The variable '{0}' is bound in a quotation but is used as part of a spliced expression. This is not permitted since it may escape its scope.</source>
        <target state="translated">虽然变量“{0}”在某个引用内容中进行了绑定，但它用作拼接表达式的一部分。不允许这样做，因为该变量可能会超出其范围。</target>
        <note />
      </trans-unit>
      <trans-unit id="crefQuotationsCantContainGenericExprs">
        <source>Quotations cannot contain uses of generic expressions</source>
        <target state="translated">引用内容中不能使用泛型表达式</target>
        <note />
      </trans-unit>
      <trans-unit id="crefQuotationsCantContainGenericFunctions">
        <source>Quotations cannot contain function definitions that are inferred or declared to be generic. Consider adding some type constraints to make this a valid quoted expression.</source>
        <target state="translated">引用内容不能包含推理为或声明为泛型的函数声明。请考虑添加一些类型约束，以使此引用内容成为带引号的有效表达式。</target>
        <note />
      </trans-unit>
      <trans-unit id="crefQuotationsCantContainObjExprs">
        <source>Quotations cannot contain object expressions</source>
        <target state="translated">引用内容不能包含对象表达式</target>
        <note />
      </trans-unit>
      <trans-unit id="crefQuotationsCantContainAddressOf">
        <source>Quotations cannot contain expressions that take the address of a field</source>
        <target state="translated">引用内容不能包含采用字段地址的表达式</target>
        <note />
      </trans-unit>
      <trans-unit id="crefQuotationsCantContainStaticFieldRef">
        <source>Quotations cannot contain expressions that fetch static fields</source>
        <target state="translated">引用内容不能包含获取静态字段的表达式</target>
        <note />
      </trans-unit>
      <trans-unit id="crefQuotationsCantContainInlineIL">
        <source>Quotations cannot contain inline assembly code or pattern matching on arrays</source>
        <target state="translated">引用内容不能包含内联程序集代码或数组模式匹配</target>
        <note />
      </trans-unit>
      <trans-unit id="crefQuotationsCantContainDescendingForLoops">
        <source>Quotations cannot contain descending for loops</source>
        <target state="translated">引用内容不能包含循环的递减</target>
        <note />
      </trans-unit>
      <trans-unit id="crefQuotationsCantFetchUnionIndexes">
        <source>Quotations cannot contain expressions that fetch union case indexes</source>
        <target state="translated">引用内容不能包含获取联合用例索引的表达式</target>
        <note />
      </trans-unit>
      <trans-unit id="crefQuotationsCantSetUnionFields">
        <source>Quotations cannot contain expressions that set union case fields</source>
        <target state="translated">引用内容不能包含设置联合用例字段的表达式</target>
        <note />
      </trans-unit>
      <trans-unit id="crefQuotationsCantSetExceptionFields">
        <source>Quotations cannot contain expressions that set fields in exception values</source>
        <target state="translated">引用内容不能包含设置异常值中的字段的表达式</target>
        <note />
      </trans-unit>
      <trans-unit id="crefQuotationsCantRequireByref">
        <source>Quotations cannot contain expressions that require byref pointers</source>
        <target state="translated">引用内容不能包含需要 byref 指针的表达式</target>
        <note />
      </trans-unit>
      <trans-unit id="crefQuotationsCantCallTraitMembers">
        <source>Quotations cannot contain expressions that make member constraint calls, or uses of operators that implicitly resolve to a member constraint call</source>
        <target state="translated">引用内容不能包含进行成员约束调用或使用隐式解析为成员约束调用的运算符的表达式</target>
        <note />
      </trans-unit>
      <trans-unit id="crefQuotationsCantContainThisConstant">
        <source>Quotations cannot contain this kind of constant</source>
        <target state="translated">引用内容不能包含这种常数</target>
        <note />
      </trans-unit>
      <trans-unit id="crefQuotationsCantContainThisPatternMatch">
        <source>Quotations cannot contain this kind of pattern match</source>
        <target state="translated">引用内容不能包含这种模式匹配</target>
        <note />
      </trans-unit>
      <trans-unit id="crefQuotationsCantContainArrayPatternMatching">
        <source>Quotations cannot contain array pattern matching</source>
        <target state="translated">引用内容不能包含数组模式匹配</target>
        <note />
      </trans-unit>
      <trans-unit id="crefQuotationsCantContainThisType">
        <source>Quotations cannot contain this kind of type</source>
        <target state="translated">引用内容不能包含这种类型</target>
        <note />
      </trans-unit>
      <trans-unit id="csTypeCannotBeResolvedAtCompileTime">
        <source>The declared type parameter '{0}' cannot be used here since the type parameter cannot be resolved at compile time</source>
        <target state="translated">此处不能使用声明的类型参数“{0}”，因为编译时无法解析该类型参数</target>
        <note />
      </trans-unit>
      <trans-unit id="csCodeLessGeneric">
        <source>This code is less generic than indicated by its annotations. A unit-of-measure specified using '_' has been determined to be '1', i.e. dimensionless. Consider making the code generic, or removing the use of '_'.</source>
        <target state="translated">此代码并不像其批注所述的那样通用。使用“_”指定的度量单位已确定为“1”，即无度量。请考虑使此代码成为泛型代码，或删除对“_”的使用。</target>
        <note />
      </trans-unit>
      <trans-unit id="csTypeInferenceMaxDepth">
        <source>Type inference problem too complicated (maximum iteration depth reached). Consider adding further type annotations.</source>
        <target state="translated">类型推理问题太复杂(已达到最大迭代深度)。请考虑添加更多类型批注。</target>
        <note />
      </trans-unit>
      <trans-unit id="csExpectedArguments">
        <source>Expected arguments to an instance member</source>
        <target state="translated">应为实例成员的参数</target>
        <note />
      </trans-unit>
      <trans-unit id="csIndexArgumentMismatch">
        <source>This indexer expects {0} arguments but is here given {1}</source>
        <target state="translated">此索引器需要 {0} 个参数，而此处给定了 {1} 个参数</target>
        <note />
      </trans-unit>
      <trans-unit id="csExpectTypeWithOperatorButGivenFunction">
        <source>Expecting a type supporting the operator '{0}' but given a function type. You may be missing an argument to a function.</source>
        <target state="translated">应为支持运算符“{0}”的类型，但给定的是函数类型。可能缺少函数的参数。</target>
        <note />
      </trans-unit>
      <trans-unit id="csExpectTypeWithOperatorButGivenTuple">
        <source>Expecting a type supporting the operator '{0}' but given a tuple type</source>
        <target state="translated">需要一个支持运算符“{0}”的类型，但提供的是元组类型</target>
        <note />
      </trans-unit>
      <trans-unit id="csTypesDoNotSupportOperator">
        <source>None of the types '{0}' support the operator '{1}'</source>
        <target state="translated">任何类型“{0}”都不支持运算符“{1}”</target>
        <note />
      </trans-unit>
      <trans-unit id="csTypeDoesNotSupportOperator">
        <source>The type '{0}' does not support the operator '{1}'</source>
        <target state="translated">类型“{0}”不支持运算符“{1}”</target>
        <note />
      </trans-unit>
      <trans-unit id="csTypesDoNotSupportOperatorNullable">
        <source>None of the types '{0}' support the operator '{1}'. Consider opening the module 'Microsoft.FSharp.Linq.NullableOperators'.</source>
        <target state="translated">任何类型“{0}”都不支持运算符“{1}”。请考虑打开模块“Microsoft.FSharp.Linq.NullableOperators”。</target>
        <note />
      </trans-unit>
      <trans-unit id="csTypeDoesNotSupportOperatorNullable">
        <source>The type '{0}' does not support the operator '{1}'. Consider opening the module 'Microsoft.FSharp.Linq.NullableOperators'.</source>
        <target state="translated">类型“{0}”不支持运算符“{1}”。请考虑打开模块“Microsoft.FSharp.Linq.NullableOperators”。</target>
        <note />
      </trans-unit>
      <trans-unit id="csTypeDoesNotSupportConversion">
        <source>The type '{0}' does not support a conversion to the type '{1}'</source>
        <target state="translated">类型“{0}”不支持转换为类型“{1}”</target>
        <note />
      </trans-unit>
      <trans-unit id="csMethodFoundButIsStatic">
        <source>The type '{0}' has a method '{1}' (full name '{2}'), but the method is static</source>
        <target state="translated">类型“{0}”具有方法“{1}”(全名为“{2}”)，但此方法是静态的</target>
        <note />
      </trans-unit>
      <trans-unit id="csMethodFoundButIsNotStatic">
        <source>The type '{0}' has a method '{1}' (full name '{2}'), but the method is not static</source>
        <target state="translated">类型“{0}”具有方法“{1}”(全名为“{2}”)，但此方法不是静态的</target>
        <note />
      </trans-unit>
      <trans-unit id="csStructConstraintInconsistent">
        <source>The constraints 'struct' and 'not struct' are inconsistent</source>
        <target state="translated">约束“struct”和“not struct”不一致</target>
        <note />
      </trans-unit>
      <trans-unit id="csTypeDoesNotHaveNull">
        <source>The type '{0}' does not have 'null' as a proper value</source>
        <target state="translated">类型“{0}”未将“null”用作适当的值</target>
        <note />
      </trans-unit>
      <trans-unit id="csNullableTypeDoesNotHaveNull">
        <source>The type '{0}' does not have 'null' as a proper value. To create a null value for a Nullable type use 'System.Nullable()'.</source>
        <target state="translated">类型“{0}”未将“null”用作适当的值。若要为可以为 null 的类型创建 null 值，请使用“System.Nullable()”。</target>
        <note />
      </trans-unit>
      <trans-unit id="csTypeDoesNotSupportComparison1">
        <source>The type '{0}' does not support the 'comparison' constraint because it has the 'NoComparison' attribute</source>
        <target state="translated">类型“{0}”不支持“comparison”约束，因为它具有“NoComparison”特性</target>
        <note />
      </trans-unit>
      <trans-unit id="csTypeDoesNotSupportComparison2">
        <source>The type '{0}' does not support the 'comparison' constraint. For example, it does not support the 'System.IComparable' interface</source>
        <target state="translated">类型“{0}”不支持“comparison”约束。例如，它不支持“System.IComparable”接口</target>
        <note />
      </trans-unit>
      <trans-unit id="csTypeDoesNotSupportComparison3">
        <source>The type '{0}' does not support the 'comparison' constraint because it is a record, union or struct with one or more structural element types which do not support the 'comparison' constraint. Either avoid the use of comparison with this type, or add the 'StructuralComparison' attribute to the type to determine which field type does not support comparison</source>
        <target state="translated">类型“{0}”不支持“comparison”约束，因为它是一个记录、联合或结构，其中的一个或多个结构化元素类型不支持“comparison”约束。请避免对此类型使用比较，或将“StructuralComparison”特性添加到此类型以确定哪些字段类型不支持比较</target>
        <note />
      </trans-unit>
      <trans-unit id="csTypeDoesNotSupportEquality1">
        <source>The type '{0}' does not support the 'equality' constraint because it has the 'NoEquality' attribute</source>
        <target state="translated">类型“{0}”不支持“equality”约束，因为它具有“NoEquality”特性</target>
        <note />
      </trans-unit>
      <trans-unit id="csTypeDoesNotSupportEquality2">
        <source>The type '{0}' does not support the 'equality' constraint because it is a function type</source>
        <target state="translated">类型“{0}”不支持“equality”约束，因为它是函数类型</target>
        <note />
      </trans-unit>
      <trans-unit id="csTypeDoesNotSupportEquality3">
        <source>The type '{0}' does not support the 'equality' constraint because it is a record, union or struct with one or more structural element types which do not support the 'equality' constraint. Either avoid the use of equality with this type, or add the 'StructuralEquality' attribute to the type to determine which field type does not support equality</source>
        <target state="translated">类型“{0}”不支持“equality”约束，因为它是一个记录、联合或结构，其中的一个或多个结构化元素类型不支持“equality”约束。请避免对此类型使用相等运算，或将“StructuralEquality”特性添加到此类型以确定哪些字段类型不支持相等运算</target>
        <note />
      </trans-unit>
      <trans-unit id="csTypeIsNotEnumType">
        <source>The type '{0}' is not a CLI enum type</source>
        <target state="translated">类型“{0}”不是 CLI 枚举类型</target>
        <note />
      </trans-unit>
      <trans-unit id="csTypeHasNonStandardDelegateType">
        <source>The type '{0}' has a non-standard delegate type</source>
        <target state="translated">类型“{0}”具有非标准委托类型</target>
        <note />
      </trans-unit>
      <trans-unit id="csTypeIsNotDelegateType">
        <source>The type '{0}' is not a CLI delegate type</source>
        <target state="translated">类型“{0}”不是 CLI 委托类型</target>
        <note />
      </trans-unit>
      <trans-unit id="csTypeParameterCannotBeNullable">
        <source>This type parameter cannot be instantiated to 'Nullable'. This is a restriction imposed in order to ensure the meaning of 'null' in some CLI languages is not confusing when used in conjunction with 'Nullable' values.</source>
        <target state="translated">无法将此类型参数实例化为“Nullable”。此限制是强制实施的，旨在确保在某些 CLI 语言中将“null”与“Nullable”值一起使用时，不会混淆二者的含义。</target>
        <note />
      </trans-unit>
      <trans-unit id="csGenericConstructRequiresStructType">
        <source>A generic construct requires that the type '{0}' is a CLI or F# struct type</source>
        <target state="translated">泛型构造要求类型“{0}”是 CLI 或 F# 结构类型</target>
        <note />
      </trans-unit>
      <trans-unit id="csGenericConstructRequiresUnmanagedType">
        <source>A generic construct requires that the type '{0}' is an unmanaged type</source>
        <target state="translated">泛型构造要求类型“{0}”是非托管类型</target>
        <note />
      </trans-unit>
      <trans-unit id="csTypeNotCompatibleBecauseOfPrintf">
        <source>The type '{0}' is not compatible with any of the types {1}, arising from the use of a printf-style format string</source>
        <target state="translated">类型“{0}”与类型 {1} 中的任何类型都不兼容，因为使用了 printf 样式的格式字符串</target>
        <note />
      </trans-unit>
      <trans-unit id="csGenericConstructRequiresReferenceSemantics">
        <source>A generic construct requires that the type '{0}' have reference semantics, but it does not, i.e. it is a struct</source>
        <target state="translated">泛型构造要求类型“{0}”具有引用语义，而该类型没有引用语义，也就是说，该类型是一个结构</target>
        <note />
      </trans-unit>
      <trans-unit id="csGenericConstructRequiresNonAbstract">
        <source>A generic construct requires that the type '{0}' be non-abstract</source>
        <target state="translated">泛型构造要求类型“{0}”是非抽象的</target>
        <note />
      </trans-unit>
      <trans-unit id="csGenericConstructRequiresPublicDefaultConstructor">
        <source>A generic construct requires that the type '{0}' have a public default constructor</source>
        <target state="translated">泛型构造要求类型“{0}”具有公共的默认构造函数</target>
        <note />
      </trans-unit>
      <trans-unit id="csTypeInstantiationLengthMismatch">
        <source>Type instantiation length mismatch</source>
        <target state="translated">类型实例化长度不匹配</target>
        <note />
      </trans-unit>
      <trans-unit id="csOptionalArgumentNotPermittedHere">
        <source>Optional arguments not permitted here</source>
        <target state="translated">此处不允许可选参数</target>
        <note />
      </trans-unit>
      <trans-unit id="csMemberIsNotStatic">
        <source>{0} is not a static member</source>
        <target state="translated">{0} 不是静态成员</target>
        <note />
      </trans-unit>
      <trans-unit id="csMemberIsNotInstance">
        <source>{0} is not an instance member</source>
        <target state="translated">{0} 不是实例成员</target>
        <note />
      </trans-unit>
      <trans-unit id="csArgumentLengthMismatch">
        <source>Argument length mismatch</source>
        <target state="translated">参数长度不匹配</target>
        <note />
      </trans-unit>
      <trans-unit id="csArgumentTypesDoNotMatch">
        <source>The argument types don't match</source>
        <target state="translated">参数类型不匹配</target>
        <note />
      </trans-unit>
      <trans-unit id="csMethodExpectsParams">
        <source>This method expects a CLI 'params' parameter in this position. 'params' is a way of passing a variable number of arguments to a method in languages such as C#. Consider passing an array for this argument</source>
        <target state="translated">此方法需要在此位置提供有 CLI“params”参数。“params”是一种用于在 C# 等语言中向某个方法传递数量可变的参数的方式。请考虑为此参数传递一个数组</target>
        <note />
      </trans-unit>
      <trans-unit id="csMemberIsNotAccessible">
        <source>The member or object constructor '{0}' is not {1}</source>
        <target state="translated">成员或对象构造函数“{0}”不是 {1}</target>
        <note />
      </trans-unit>
      <trans-unit id="csMemberIsNotAccessible2">
        <source>The member or object constructor '{0}' is not {1}. Private members may only be accessed from within the declaring type. Protected members may only be accessed from an extending type and cannot be accessed from inner lambda expressions.</source>
        <target state="translated">成员或对象构造函数“{0}”不是 {1}。只可以从声明类型中访问私有成员。只可以从扩展类型访问受保护的成员，而不能从内部 lambda 表达式访问这些成员。</target>
        <note />
      </trans-unit>
      <trans-unit id="csMethodIsNotAStaticMethod">
        <source>{0} is not a static method</source>
        <target state="translated">{0} 不是静态方法</target>
        <note />
      </trans-unit>
      <trans-unit id="csMethodIsNotAnInstanceMethod">
        <source>{0} is not an instance method</source>
        <target state="translated">{0} 不是实例方法</target>
        <note />
      </trans-unit>
      <trans-unit id="csMemberHasNoArgumentOrReturnProperty">
        <source>The member or object constructor '{0}' has no argument or settable return property '{1}'. {2}.</source>
        <target state="translated">成员或对象构造函数“{0}”没有参数或可设置的返回属性“{1}”。{2}。</target>
        <note />
      </trans-unit>
      <trans-unit id="csCtorHasNoArgumentOrReturnProperty">
        <source>The object constructor '{0}' has no argument or settable return property '{1}'. {2}.</source>
        <target state="translated">对象构造函数“{0}”无参数或无可设置的返回属性“{1}”。{2}。</target>
        <note />
      </trans-unit>
      <trans-unit id="csRequiredSignatureIs">
        <source>The required signature is {0}</source>
        <target state="translated">所需签名为 {0}</target>
        <note />
      </trans-unit>
      <trans-unit id="csMemberSignatureMismatch">
        <source>The member or object constructor '{0}' requires {1} argument(s). The required signature is '{2}'.</source>
        <target state="translated">成员或对象构造函数“{0}”需要 {1} 个参数。所需签名为“{2}”。</target>
        <note />
      </trans-unit>
      <trans-unit id="csMemberSignatureMismatch2">
        <source>The member or object constructor '{0}' requires {1} additional argument(s). The required signature is '{2}'.</source>
        <target state="translated">成员或对象构造函数“{0}”需要 {1} 个附加参数。所需签名为“{2}”。</target>
        <note />
      </trans-unit>
      <trans-unit id="csMemberSignatureMismatch3">
        <source>The member or object constructor '{0}' requires {1} argument(s). The required signature is '{2}'. Some names for missing arguments are {3}.</source>
        <target state="translated">成员或对象构造函数“{0}”需要 {1} 个参数。所需签名为“{2}”。一些缺少的参数的名称为 {3}。</target>
        <note />
      </trans-unit>
      <trans-unit id="csMemberSignatureMismatch4">
        <source>The member or object constructor '{0}' requires {1} additional argument(s). The required signature is '{2}'. Some names for missing arguments are {3}.</source>
        <target state="translated">成员或对象构造函数“{0}”需要 {1} 个附加参数。所需签名为“{2}”。一些缺少的参数的名称为 {3}。</target>
        <note />
      </trans-unit>
      <trans-unit id="csMemberSignatureMismatchArityNamed">
        <source>The member or object constructor '{0}' requires {1} argument(s) but is here given {2} unnamed and {3} named argument(s). The required signature is '{4}'.</source>
        <target state="translated">成员或对象构造函数“{0}”需要 {1} 个参数，而此处给定了 {2} 个未命名参数和 {3} 个已命名参数。所需签名为“{4}”。</target>
        <note />
      </trans-unit>
      <trans-unit id="csMemberSignatureMismatchArity">
        <source>The member or object constructor '{0}' takes {1} argument(s) but is here given {2}. The required signature is '{3}'.</source>
        <target state="translated">成员或对象构造函数“{0}”需要 {1} 个参数，而此处给定了 {2} 个参数。所需签名为“{3}”。</target>
        <note />
      </trans-unit>
      <trans-unit id="csCtorSignatureMismatchArity">
        <source>The object constructor '{0}' takes {1} argument(s) but is here given {2}. The required signature is '{3}'.</source>
        <target state="translated">对象构造函数“{0}”有 {1} 个参数，但此处只提供 {2} 个。所需的签名为“{3}”。</target>
        <note />
      </trans-unit>
      <trans-unit id="csCtorSignatureMismatchArityProp">
        <source>The object constructor '{0}' takes {1} argument(s) but is here given {2}. The required signature is '{3}'. If some of the arguments are meant to assign values to properties, consider separating those arguments with a comma (',').</source>
        <target state="translated">对象构造函数“{0}”有 {1} 个参数，但此处只提供 {2} 个。所需的签名为“{3}”。如果某些参数用于向属性分配值，请考虑使用逗号(",")分隔这些参数。</target>
        <note />
      </trans-unit>
      <trans-unit id="csMemberSignatureMismatchArityType">
        <source>The member or object constructor '{0}' takes {1} type argument(s) but is here given {2}. The required signature is '{3}'.</source>
        <target state="translated">成员或对象构造函数“{0}”需要 {1} 个类型参数，而此处给定了 {2} 个类型参数。所需签名为“{3}”。</target>
        <note />
      </trans-unit>
      <trans-unit id="csMemberNotAccessible">
        <source>A member or object constructor '{0}' taking {1} arguments is not accessible from this code location. All accessible versions of method '{2}' take {3} arguments.</source>
        <target state="translated">无法从此代码位置访问采用 {1} 个参数的成员或对象构造函数“{0}”。方法“{2}”的所有可访问版本都采用了 {3} 个参数。</target>
        <note />
      </trans-unit>
      <trans-unit id="csIncorrectGenericInstantiation">
        <source>Incorrect generic instantiation. No {0} member named '{1}' takes {2} generic arguments.</source>
        <target state="translated">泛型实例化不正确。没有名为“{1}”的 {0} 成员采用 {2} 个泛型参数。</target>
        <note />
      </trans-unit>
      <trans-unit id="csMemberOverloadArityMismatch">
        <source>The member or object constructor '{0}' does not take {1} argument(s). An overload was found taking {2} arguments.</source>
        <target state="translated">成员或对象构造函数“{0}”不采用 {1} 个参数。发现某个重载采用 {2} 个参数。</target>
        <note />
      </trans-unit>
      <trans-unit id="csNoMemberTakesTheseArguments">
        <source>No {0} member or object constructor named '{1}' takes {2} arguments</source>
        <target state="translated">没有名为“{1}”的 {0} 成员或对象构造函数采用 {2} 个参数</target>
        <note />
      </trans-unit>
      <trans-unit id="csNoMemberTakesTheseArguments2">
        <source>No {0} member or object constructor named '{1}' takes {2} arguments. Note the call to this member also provides {3} named arguments.</source>
        <target state="translated">没有名为“{1}”的 {0} 成员或对象构造函数采用 {2} 个参数。注意，调用此成员也会提供 {3} 个已命名参数。</target>
        <note />
      </trans-unit>
      <trans-unit id="csNoMemberTakesTheseArguments3">
        <source>No {0} member or object constructor named '{1}' takes {2} arguments. The named argument '{3}' doesn't correspond to any argument or settable return property for any overload.</source>
        <target state="translated">没有名为“{1}”的 {0} 成员或对象构造函数采用 {2} 个参数。已命名参数“{3}”与针对任何重载的任何参数或可设置的返回属性均不对应。</target>
        <note />
      </trans-unit>
      <trans-unit id="csMethodNotFound">
        <source>Method or object constructor '{0}' not found</source>
        <target state="translated">未找到方法或对象构造函数“{0}”</target>
        <note />
      </trans-unit>
      <trans-unit id="csNoOverloadsFound">
        <source>No overloads match for method '{0}'.</source>
        <target state="translated">没有与方法“{0}”匹配的重载。</target>
        <note />
      </trans-unit>
      <trans-unit id="csMethodIsOverloaded">
        <source>A unique overload for method '{0}' could not be determined based on type information prior to this program point. A type annotation may be needed.</source>
        <target state="translated">未能根据此程序点之前的类型信息确定方法“{0}”的唯一重载。可能需要类型批注。</target>
        <note />
      </trans-unit>
      <trans-unit id="csCandidates">
        <source>Candidates: {0}</source>
        <target state="translated">候选项: {0}</target>
        <note />
      </trans-unit>
      <trans-unit id="csSeeAvailableOverloads">
        <source>The available overloads are shown below.</source>
        <target state="translated">下方显示了可用重载。</target>
        <note />
      </trans-unit>
      <trans-unit id="parsDoCannotHaveVisibilityDeclarations">
        <source>Accessibility modifiers are not permitted on 'do' bindings, but '{0}' was given.</source>
        <target state="translated">不允许对 "do" 绑定使用可访问性修饰符，但却给出了“{0}”。</target>
        <note />
      </trans-unit>
      <trans-unit id="parsEofInHashIf">
        <source>End of file in #if section begun at or after here</source>
        <target state="translated">文件尾在此处或之后开始的 #if 节中</target>
        <note />
      </trans-unit>
      <trans-unit id="parsEofInString">
        <source>End of file in string begun at or before here</source>
        <target state="translated">文件尾在此处或之前开始的字符串中</target>
        <note />
      </trans-unit>
      <trans-unit id="parsEofInVerbatimString">
        <source>End of file in verbatim string begun at or before here</source>
        <target state="translated">文件尾在此外或之前开始的原义字符串中</target>
        <note />
      </trans-unit>
      <trans-unit id="parsEofInComment">
        <source>End of file in comment begun at or before here</source>
        <target state="translated">文件尾在此处或之前开始的注释中</target>
        <note />
      </trans-unit>
      <trans-unit id="parsEofInStringInComment">
        <source>End of file in string embedded in comment begun at or before here</source>
        <target state="translated">文件尾在此外或之前开始的注释中嵌入的字符串中</target>
        <note />
      </trans-unit>
      <trans-unit id="parsEofInVerbatimStringInComment">
        <source>End of file in verbatim string embedded in comment begun at or before here</source>
        <target state="translated">文件尾在此处或之前开始的注释中嵌入的原义字符串中</target>
        <note />
      </trans-unit>
      <trans-unit id="parsEofInIfOcaml">
        <source>End of file in IF-OCAML section begun at or before here</source>
        <target state="translated">文件尾在此处或之前开始的 IF-OCAML 节中</target>
        <note />
      </trans-unit>
      <trans-unit id="parsEofInDirective">
        <source>End of file in directive begun at or before here</source>
        <target state="translated">文件尾在此处或之前开始的指令中</target>
        <note />
      </trans-unit>
      <trans-unit id="parsNoHashEndIfFound">
        <source>No #endif found for #if or #else</source>
        <target state="translated">未找到与 #if 或 #else 对应的 #endif</target>
        <note />
      </trans-unit>
      <trans-unit id="parsAttributesIgnored">
        <source>Attributes have been ignored in this construct</source>
        <target state="translated">此构造中已忽略特性</target>
        <note />
      </trans-unit>
      <trans-unit id="parsUseBindingsIllegalInImplicitClassConstructors">
        <source>'use' bindings are not permitted in primary constructors</source>
        <target state="translated">主构造函数中不允许使用“use”绑定</target>
        <note />
      </trans-unit>
      <trans-unit id="parsUseBindingsIllegalInModules">
        <source>'use' bindings are not permitted in modules and are treated as 'let' bindings</source>
        <target state="translated">“use”绑定不允许在模块中使用并且将被视为“let”绑定</target>
        <note />
      </trans-unit>
      <trans-unit id="parsIntegerForLoopRequiresSimpleIdentifier">
        <source>An integer for loop must use a simple identifier</source>
        <target state="translated">用于循环的整数必须使用简单的标识符</target>
        <note />
      </trans-unit>
      <trans-unit id="parsOnlyOneWithAugmentationAllowed">
        <source>At most one 'with' augmentation is permitted</source>
        <target state="translated">最多允许一个“with”扩大</target>
        <note />
      </trans-unit>
      <trans-unit id="parsUnexpectedSemicolon">
        <source>A semicolon is not expected at this point</source>
        <target state="translated">此时不应有分号</target>
        <note />
      </trans-unit>
      <trans-unit id="parsUnexpectedEndOfFile">
        <source>Unexpected end of input</source>
        <target state="translated">意外的输入结束</target>
        <note />
      </trans-unit>
      <trans-unit id="parsUnexpectedVisibilityDeclaration">
        <source>Accessibility modifiers are not permitted here, but '{0}' was given.</source>
        <target state="translated">此处不允许使用可访问性修饰符，但却给出了“{0}”。</target>
        <note />
      </trans-unit>
      <trans-unit id="parsOnlyHashDirectivesAllowed">
        <source>Only '#' compiler directives may occur prior to the first 'namespace' declaration</source>
        <target state="translated">只有“#”编译器指令可以在第一个“namespace”声明之前出现</target>
        <note />
      </trans-unit>
      <trans-unit id="parsVisibilityDeclarationsShouldComePriorToIdentifier">
        <source>Accessibility modifiers should come immediately prior to the identifier naming a construct</source>
        <target state="translated">可访问性修饰符应紧接在用于命名构造函数的标识符的前面</target>
        <note />
      </trans-unit>
      <trans-unit id="parsNamespaceOrModuleNotBoth">
        <source>Files should begin with either a namespace or module declaration, e.g. 'namespace SomeNamespace.SubNamespace' or 'module SomeNamespace.SomeModule', but not both. To define a module within a namespace use 'module SomeModule = ...'</source>
        <target state="translated">文件应以命名空间或模块声明(例如“namespace SomeNamespace.SubNamespace”或“module SomeNamespace.SomeModule”)开头，而不是同时以二者开头。若要定义命名空间中的模块，请使用“module SomeModule = ...”</target>
        <note />
      </trans-unit>
      <trans-unit id="parsModuleAbbreviationMustBeSimpleName">
        <source>A module abbreviation must be a simple name, not a path</source>
        <target state="translated">模块缩写词必须是简单名称，而非路径</target>
        <note />
      </trans-unit>
      <trans-unit id="parsIgnoreAttributesOnModuleAbbreviation">
        <source>Ignoring attributes on module abbreviation</source>
        <target state="translated">在模块缩写词中忽略特性</target>
        <note />
      </trans-unit>
      <trans-unit id="parsIgnoreAttributesOnModuleAbbreviationAlwaysPrivate">
        <source>The '{0}' accessibility attribute is not allowed on module abbreviation. Module abbreviations are always private.</source>
        <target state="translated">模块缩写词中不允许“{0}”可访问性特性。模块缩写词总是私有的。</target>
        <note />
      </trans-unit>
      <trans-unit id="parsIgnoreVisibilityOnModuleAbbreviationAlwaysPrivate">
        <source>The '{0}' visibility attribute is not allowed on module abbreviation. Module abbreviations are always private.</source>
        <target state="translated">模块缩写词中不允许“{0}”可见性特性。模块缩写词总是私有的。</target>
        <note />
      </trans-unit>
      <trans-unit id="parsUnClosedBlockInHashLight">
        <source>Unclosed block</source>
        <target state="translated">未封闭的块</target>
        <note />
      </trans-unit>
      <trans-unit id="parsUnmatchedBeginOrStruct">
        <source>Unmatched 'begin' or 'struct'</source>
        <target state="translated">不匹配的“begin”或“struct”</target>
        <note />
      </trans-unit>
      <trans-unit id="parsModuleDefnMustBeSimpleName">
        <source>A module name must be a simple name, not a path</source>
        <target state="translated">模块名称必须是简单名称，而非路径</target>
        <note />
      </trans-unit>
      <trans-unit id="parsUnexpectedEmptyModuleDefn">
        <source>Unexpected empty type moduleDefn list</source>
        <target state="translated">意外的空类型 moduleDefn 列表</target>
        <note />
      </trans-unit>
      <trans-unit id="parsAttributesMustComeBeforeVal">
        <source>Attributes should be placed before 'val'</source>
        <target state="translated">特性应置于“val”之前</target>
        <note />
      </trans-unit>
      <trans-unit id="parsAttributesAreNotPermittedOnInterfaceImplementations">
        <source>Attributes are not permitted on interface implementations</source>
        <target state="translated">不允许对接口实现使用特性</target>
        <note />
      </trans-unit>
      <trans-unit id="parsSyntaxError">
        <source>Syntax error</source>
        <target state="translated">语法错误</target>
        <note />
      </trans-unit>
      <trans-unit id="parsAugmentationsIllegalOnDelegateType">
        <source>Augmentations are not permitted on delegate type moduleDefns</source>
        <target state="translated">不允许对委托类型 moduleDefns 使用扩大</target>
        <note />
      </trans-unit>
      <trans-unit id="parsUnmatchedClassInterfaceOrStruct">
        <source>Unmatched 'class', 'interface' or 'struct'</source>
        <target state="translated">不匹配的“class”、“interface”或“struct”</target>
        <note />
      </trans-unit>
      <trans-unit id="parsEmptyTypeDefinition">
        <source>A type definition requires one or more members or other declarations. If you intend to define an empty class, struct or interface, then use 'type ... = class end', 'interface end' or 'struct end'.</source>
        <target state="translated">类型定义需要一个或多个成员或者其他声明。如果您打算定义一个空的类、结构或接口，请使用“type ... = class end”、“interface end”或“struct end”。</target>
        <note />
      </trans-unit>
      <trans-unit id="parsUnmatchedWith">
        <source>Unmatched 'with' or badly formatted 'with' block</source>
        <target state="translated">不匹配的“with”或“with”块的格式不正确</target>
        <note />
      </trans-unit>
      <trans-unit id="parsGetOrSetRequired">
        <source>'get', 'set' or 'get,set' required</source>
        <target state="translated">需要“get”、“set”或“get,set”</target>
        <note />
      </trans-unit>
      <trans-unit id="parsOnlyClassCanTakeValueArguments">
        <source>Only class types may take value arguments</source>
        <target state="translated">只有类类型可以采用值参数</target>
        <note />
      </trans-unit>
      <trans-unit id="parsUnmatchedBegin">
        <source>Unmatched 'begin'</source>
        <target state="translated">不匹配的“begin”</target>
        <note />
      </trans-unit>
      <trans-unit id="parsInvalidDeclarationSyntax">
        <source>Invalid declaration syntax</source>
        <target state="translated">声明语法无效</target>
        <note />
      </trans-unit>
      <trans-unit id="parsGetAndOrSetRequired">
        <source>'get' and/or 'set' required</source>
        <target state="translated">需要“get”和/或“set”</target>
        <note />
      </trans-unit>
      <trans-unit id="parsTypeAnnotationsOnGetSet">
        <source>Type annotations on property getters and setters must be given after the 'get()' or 'set(v)', e.g. 'with get() : string = ...'</source>
        <target state="translated">必须在 "get()" 或 "set(v)" 后面提供属性 Getter 和 Setter 的类型批注，例如 "with get() : string = ..."</target>
        <note />
      </trans-unit>
      <trans-unit id="parsGetterMustHaveAtLeastOneArgument">
        <source>A getter property is expected to be a function, e.g. 'get() = ...' or 'get(index) = ...'</source>
        <target state="translated">Getter 属性应为一个函数，例如 "get() = ..." 或 "get(index) = ..."</target>
        <note />
      </trans-unit>
      <trans-unit id="parsMultipleAccessibilitiesForGetSet">
        <source>Multiple accessibilities given for property getter or setter</source>
        <target state="translated">为属性 Getter 或 Setter 给定了多个可访问性</target>
        <note />
      </trans-unit>
      <trans-unit id="parsSetSyntax">
        <source>Property setters must be defined using 'set value = ', 'set idx value = ' or 'set (idx1,...,idxN) value = ... '</source>
        <target state="translated">必须使用“set value =”、“set idx value =”或“set (idx1,...,idxN) value = ...”定义属性 setter'</target>
        <note />
      </trans-unit>
      <trans-unit id="parsInterfacesHaveSameVisibilityAsEnclosingType">
        <source>Interfaces always have the same visibility as the enclosing type</source>
        <target state="translated">接口始终具有与封闭类型相同的可见性</target>
        <note />
      </trans-unit>
      <trans-unit id="parsAccessibilityModsIllegalForAbstract">
        <source>Accessibility modifiers are not allowed on this member. Abstract slots always have the same visibility as the enclosing type.</source>
        <target state="translated">不允许对此成员使用可访问性修饰符。抽象槽总是具有与封闭类型相同的可见性。</target>
        <note />
      </trans-unit>
      <trans-unit id="parsAttributesIllegalOnInherit">
        <source>Attributes are not permitted on 'inherit' declarations</source>
        <target state="translated">不允许对“inherit”声明使用特性</target>
        <note />
      </trans-unit>
      <trans-unit id="parsVisibilityIllegalOnInherit">
        <source>Accessibility modifiers are not permitted on an 'inherits' declaration</source>
        <target state="translated">不允许对“inherits”声明使用可访问性修饰符</target>
        <note />
      </trans-unit>
      <trans-unit id="parsInheritDeclarationsCannotHaveAsBindings">
        <source>'inherit' declarations cannot have 'as' bindings. To access members of the base class when overriding a method, the syntax 'base.SomeMember' may be used; 'base' is a keyword. Remove this 'as' binding.</source>
        <target state="translated">“inherit”声明不能具有“as”绑定。若要在重写某个方法时访问基类的成员，可以使用语法“base.SomeMember”；“base”为关键字。删除此“as”绑定。</target>
        <note />
      </trans-unit>
      <trans-unit id="parsAttributesIllegalHere">
        <source>Attributes are not allowed here</source>
        <target state="translated">此处不允许使用特性</target>
        <note />
      </trans-unit>
      <trans-unit id="parsTypeAbbreviationsCannotHaveVisibilityDeclarations">
        <source>Accessibility modifiers are not permitted in this position for type abbreviations</source>
        <target state="translated">对于类型缩写词，此位置不允许使用可访问性修饰符</target>
        <note />
      </trans-unit>
      <trans-unit id="parsEnumTypesCannotHaveVisibilityDeclarations">
        <source>Accessibility modifiers are not permitted in this position for enum types</source>
        <target state="translated">对于枚举类型，此位置不允许使用可访问性修饰符</target>
        <note />
      </trans-unit>
      <trans-unit id="parsAllEnumFieldsRequireValues">
        <source>All enum fields must be given values</source>
        <target state="translated">所有枚举字段都必须为给定值</target>
        <note />
      </trans-unit>
      <trans-unit id="parsInlineAssemblyCannotHaveVisibilityDeclarations">
        <source>Accessibility modifiers are not permitted on inline assembly code types</source>
        <target state="translated">不允许对内联程序集代码类型使用可访问性修饰符</target>
        <note />
      </trans-unit>
      <trans-unit id="parsUnexpectedIdentifier">
        <source>Unexpected identifier: '{0}'</source>
        <target state="translated">意外的标识符: '{0}'</target>
        <note />
      </trans-unit>
      <trans-unit id="parsUnionCasesCannotHaveVisibilityDeclarations">
        <source>Accessibility modifiers are not permitted on union cases. Use 'type U = internal ...' or 'type U = private ...' to give an accessibility to the whole representation.</source>
        <target state="translated">不允许对联合用例使用可访问性修饰符。请使用“type U = internal ...”或“type U = private ...”为整个表示形式给定可访问性。</target>
        <note />
      </trans-unit>
      <trans-unit id="parsEnumFieldsCannotHaveVisibilityDeclarations">
        <source>Accessibility modifiers are not permitted on enumeration fields</source>
        <target state="translated">不允许对枚举字段使用可访问性修饰符</target>
        <note />
      </trans-unit>
      <trans-unit id="parsConsiderUsingSeparateRecordType">
        <source>Consider using a separate record type instead</source>
        <target state="translated">请考虑改用单独的记录类型</target>
        <note />
      </trans-unit>
      <trans-unit id="parsRecordFieldsCannotHaveVisibilityDeclarations">
        <source>Accessibility modifiers are not permitted on record fields. Use 'type R = internal ...' or 'type R = private ...' to give an accessibility to the whole representation.</source>
        <target state="translated">不允许对记录字段使用可访问性修饰符。请使用“type R = internal ...”或“type R = private ...”为整个表示形式给定可访问性。</target>
        <note />
      </trans-unit>
      <trans-unit id="parsLetAndForNonRecBindings">
        <source>The declaration form 'let ... and ...' for non-recursive bindings is not used in F# code. Consider using a sequence of 'let' bindings</source>
        <target state="translated">非递归绑定的声明格式“let ... and ...”不可用于 F# 代码。请考虑使用“let”绑定序列</target>
        <note />
      </trans-unit>
      <trans-unit id="parsUnmatchedParen">
        <source>Unmatched '('</source>
        <target state="translated">不匹配的“(”</target>
        <note />
      </trans-unit>
      <trans-unit id="parsSuccessivePatternsShouldBeSpacedOrTupled">
        <source>Successive patterns should be separated by spaces or tupled</source>
        <target state="translated">应使用空格来分隔连续模式或将这些连续模式组成元组</target>
        <note />
      </trans-unit>
      <trans-unit id="parsNoMatchingInForLet">
        <source>No matching 'in' found for this 'let'</source>
        <target state="translated">未找到与此“let”匹配的“in”</target>
        <note />
      </trans-unit>
      <trans-unit id="parsErrorInReturnForLetIncorrectIndentation">
        <source>Error in the return expression for this 'let'. Possible incorrect indentation.</source>
        <target state="translated">此“let”的返回表达式出错。缩进可能不正确。</target>
        <note />
      </trans-unit>
      <trans-unit id="parsExpectedExpressionAfterLet">
        <source>The block following this '{0}' is unfinished. Every code block is an expression and must have a result. '{1}' cannot be the final code element in a block. Consider giving this block an explicit result.</source>
        <target state="translated">此“{0}”后的程序块未完成。每个代码块均为表达式，且必须具有结果。“{1}”不能为程序块中最后的代码元素。考虑为此程序块提供显式结果。</target>
        <note />
      </trans-unit>
      <trans-unit id="parsIncompleteIf">
        <source>Incomplete conditional. Expected 'if &lt;expr&gt; then &lt;expr&gt;' or 'if &lt;expr&gt; then &lt;expr&gt; else &lt;expr&gt;'.</source>
        <target state="translated">条件不完整。应为“if &lt;表达式&gt; then &lt;表达式&gt;”或“if &lt;表达式&gt; then &lt;表达式&gt; else &lt;表达式&gt;”。</target>
        <note />
      </trans-unit>
      <trans-unit id="parsAssertIsNotFirstClassValue">
        <source>'assert' may not be used as a first class value. Use 'assert &lt;expr&gt;' instead.</source>
        <target state="translated">“assert”不可用作一类值。请改用“assert &lt;表达式&gt;”。</target>
        <note />
      </trans-unit>
      <trans-unit id="parsIdentifierExpected">
        <source>Identifier expected</source>
        <target state="translated">应输入标识符</target>
        <note />
      </trans-unit>
      <trans-unit id="parsInOrEqualExpected">
        <source>'in' or '=' expected</source>
        <target state="translated">应为“in”或“=”</target>
        <note />
      </trans-unit>
      <trans-unit id="parsArrowUseIsLimited">
        <source>The use of '-&gt;' in sequence and computation expressions is limited to the form 'for pat in expr -&gt; expr'. Use the syntax 'for ... in ... do ... yield...' to generate elements in more complex sequence expressions.</source>
        <target state="translated">在序列和计算表达式中，“-&gt;”只能用于“for pat in expr -&gt; expr”格式。使用语法“for ... in ... do ... yield...”可在更复杂的序列表达式中生成元素。</target>
        <note />
      </trans-unit>
      <trans-unit id="parsSuccessiveArgsShouldBeSpacedOrTupled">
        <source>Successive arguments should be separated by spaces or tupled, and arguments involving function or method applications should be parenthesized</source>
        <target state="translated">应使用空格来分隔连续参数或将这些连续参数组成元组，并且应使用括号将涉及函数或方法应用的参数括起来</target>
        <note />
      </trans-unit>
      <trans-unit id="parsUnmatchedBracket">
        <source>Unmatched '['</source>
        <target state="translated">不匹配的“[”</target>
        <note />
      </trans-unit>
      <trans-unit id="parsMissingQualificationAfterDot">
        <source>Missing qualification after '.'</source>
        <target state="translated">“.”后缺少限定</target>
        <note />
      </trans-unit>
      <trans-unit id="parsParenFormIsForML">
        <source>In F# code you may use 'expr.[expr]'. A type annotation may be required to indicate the first expression is an array</source>
        <target state="translated">可在 F# 代码中使用“expr.[expr]”。可能需要进行类型批注以指明第一个表达式是一个数组</target>
        <note />
      </trans-unit>
      <trans-unit id="parsMismatchedQuote">
        <source>Mismatched quotation, beginning with '{0}'</source>
        <target state="translated">不匹配的引用(以“{0}”开头)</target>
        <note />
      </trans-unit>
      <trans-unit id="parsUnmatched">
        <source>Unmatched '{0}'</source>
        <target state="translated">不匹配的“{0}”</target>
        <note />
      </trans-unit>
      <trans-unit id="parsUnmatchedBracketBar">
        <source>Unmatched '[|'</source>
        <target state="translated">不匹配的“[|”</target>
        <note />
      </trans-unit>
      <trans-unit id="parsUnmatchedBrace">
        <source>Unmatched '{{'</source>
        <target state="translated">不匹配的“{{”</target>
        <note />
      </trans-unit>
      <trans-unit id="parsFieldBinding">
        <source>Field bindings must have the form 'id = expr;'</source>
        <target state="translated">字段绑定的格式必须为“id = expr;”</target>
        <note />
      </trans-unit>
      <trans-unit id="parsMemberIllegalInObjectImplementation">
        <source>This member is not permitted in an object implementation</source>
        <target state="translated">对象实现中不允许使用此成员</target>
        <note />
      </trans-unit>
      <trans-unit id="parsMissingFunctionBody">
        <source>Missing function body</source>
        <target state="translated">缺少函数体</target>
        <note />
      </trans-unit>
      <trans-unit id="parsSyntaxErrorInLabeledType">
        <source>Syntax error in labelled type argument</source>
        <target state="translated">带有标签的类型参数中的语法错误</target>
        <note />
      </trans-unit>
      <trans-unit id="parsUnexpectedInfixOperator">
        <source>Unexpected infix operator in type expression</source>
        <target state="translated">类型表达式中意外的中缀运算符</target>
        <note />
      </trans-unit>
      <trans-unit id="parsMultiArgumentGenericTypeFormDeprecated">
        <source>The syntax '(typ,...,typ) ident' is not used in F# code. Consider using 'ident&lt;typ,...,typ&gt;' instead</source>
        <target state="translated">语法“(typ,...,typ) ident”不可用于 F# 代码。请考虑改用“ident&lt;typ,...,typ&gt;”</target>
        <note />
      </trans-unit>
      <trans-unit id="parsInvalidLiteralInType">
        <source>Invalid literal in type</source>
        <target state="translated">类型中的文本无效</target>
        <note />
      </trans-unit>
      <trans-unit id="parsUnexpectedOperatorForUnitOfMeasure">
        <source>Unexpected infix operator in unit-of-measure expression. Legal operators are '*', '/' and '^'.</source>
        <target state="translated">度量单位表达式中意外的中缀运算符。合法的运算符为“*”、“/”和“^”。</target>
        <note />
      </trans-unit>
      <trans-unit id="parsUnexpectedIntegerLiteralForUnitOfMeasure">
        <source>Unexpected integer literal in unit-of-measure expression</source>
        <target state="translated">度量单位表达式中意外的整数文本</target>
        <note />
      </trans-unit>
      <trans-unit id="parsUnexpectedTypeParameter">
        <source>Syntax error: unexpected type parameter specification</source>
        <target state="translated">语法错误: 意外的类型参数规范</target>
        <note />
      </trans-unit>
      <trans-unit id="parsMismatchedQuotationName">
        <source>Mismatched quotation operator name, beginning with '{0}'</source>
        <target state="translated">不匹配的引用运算符名称(以“{0}”开头)</target>
        <note />
      </trans-unit>
      <trans-unit id="parsActivePatternCaseMustBeginWithUpperCase">
        <source>Active pattern case identifiers must begin with an uppercase letter</source>
        <target state="translated">活动模式用例标识符必须以大写字母开头</target>
        <note />
      </trans-unit>
      <trans-unit id="parsActivePatternCaseContainsPipe">
        <source>The '|' character is not permitted in active pattern case identifiers</source>
        <target state="translated">不允许在活动模式用例标识符中使用“|”字符</target>
        <note />
      </trans-unit>
      <trans-unit id="parsIllegalDenominatorForMeasureExponent">
        <source>Denominator must not be 0 in unit-of-measure exponent</source>
        <target state="translated">度量单位指数中的分母不得为 0</target>
        <note />
      </trans-unit>
      <trans-unit id="parsNoEqualShouldFollowNamespace">
        <source>No '=' symbol should follow a 'namespace' declaration</source>
        <target state="translated">“namespace”声明后面不应有“=”符号</target>
        <note />
      </trans-unit>
      <trans-unit id="parsSyntaxModuleStructEndDeprecated">
        <source>The syntax 'module ... = struct .. end' is not used in F# code. Consider using 'module ... = begin .. end'</source>
        <target state="translated">语法“module ... = struct .. end”不可用于 F# 代码。请考虑使用“module ... = begin .. end”</target>
        <note />
      </trans-unit>
      <trans-unit id="parsSyntaxModuleSigEndDeprecated">
        <source>The syntax 'module ... : sig .. end' is not used in F# code. Consider using 'module ... = begin .. end'</source>
        <target state="translated">语法“module ... : sig .. end”不可用于 F# 代码。请考虑使用“module ... = begin .. end”</target>
        <note />
      </trans-unit>
      <trans-unit id="tcStaticFieldUsedWhenInstanceFieldExpected">
        <source>A static field was used where an instance field is expected</source>
        <target state="translated">在需要实例字段的位置使用了静态字段</target>
        <note />
      </trans-unit>
      <trans-unit id="tcMethodNotAccessible">
        <source>Method '{0}' is not accessible from this code location</source>
        <target state="translated">无法从此代码位置访问方法“{0}”</target>
        <note />
      </trans-unit>
      <trans-unit id="tcImplicitMeasureFollowingSlash">
        <source>Implicit product of measures following /</source>
        <target state="translated">/ 后的度量值的隐式乘积</target>
        <note />
      </trans-unit>
      <trans-unit id="tcUnexpectedMeasureAnon">
        <source>Unexpected SynMeasure.Anon</source>
        <target state="translated">意外的 SynMeasure.Anon</target>
        <note />
      </trans-unit>
      <trans-unit id="tcNonZeroConstantCannotHaveGenericUnit">
        <source>Non-zero constants cannot have generic units. For generic zero, write 0.0&lt;_&gt;.</source>
        <target state="translated">非零常数不能具有泛型单位。对于泛型零，请编写 0.0&lt;_&gt;。</target>
        <note />
      </trans-unit>
      <trans-unit id="tcSeqResultsUseYield">
        <source>In sequence expressions, results are generated using 'yield'</source>
        <target state="translated">在序列表达式中，使用“yield”生成结果</target>
        <note />
      </trans-unit>
      <trans-unit id="tcUnexpectedBigRationalConstant">
        <source>Unexpected big rational constant</source>
        <target state="translated">意外的大有理常数</target>
        <note />
      </trans-unit>
      <trans-unit id="tcInvalidTypeForUnitsOfMeasure">
        <source>Units-of-measure supported only on float, float32, decimal and signed integer types</source>
        <target state="translated">仅 float、float32、decimal 和带符号整数类型支持度量单位</target>
        <note />
      </trans-unit>
      <trans-unit id="tcUnexpectedConstUint16Array">
        <source>Unexpected Const_uint16array</source>
        <target state="translated">意外的 Const_uint16array</target>
        <note />
      </trans-unit>
      <trans-unit id="tcUnexpectedConstByteArray">
        <source>Unexpected Const_bytearray</source>
        <target state="translated">意外的 Const_bytearray</target>
        <note />
      </trans-unit>
      <trans-unit id="tcParameterRequiresName">
        <source>A parameter with attributes must also be given a name, e.g. '[&lt;Attribute&gt;] Name : Type'</source>
        <target state="translated">还必须为具有特性的参数提供名称，例如“[&lt;特性&gt;] Name : Type”</target>
        <note />
      </trans-unit>
      <trans-unit id="tcReturnValuesCannotHaveNames">
        <source>Return values cannot have names</source>
        <target state="translated">返回值不能具有名称</target>
        <note />
      </trans-unit>
      <trans-unit id="tcMemberKindPropertyGetSetNotExpected">
        <source>MemberKind.PropertyGetSet only expected in parse trees</source>
        <target state="translated">仅分析树中需要 MemberKind.PropertyGetSet</target>
        <note />
      </trans-unit>
      <trans-unit id="tcNamespaceCannotContainValues">
        <source>Namespaces cannot contain values. Consider using a module to hold your value declarations.</source>
        <target state="translated">命名空间不能包含值。请考虑使用模块来包含值声明。</target>
        <note />
      </trans-unit>
      <trans-unit id="tcNamespaceCannotContainExtensionMembers">
        <source>Namespaces cannot contain extension members except in the same file and namespace declaration group where the type is defined. Consider using a module to hold declarations of extension members.</source>
        <target state="translated">命名空间不能包含扩展成员(在定义类型的同一文件和命名空间声明组中除外)。请考虑使用模块来包含扩展成员的声明。</target>
        <note />
      </trans-unit>
      <trans-unit id="tcMultipleVisibilityAttributes">
        <source>Multiple visibility attributes have been specified for this identifier</source>
        <target state="translated">已为此标识符指定多个可见性特性</target>
        <note />
      </trans-unit>
      <trans-unit id="tcMultipleVisibilityAttributesWithLet">
        <source>Multiple visibility attributes have been specified for this identifier. 'let' bindings in classes are always private, as are any 'let' bindings inside expressions.</source>
        <target state="translated">已为此标识符指定多个可见性特性。与表达式中的任何“let”绑定一样，类中的“let”绑定总是私有的。</target>
        <note />
      </trans-unit>
      <trans-unit id="tcInvalidMethodNameForRelationalOperator">
        <source>The name '({0})' should not be used as a member name. To define comparison semantics for a type, implement the 'System.IComparable' interface. If defining a static member for use from other CLI languages then use the name '{1}' instead.</source>
        <target state="translated">名称“({0})”不应用作成员名称。若要为类型定义比较语义，请实现“System.IComparable”接口。如果从其他 CLI 语言中定义了要使用的静态成员，请改用名称“{1}”。</target>
        <note />
      </trans-unit>
      <trans-unit id="tcInvalidMethodNameForEquality">
        <source>The name '({0})' should not be used as a member name. To define equality semantics for a type, override the 'Object.Equals' member. If defining a static member for use from other CLI languages then use the name '{1}' instead.</source>
        <target state="translated">名称“({0})”不应用作成员名称。若要为类型定义相等语义，请重写“Object.Equals”成员。如果从其他 CLI 语言中定义了要使用的静态成员，请改用名称“{1}”。</target>
        <note />
      </trans-unit>
      <trans-unit id="tcInvalidMemberName">
        <source>The name '({0})' should not be used as a member name. If defining a static member for use from other CLI languages then use the name '{1}' instead.</source>
        <target state="translated">名称“({0})”不应用作成员名称。如果从其他 CLI 语言中定义了要使用的静态成员，请改用名称“{1}”。</target>
        <note />
      </trans-unit>
      <trans-unit id="tcInvalidMemberNameFixedTypes">
        <source>The name '({0})' should not be used as a member name because it is given a standard definition in the F# library over fixed types</source>
        <target state="translated">名称“({0})”不应用作成员名称，因为在 F# 库中为此名称给定了针对固定类型的标准定义</target>
        <note />
      </trans-unit>
      <trans-unit id="tcInvalidOperatorDefinitionRelational">
        <source>The '{0}' operator should not normally be redefined. To define overloaded comparison semantics for a particular type, implement the 'System.IComparable' interface in the definition of that type.</source>
        <target state="translated">通常不应重新定义“{0}”运算符。若要为类型定义重载的比较语义，请在该类型的定义中实现“System.IComparable”接口。</target>
        <note />
      </trans-unit>
      <trans-unit id="tcInvalidOperatorDefinitionEquality">
        <source>The '{0}' operator should not normally be redefined. To define equality semantics for a type, override the 'Object.Equals' member in the definition of that type.</source>
        <target state="translated">通常不应重新定义“{0}”运算符。若要为类型定义相等语义，请在该类型的定义中重写“Object.Equals”成员。</target>
        <note />
      </trans-unit>
      <trans-unit id="tcInvalidOperatorDefinition">
        <source>The '{0}' operator should not normally be redefined. Consider using a different operator name</source>
        <target state="translated">通常不应重新定义“{0}”运算符。请考虑使用其他运算符名称</target>
        <note />
      </trans-unit>
      <trans-unit id="tcInvalidIndexOperatorDefinition">
        <source>The '{0}' operator cannot be redefined. Consider using a different operator name</source>
        <target state="translated">无法重定义“{0}”运算符。请考虑使用其他运算符名称</target>
        <note />
      </trans-unit>
      <trans-unit id="tcExpectModuleOrNamespaceParent">
        <source>Expected module or namespace parent {0}</source>
        <target state="translated">应为模块或命名空间父级 {0}</target>
        <note />
      </trans-unit>
      <trans-unit id="tcImplementsIComparableExplicitly">
        <source>The struct, record or union type '{0}' implements the interface 'System.IComparable' explicitly. You must apply the 'CustomComparison' attribute to the type.</source>
        <target state="translated">结构、记录或联合类型“{0}”显式实现接口“System.IComparable”。您必须将“CustomComparison”特性应用于相应的类型。</target>
        <note />
      </trans-unit>
      <trans-unit id="tcImplementsGenericIComparableExplicitly">
        <source>The struct, record or union type '{0}' implements the interface 'System.IComparable&lt;_&gt;' explicitly. You must apply the 'CustomComparison' attribute to the type, and should also provide a consistent implementation of the non-generic interface System.IComparable.</source>
        <target state="translated">结构、记录或联合类型“{0}”显式实现接口“System.IComparable&lt;_&gt;”。您必须将“CustomComparison”特性应用于相应的类型，并且应提供对非泛型接口 System.IComparable 的一致性实现。</target>
        <note />
      </trans-unit>
      <trans-unit id="tcImplementsIStructuralComparableExplicitly">
        <source>The struct, record or union type '{0}' implements the interface 'System.IStructuralComparable' explicitly. Apply the 'CustomComparison' attribute to the type.</source>
        <target state="translated">结构、记录或联合类型“{0}”显式实现接口“System.IStructuralComparable”。将“CustomComparison”特性应用于相应的类型。</target>
        <note />
      </trans-unit>
      <trans-unit id="tcRecordFieldInconsistentTypes">
        <source>This record contains fields from inconsistent types</source>
        <target state="translated">此记录包含来自不一致的类型的字段</target>
        <note />
      </trans-unit>
      <trans-unit id="tcDllImportStubsCannotBeInlined">
        <source>DLLImport stubs cannot be inlined</source>
        <target state="translated">无法内联 DLLImport 存根</target>
        <note />
      </trans-unit>
      <trans-unit id="tcStructsCanOnlyBindThisAtMemberDeclaration">
        <source>Structs may only bind a 'this' parameter at member declarations</source>
        <target state="translated">结构只能在成员声明中绑定“this”参数</target>
        <note />
      </trans-unit>
      <trans-unit id="tcUnexpectedExprAtRecInfPoint">
        <source>Unexpected expression at recursive inference point</source>
        <target state="translated">递归推理点中的意外的表达式</target>
        <note />
      </trans-unit>
      <trans-unit id="tcLessGenericBecauseOfAnnotation">
        <source>This code is less generic than required by its annotations because the explicit type variable '{0}' could not be generalized. It was constrained to be '{1}'.</source>
        <target state="translated">此代码并不像其批注要求的那样通用，因为未能对显式类型变量“{0}”进行一般化。它已被约束为“{1}”。</target>
        <note />
      </trans-unit>
      <trans-unit id="tcConstrainedTypeVariableCannotBeGeneralized">
        <source>One or more of the explicit class or function type variables for this binding could not be generalized, because they were constrained to other types</source>
        <target state="translated">未能对此绑定的一个或多个显式类或函数类型变量进行一般化，因为它们已被约束为其他类型</target>
        <note />
      </trans-unit>
      <trans-unit id="tcGenericParameterHasBeenConstrained">
        <source>A generic type parameter has been used in a way that constrains it to always be '{0}'</source>
        <target state="translated">使用泛型类型参数的方式已将其限定为始终为“{0}”</target>
        <note />
      </trans-unit>
      <trans-unit id="tcTypeParameterHasBeenConstrained">
        <source>This type parameter has been used in a way that constrains it to always be '{0}'</source>
        <target state="translated">使用此类型参数的方式已将其限定为始终为“{0}”</target>
        <note />
      </trans-unit>
      <trans-unit id="tcTypeParametersInferredAreNotStable">
        <source>The type parameters inferred for this value are not stable under the erasure of type abbreviations. This is due to the use of type abbreviations which drop or reorder type parameters, e.g. \n\ttype taggedInt&lt;'a&gt; = int or\n\ttype swap&lt;'a,'b&gt; = 'b * 'a.\nConsider declaring the type parameters for this value explicitly, e.g.\n\tlet f&lt;'a,'b&gt; ((x,y) : swap&lt;'b,'a&gt;) : swap&lt;'a,'b&gt; = (y,x).</source>
        <target state="translated">為這個值推斷的類型參數在清除類型縮寫後會不穩定。這是因為使用類型縮寫，導致卸除或重新排列類型參數，例如 \n\ttype taggedInt&lt;'a&gt; = int or\n\ttype swap&lt;'a,'b&gt; = 'b * 'a。\n請考慮明確宣告這個值的類型參數，例如\n\tlet f&lt;'a,'b&gt; ((x,y) : swap&lt;'b,'a&gt;) : swap&lt;'a,'b&gt; = (y,x)。</target>
        <note />
      </trans-unit>
      <trans-unit id="tcExplicitTypeParameterInvalid">
        <source>Explicit type parameters may only be used on module or member bindings</source>
        <target state="translated">显式类型参数只能用于模块或成员绑定</target>
        <note />
      </trans-unit>
      <trans-unit id="tcOverridingMethodRequiresAllOrNoTypeParameters">
        <source>You must explicitly declare either all or no type parameters when overriding a generic abstract method</source>
        <target state="translated">在重写泛型抽象方法时，必须显式声明所有类型参数或不声明任何类型参数</target>
        <note />
      </trans-unit>
      <trans-unit id="tcFieldsDoNotDetermineUniqueRecordType">
        <source>The field labels and expected type of this record expression or pattern do not uniquely determine a corresponding record type</source>
        <target state="translated">此记录表达式或模式的字段标签和预期类型没有唯一确定相应的记录类型</target>
        <note />
      </trans-unit>
      <trans-unit id="tcFieldAppearsTwiceInRecord">
        <source>The field '{0}' appears twice in this record expression or pattern</source>
        <target state="translated">字段“{0}”在此记录表达式或模式中出现了两次</target>
        <note />
      </trans-unit>
      <trans-unit id="tcUnknownUnion">
        <source>Unknown union case</source>
        <target state="translated">未知的联合用例</target>
        <note />
      </trans-unit>
      <trans-unit id="tcNotSufficientlyGenericBecauseOfScope">
        <source>This code is not sufficiently generic. The type variable {0} could not be generalized because it would escape its scope.</source>
        <target state="translated">此代码的通用程度不够。未能对类型变量 {0} 进行一般化，因为它会超出其范围。</target>
        <note />
      </trans-unit>
      <trans-unit id="tcPropertyRequiresExplicitTypeParameters">
        <source>A property cannot have explicit type parameters. Consider using a method instead.</source>
        <target state="translated">属性不能具有显式类型参数。请考虑改用方法。</target>
        <note />
      </trans-unit>
      <trans-unit id="tcConstructorCannotHaveTypeParameters">
        <source>A constructor cannot have explicit type parameters. Consider using a static construction method instead.</source>
        <target state="translated">构造函数不能具有显式类型参数。请考虑改用静态构造方法。</target>
        <note />
      </trans-unit>
      <trans-unit id="tcInstanceMemberRequiresTarget">
        <source>This instance member needs a parameter to represent the object being invoked. Make the member static or use the notation 'member x.Member(args) = ...'.</source>
        <target state="translated">此实例成员需要一个用于表示被调用的对象的参数。使此成员成为静态成员，或使用表示法“member x.Member(args) = ...”。</target>
        <note />
      </trans-unit>
      <trans-unit id="tcUnexpectedPropertyInSyntaxTree">
        <source>Unexpected source-level property specification in syntax tree</source>
        <target state="translated">语法树中意外的源级别属性规范</target>
        <note />
      </trans-unit>
      <trans-unit id="tcStaticInitializerRequiresArgument">
        <source>A static initializer requires an argument</source>
        <target state="translated">静态初始化表达式需要参数</target>
        <note />
      </trans-unit>
      <trans-unit id="tcObjectConstructorRequiresArgument">
        <source>An object constructor requires an argument</source>
        <target state="translated">对象构造函数需要参数</target>
        <note />
      </trans-unit>
      <trans-unit id="tcStaticMemberShouldNotHaveThis">
        <source>This static member should not have a 'this' parameter. Consider using the notation 'member Member(args) = ...'.</source>
        <target state="translated">此静态成员不应具有“this”参数。请考虑使用表示法“member Member(args) = ...”。</target>
        <note />
      </trans-unit>
      <trans-unit id="tcExplicitStaticInitializerSyntax">
        <source>An explicit static initializer should use the syntax 'static new(args) = expr'</source>
        <target state="translated">显式静态初始化表达式应使用语法“static new(args) = expr”</target>
        <note />
      </trans-unit>
      <trans-unit id="tcExplicitObjectConstructorSyntax">
        <source>An explicit object constructor should use the syntax 'new(args) = expr'</source>
        <target state="translated">显式对象构造函数应使用语法“new(args) = expr”</target>
        <note />
      </trans-unit>
      <trans-unit id="tcUnexpectedPropertySpec">
        <source>Unexpected source-level property specification</source>
        <target state="translated">意外的源级别属性规范</target>
        <note />
      </trans-unit>
      <trans-unit id="tcObjectExpressionFormDeprecated">
        <source>This form of object expression is not used in F#. Use 'member this.MemberName ... = ...' to define member implementations in object expressions.</source>
        <target state="translated">此对象表达式格式不可用于 F#。请使用“member this.MemberName ... = ...”来定义对象表达式中的成员实现。</target>
        <note />
      </trans-unit>
      <trans-unit id="tcInvalidDeclaration">
        <source>Invalid declaration</source>
        <target state="translated">声明无效</target>
        <note />
      </trans-unit>
      <trans-unit id="tcAttributesInvalidInPatterns">
        <source>Attributes are not allowed within patterns</source>
        <target state="translated">模式中不允许使用特性</target>
        <note />
      </trans-unit>
      <trans-unit id="tcFunctionRequiresExplicitTypeArguments">
        <source>The generic function '{0}' must be given explicit type argument(s)</source>
        <target state="translated">必须为泛型函数“{0}”给定显式类型参数</target>
        <note />
      </trans-unit>
      <trans-unit id="tcDoesNotAllowExplicitTypeArguments">
        <source>The method or function '{0}' should not be given explicit type argument(s) because it does not declare its type parameters explicitly</source>
        <target state="translated">不应为方法或函数“{0}”给定显式类型参数，因为它不显式声明其类型参数</target>
        <note />
      </trans-unit>
      <trans-unit id="tcTypeParameterArityMismatch">
        <source>This value, type or method expects {0} type parameter(s) but was given {1}</source>
        <target state="translated">此值、类型或方法需要 {0} 个类型参数，而给定了 {1} 个类型参数</target>
        <note />
      </trans-unit>
      <trans-unit id="tcDefaultStructConstructorCall">
        <source>The default, zero-initializing constructor of a struct type may only be used if all the fields of the struct type admit default initialization</source>
        <target state="translated">结构类型的默认零初始化构造函数只能在结构类型的所有字段都承认默认初始化时使用</target>
        <note />
      </trans-unit>
      <trans-unit id="tcCouldNotFindIDisposable">
        <source>Couldn't find Dispose on IDisposable, or it was overloaded</source>
        <target state="translated">未能找到 IDisposable 的 Dispose，或者它已被重载</target>
        <note />
      </trans-unit>
      <trans-unit id="tcNonLiteralCannotBeUsedInPattern">
        <source>This value is not a literal and cannot be used in a pattern</source>
        <target state="translated">此值不是文本，不能在模式中使用</target>
        <note />
      </trans-unit>
      <trans-unit id="tcFieldIsReadonly">
        <source>This field is readonly</source>
        <target state="translated">此字段是只读的</target>
        <note />
      </trans-unit>
      <trans-unit id="tcNameArgumentsMustAppearLast">
        <source>Named arguments must appear after all other arguments</source>
        <target state="translated">命名参数必须出现在所有其他参数的后面</target>
        <note />
      </trans-unit>
      <trans-unit id="tcFunctionRequiresExplicitLambda">
        <source>This function value is being used to construct a delegate type whose signature includes a byref argument. You must use an explicit lambda expression taking {0} arguments.</source>
        <target state="translated">此函数值将用于构造其签名包含 byref 参数的委托类型。您必须使用一个采用 {0} 个参数的显式 lambda 表达式。</target>
        <note />
      </trans-unit>
      <trans-unit id="tcTypeCannotBeEnumerated">
        <source>The type '{0}' is not a type whose values can be enumerated with this syntax, i.e. is not compatible with either seq&lt;_&gt;, IEnumerable&lt;_&gt; or IEnumerable and does not have a GetEnumerator method</source>
        <target state="translated">类型“{0}”不属于其值可使用此语法进行枚举的类型，也就是说，此类型与 seq&lt;_&gt;、IEnumerable&lt;_&gt; 或 IEnumerable 不兼容且不具有 GetEnumerator 方法</target>
        <note />
      </trans-unit>
      <trans-unit id="tcInvalidMixtureOfRecursiveForms">
        <source>This recursive binding uses an invalid mixture of recursive forms</source>
        <target state="translated">此递归绑定使用的递归格式组合无效</target>
        <note />
      </trans-unit>
      <trans-unit id="tcInvalidObjectConstructionExpression">
        <source>This is not a valid object construction expression. Explicit object constructors must either call an alternate constructor or initialize all fields of the object and specify a call to a super class constructor.</source>
        <target state="translated">这不是有效的对象构造表达式。显式对象构造函数必须调用一个替换构造函数，或者初始化对象的所有字段并指定一个对超类构造函数的调用。</target>
        <note />
      </trans-unit>
      <trans-unit id="tcInvalidConstraint">
        <source>Invalid constraint</source>
        <target state="translated">约束无效</target>
        <note />
      </trans-unit>
      <trans-unit id="tcInvalidConstraintTypeSealed">
        <source>Invalid constraint: the type used for the constraint is sealed, which means the constraint could only be satisfied by at most one solution</source>
        <target state="translated">约束无效: 用于约束的类型为 “sealed”，这表示最多只能有一个解决方案满足约束的条件</target>
        <note />
      </trans-unit>
      <trans-unit id="tcInvalidEnumConstraint">
        <source>An 'enum' constraint must be of the form 'enum&lt;type&gt;'</source>
        <target state="translated">“enum”约束的格式必须为“enum&lt;type&gt;”</target>
        <note />
      </trans-unit>
      <trans-unit id="tcInvalidNewConstraint">
        <source>'new' constraints must take one argument of type 'unit' and return the constructed type</source>
        <target state="translated">“new”约束必须采用一个类型为“unit”的参数并返回构造化类型</target>
        <note />
      </trans-unit>
      <trans-unit id="tcInvalidPropertyType">
        <source>This property has an invalid type. Properties taking multiple indexer arguments should have types of the form 'ty1 * ty2 -&gt; ty3'. Properties returning functions should have types of the form '(ty1 -&gt; ty2)'.</source>
        <target state="translated">此属性的某个类型无效。采用多个索引器参数的属性应具有格式为“ty1 * ty2 -&gt; ty3”的类型。返回函数的属性应具有格式为“(ty1 -&gt; ty2)”的类型。</target>
        <note />
      </trans-unit>
      <trans-unit id="tcExpectedUnitOfMeasureMarkWithAttribute">
        <source>Expected unit-of-measure parameter, not type parameter. Explicit unit-of-measure parameters must be marked with the [&lt;Measure&gt;] attribute.</source>
        <target state="translated">应为度量单位参数，而非类型参数。必须用 [&lt;Measure&gt;] 特性标记显式度量单位参数。</target>
        <note />
      </trans-unit>
      <trans-unit id="tcExpectedTypeParameter">
        <source>Expected type parameter, not unit-of-measure parameter</source>
        <target state="translated">应为类型参数，而非度量单位参数</target>
        <note />
      </trans-unit>
      <trans-unit id="tcExpectedTypeNotUnitOfMeasure">
        <source>Expected type, not unit-of-measure</source>
        <target state="translated">应为类型，而非度量单位</target>
        <note />
      </trans-unit>
      <trans-unit id="tcExpectedUnitOfMeasureNotType">
        <source>Expected unit-of-measure, not type</source>
        <target state="translated">应为度量单位，而非类型</target>
        <note />
      </trans-unit>
      <trans-unit id="tcInvalidUnitsOfMeasurePrefix">
        <source>Units-of-measure cannot be used as prefix arguments to a type. Rewrite as postfix arguments in angle brackets.</source>
        <target state="translated">度量单位不能用作类型的前缀参数。请重新编写为用尖括号括起的后缀参数。</target>
        <note />
      </trans-unit>
      <trans-unit id="tcUnitsOfMeasureInvalidInTypeConstructor">
        <source>Unit-of-measure cannot be used in type constructor application</source>
        <target state="translated">不能在类型构造函数应用程序中使用度量单位</target>
        <note />
      </trans-unit>
      <trans-unit id="tcRequireBuilderMethod">
        <source>This control construct may only be used if the computation expression builder defines a '{0}' method</source>
        <target state="translated">只有在计算表达式生成器定义“{0}”方法时才能使用此控制构造</target>
        <note />
      </trans-unit>
      <trans-unit id="tcTypeHasNoNestedTypes">
        <source>This type has no nested types</source>
        <target state="translated">此类型不具有嵌套类型</target>
        <note />
      </trans-unit>
      <trans-unit id="tcUnexpectedSymbolInTypeExpression">
        <source>Unexpected {0} in type expression</source>
        <target state="translated">类型表达式中的意外的 {0}</target>
        <note />
      </trans-unit>
      <trans-unit id="tcTypeParameterInvalidAsTypeConstructor">
        <source>Type parameter cannot be used as type constructor</source>
        <target state="translated">类型参数不能用作类型构造函数</target>
        <note />
      </trans-unit>
      <trans-unit id="tcIllegalSyntaxInTypeExpression">
        <source>Illegal syntax in type expression</source>
        <target state="translated">类型表达式中的非法语法</target>
        <note />
      </trans-unit>
      <trans-unit id="tcAnonymousUnitsOfMeasureCannotBeNested">
        <source>Anonymous unit-of-measure cannot be nested inside another unit-of-measure expression</source>
        <target state="translated">不能将匿名度量单位嵌入另一个度量单位表达式中</target>
        <note />
      </trans-unit>
      <trans-unit id="tcAnonymousTypeInvalidInDeclaration">
        <source>Anonymous type variables are not permitted in this declaration</source>
        <target state="translated">此声明中不允许有匿名类型变量</target>
        <note />
      </trans-unit>
      <trans-unit id="tcUnexpectedSlashInType">
        <source>Unexpected / in type</source>
        <target state="translated">类型中的意外的 /</target>
        <note />
      </trans-unit>
      <trans-unit id="tcUnexpectedTypeArguments">
        <source>Unexpected type arguments</source>
        <target state="translated">意外的类型参数</target>
        <note />
      </trans-unit>
      <trans-unit id="tcOptionalArgsOnlyOnMembers">
        <source>Optional arguments are only permitted on type members</source>
        <target state="translated">仅允许对类型成员使用可选参数</target>
        <note />
      </trans-unit>
      <trans-unit id="tcNameNotBoundInPattern">
        <source>Name '{0}' not bound in pattern context</source>
        <target state="translated">模式上下文中未绑定名称“{0}”</target>
        <note />
      </trans-unit>
      <trans-unit id="tcInvalidNonPrimitiveLiteralInPatternMatch">
        <source>Non-primitive numeric literal constants cannot be used in pattern matches because they can be mapped to multiple different types through the use of a NumericLiteral module. Consider using replacing with a variable, and use 'when &lt;variable&gt; = &lt;constant&gt;' at the end of the match clause.</source>
        <target state="translated">非基元数值文本常数不能用于模式匹配，因为可以通过使用 NumericLiteral 模块将这些常数映射到多个不同类型。请考虑将其替换为一个变量，并在 match 子句的结尾使用“when &lt;variable&gt; = &lt;constant&gt;”。</target>
        <note />
      </trans-unit>
      <trans-unit id="tcInvalidTypeArgumentUsage">
        <source>Type arguments cannot be specified here</source>
        <target state="translated">无法在此处指定类型参数</target>
        <note />
      </trans-unit>
      <trans-unit id="tcRequireActivePatternWithOneResult">
        <source>Only active patterns returning exactly one result may accept arguments</source>
        <target state="translated">仅有正好返回一个结果的活动模式才可以接受参数</target>
        <note />
      </trans-unit>
      <trans-unit id="tcInvalidArgForParameterizedPattern">
        <source>Invalid argument to parameterized pattern label</source>
        <target state="translated">参数化模式标签的参数无效</target>
        <note />
      </trans-unit>
      <trans-unit id="tcInvalidIndexIntoActivePatternArray">
        <source>Internal error. Invalid index into active pattern array</source>
        <target state="translated">内部错误。活动模式数组中的索引无效</target>
        <note />
      </trans-unit>
      <trans-unit id="tcUnionCaseDoesNotTakeArguments">
        <source>This union case does not take arguments</source>
        <target state="translated">此联合用例不采用参数</target>
        <note />
      </trans-unit>
      <trans-unit id="tcUnionCaseRequiresOneArgument">
        <source>This union case takes one argument</source>
        <target state="translated">此联合用例采用一个参数</target>
        <note />
      </trans-unit>
      <trans-unit id="tcUnionCaseExpectsTupledArguments">
        <source>This union case expects {0} arguments in tupled form</source>
        <target state="translated">此联合用例需要 {0} 个元组格式的参数</target>
        <note />
      </trans-unit>
      <trans-unit id="tcFieldIsNotStatic">
        <source>Field '{0}' is not static</source>
        <target state="translated">字段“{0}”不是静态的</target>
        <note />
      </trans-unit>
      <trans-unit id="tcFieldNotLiteralCannotBeUsedInPattern">
        <source>This field is not a literal and cannot be used in a pattern</source>
        <target state="translated">此字段不是文本，不能在模式中使用</target>
        <note />
      </trans-unit>
      <trans-unit id="tcRequireVarConstRecogOrLiteral">
        <source>This is not a variable, constant, active recognizer or literal</source>
        <target state="translated">这不是变量、常数、活动识别器或文本</target>
        <note />
      </trans-unit>
      <trans-unit id="tcInvalidPattern">
        <source>This is not a valid pattern</source>
        <target state="translated">这不是有效的模式</target>
        <note />
      </trans-unit>
      <trans-unit id="tcUseWhenPatternGuard">
        <source>Character range matches have been removed in F#. Consider using a 'when' pattern guard instead.</source>
        <target state="translated">在 F# 中，已删除字符范围匹配。请考虑改用“when”模式保护。</target>
        <note />
      </trans-unit>
      <trans-unit id="tcIllegalPattern">
        <source>Illegal pattern</source>
        <target state="translated">非法模式</target>
        <note />
      </trans-unit>
      <trans-unit id="tcSyntaxErrorUnexpectedQMark">
        <source>Syntax error - unexpected '?' symbol</source>
        <target state="translated">语法错误 - 意外的“?”符号</target>
        <note />
      </trans-unit>
      <trans-unit id="tcExpressionCountMisMatch">
        <source>Expected {0} expressions, got {1}</source>
        <target state="translated">需要 {0} 个表达式，已获取 {1} 个</target>
        <note />
      </trans-unit>
      <trans-unit id="tcExprUndelayed">
        <source>TcExprUndelayed: delayed</source>
        <target state="translated">TcExprUndelayed: 已延迟</target>
        <note />
      </trans-unit>
      <trans-unit id="tcExpressionRequiresSequence">
        <source>This expression form may only be used in sequence and computation expressions</source>
        <target state="translated">此表达式格式只能用于序列和计算表达式</target>
        <note />
      </trans-unit>
      <trans-unit id="tcInvalidObjectExpressionSyntaxForm">
        <source>Invalid object expression. Objects without overrides or interfaces should use the expression form 'new Type(args)' without braces.</source>
        <target state="translated">对象表达式无效。没有重写或接口的对象应使用不带括号的表达式格式“new Type(args)”。</target>
        <note />
      </trans-unit>
      <trans-unit id="tcInvalidObjectSequenceOrRecordExpression">
        <source>Invalid object, sequence or record expression</source>
        <target state="translated">对象、序列或记录表达式无效</target>
        <note />
      </trans-unit>
      <trans-unit id="tcInvalidSequenceExpressionSyntaxForm">
        <source>Invalid record, sequence or computation expression. Sequence expressions should be of the form 'seq {{ ... }}'</source>
        <target state="translated">记录、序列或计算表达式无效。序列表达式的格式应为“seq {{ ... }}”}}'</target>
        <note />
      </trans-unit>
      <trans-unit id="tcExpressionWithIfRequiresParenthesis">
        <source>This list or array expression includes an element of the form 'if ... then ... else'. Parenthesize this expression to indicate it is an individual element of the list or array, to disambiguate this from a list generated using a sequence expression</source>
        <target state="translated">此列表或数组表达式包括采用“if ... then ... else”格式的元素。请使用括号将此表达式括起来以指示它是列表或数组中的单个元素，从而将此表达式与使用序列表达式生成的列表进行区分</target>
        <note />
      </trans-unit>
      <trans-unit id="tcUnableToParseFormatString">
        <source>Unable to parse format string '{0}'</source>
        <target state="translated">无法分析格式字符串“{0}”</target>
        <note />
      </trans-unit>
      <trans-unit id="tcListLiteralMaxSize">
        <source>This list expression exceeds the maximum size for list literals. Use an array for larger literals and call Array.ToList.</source>
        <target state="translated">此列表表达式超出列表文本的最大大小。请对大型的文本使用数组并调用 Array.ToList。</target>
        <note />
      </trans-unit>
      <trans-unit id="tcExpressionFormRequiresObjectConstructor">
        <source>The expression form 'expr then expr' may only be used as part of an explicit object constructor</source>
        <target state="translated">表达式格式“expr then expr”只能用作显式对象构造函数的一部分</target>
        <note />
      </trans-unit>
      <trans-unit id="tcNamedArgumentsCannotBeUsedInMemberTraits">
        <source>Named arguments cannot be given to member trait calls</source>
        <target state="translated">不能将命名参数提供给成员特征调用</target>
        <note />
      </trans-unit>
      <trans-unit id="tcNotValidEnumCaseName">
        <source>This is not a valid name for an enumeration case</source>
        <target state="translated">对于枚举用例来说，这不是有效的名称</target>
        <note />
      </trans-unit>
      <trans-unit id="tcFieldIsNotMutable">
        <source>This field is not mutable</source>
        <target state="translated">此字段是不可变的</target>
        <note />
      </trans-unit>
      <trans-unit id="tcConstructRequiresListArrayOrSequence">
        <source>This construct may only be used within list, array and sequence expressions, e.g. expressions of the form 'seq {{ ... }}', '[ ... ]' or '[| ... |]'. These use the syntax 'for ... in ... do ... yield...' to generate elements</source>
        <target state="translated">只能在列表、数组和序列表达式中使用此构造函数，例如格式为“seq {{ ... }}”、“[ ... ]”或“[| ... |]”的表达式。它们将使用语法“for ... in ... do ... yield...”来生成元素</target>
        <note />
      </trans-unit>
      <trans-unit id="tcConstructRequiresComputationExpressions">
        <source>This construct may only be used within computation expressions. To return a value from an ordinary function simply write the expression without 'return'.</source>
        <target state="translated">只能在计算表达式中使用此构造。若要从普通函数返回值，只需编写不带“return”的表达式。</target>
        <note />
      </trans-unit>
      <trans-unit id="tcConstructRequiresSequenceOrComputations">
        <source>This construct may only be used within sequence or computation expressions</source>
        <target state="translated">只能在序列或计算表达式中使用此构造</target>
        <note />
      </trans-unit>
      <trans-unit id="tcConstructRequiresComputationExpression">
        <source>This construct may only be used within computation expressions</source>
        <target state="translated">只能在计算表达式中使用此构造</target>
        <note />
      </trans-unit>
      <trans-unit id="tcInvalidIndexerExpression">
        <source>Invalid indexer expression</source>
        <target state="translated">索引器表达式无效</target>
        <note />
      </trans-unit>
      <trans-unit id="tcObjectOfIndeterminateTypeUsedRequireTypeConstraint">
        <source>The operator 'expr.[idx]' has been used on an object of indeterminate type based on information prior to this program point. Consider adding further type constraints</source>
        <target state="translated">已基于此程序点之前的信息对不确定类型的对象使用运算符“expr.[idx]”。请考虑添加更多类型约束</target>
        <note />
      </trans-unit>
      <trans-unit id="tcCannotInheritFromVariableType">
        <source>Cannot inherit from a variable type</source>
        <target state="translated">无法从变量类型继承</target>
        <note />
      </trans-unit>
      <trans-unit id="tcObjectConstructorsOnTypeParametersCannotTakeArguments">
        <source>Calls to object constructors on type parameters cannot be given arguments</source>
        <target state="translated">不能为针对类型参数的对象构造函数调用提供参数</target>
        <note />
      </trans-unit>
      <trans-unit id="tcCompiledNameAttributeMisused">
        <source>The 'CompiledName' attribute cannot be used with this language element</source>
        <target state="translated">“CompiledName”特性不能用于此语言元素</target>
        <note />
      </trans-unit>
      <trans-unit id="tcNamedTypeRequired">
        <source>'{0}' may only be used with named types</source>
        <target state="translated">“{0}”只能用于命名类型</target>
        <note />
      </trans-unit>
      <trans-unit id="tcInheritCannotBeUsedOnInterfaceType">
        <source>'inherit' cannot be used on interface types. Consider implementing the interface by using 'interface ... with ... end' instead.</source>
        <target state="translated">“inherit”不能用于接口类型。请考虑改用“interface ... with ... end”实现接口。</target>
        <note />
      </trans-unit>
      <trans-unit id="tcNewCannotBeUsedOnInterfaceType">
        <source>'new' cannot be used on interface types. Consider using an object expression '{{ new ... with ... }}' instead.</source>
        <target state="translated">“new”不能用于接口类型。请考虑改用对象表达式“{{ new ... with ... }}”。</target>
        <note />
      </trans-unit>
      <trans-unit id="tcAbstractTypeCannotBeInstantiated">
        <source>Instances of this type cannot be created since it has been marked abstract or not all methods have been given implementations. Consider using an object expression '{{ new ... with ... }}' instead.</source>
        <target state="translated">无法创建此类型的实例，因为已将此类型标记为抽象的或者没有为所有方法给定实现。请考虑改用对象表达式“{{ new ... with ... }}”。</target>
        <note />
      </trans-unit>
      <trans-unit id="tcIDisposableTypeShouldUseNew">
        <source>It is recommended that objects supporting the IDisposable interface are created using the syntax 'new Type(args)', rather than 'Type(args)' or 'Type' as a function value representing the constructor, to indicate that resources may be owned by the generated value</source>
        <target state="translated">建议通过将语法 "new Type(args)"(而非 "Type(args)" 或 "Type")用作表示构造函数的函数值来创建支持 IDisposable 接口的对象，以指示生成的值可拥有该资源</target>
        <note />
      </trans-unit>
      <trans-unit id="tcSyntaxCanOnlyBeUsedToCreateObjectTypes">
        <source>'{0}' may only be used to construct object types</source>
        <target state="translated">“{0}”只能用于构造对象类型</target>
        <note />
      </trans-unit>
      <trans-unit id="tcConstructorRequiresCall">
        <source>Constructors for the type '{0}' must directly or indirectly call its implicit object constructor. Use a call to the implicit object constructor instead of a record expression.</source>
        <target state="translated">类型“{0}”的构造函数必须直接或间接调用其隐式对象构造函数。请使用对隐式对象构造函数的调用，而不是记录表达式。</target>
        <note />
      </trans-unit>
      <trans-unit id="tcUndefinedField">
        <source>The field '{0}' has been given a value, but is not present in the type '{1}'</source>
        <target state="translated">已为字段“{0}”给定值，但该字段未包含在类型“{1}”中</target>
        <note />
      </trans-unit>
      <trans-unit id="tcFieldRequiresAssignment">
        <source>No assignment given for field '{0}' of type '{1}'</source>
        <target state="translated">未为类型“{1}”的字段“{0}”赋值</target>
        <note />
      </trans-unit>
      <trans-unit id="tcExtraneousFieldsGivenValues">
        <source>Extraneous fields have been given values</source>
        <target state="translated">已为外来字段给定值</target>
        <note />
      </trans-unit>
      <trans-unit id="tcObjectExpressionsCanOnlyOverrideAbstractOrVirtual">
        <source>Only overrides of abstract and virtual members may be specified in object expressions</source>
        <target state="translated">只能在对象表达式中指定抽象和虚拟成员的重写</target>
        <note />
      </trans-unit>
      <trans-unit id="tcNoAbstractOrVirtualMemberFound">
        <source>The member '{0}' does not correspond to any abstract or virtual method available to override or implement.</source>
        <target state="translated">成员“{0}”与可用于替代或实现的任何抽象或虚拟方法均不对应。</target>
        <note />
      </trans-unit>
      <trans-unit id="tcMemberFoundIsNotAbstractOrVirtual">
        <source>The type {0} contains the member '{1}' but it is not a virtual or abstract method that is available to override or implement.</source>
        <target state="translated">类型 {0} 包含成员“{1}”，但其不是可用于替代或实现的虚拟或抽象方法。</target>
        <note />
      </trans-unit>
      <trans-unit id="tcArgumentArityMismatch">
        <source>The member '{0}' does not accept the correct number of arguments. {1} argument(s) are expected, but {2} were given. The required signature is '{3}'.{4}</source>
        <target state="translated">成员“{0}”未接受正确的参数数目。应为 {1} 个参数，但给出了 {2} 个参数。必需的签名为“{3}”。{4}</target>
        <note />
      </trans-unit>
      <trans-unit id="tcArgumentArityMismatchOneOverload">
        <source>The member '{0}' does not accept the correct number of arguments. One overload accepts {1} arguments, but {2} were given. The required signature is '{3}'.{4}</source>
        <target state="translated">成员“{0}”不支持正确的参数数目。一个重载只支持 {1} 个参数，但给出了 {2} 个参数。必需的签名为“{3}”。{4}</target>
        <note />
      </trans-unit>
      <trans-unit id="tcSimpleMethodNameRequired">
        <source>A simple method name is required here</source>
        <target state="translated">此处需要简单的方法名称</target>
        <note />
      </trans-unit>
      <trans-unit id="tcPredefinedTypeCannotBeUsedAsSuperType">
        <source>The types System.ValueType, System.Enum, System.Delegate, System.MulticastDelegate and System.Array cannot be used as super types in an object expression or class</source>
        <target state="translated">类型 System.ValueType、System.Enum、System.Delegate、System.MulticastDelegate 和 System.Array 不能用作对象表达式或类中的超类型</target>
        <note />
      </trans-unit>
      <trans-unit id="tcNewMustBeUsedWithNamedType">
        <source>'new' must be used with a named type</source>
        <target state="translated">“new”必须用于命名类型</target>
        <note />
      </trans-unit>
      <trans-unit id="tcCannotCreateExtensionOfSealedType">
        <source>Cannot create an extension of a sealed type</source>
        <target state="translated">无法创建密封类型的扩展</target>
        <note />
      </trans-unit>
      <trans-unit id="tcNoArgumentsForRecordValue">
        <source>No arguments may be given when constructing a record value</source>
        <target state="translated">在构造记录值时，可能未给定任何参数</target>
        <note />
      </trans-unit>
      <trans-unit id="tcNoInterfaceImplementationForConstructionExpression">
        <source>Interface implementations cannot be given on construction expressions</source>
        <target state="translated">不能在构造表达式中提供接口实现</target>
        <note />
      </trans-unit>
      <trans-unit id="tcObjectConstructionCanOnlyBeUsedInClassTypes">
        <source>Object construction expressions may only be used to implement constructors in class types</source>
        <target state="translated">对象构造表达式只能用于实现类类型中的构造函数</target>
        <note />
      </trans-unit>
      <trans-unit id="tcOnlySimpleBindingsCanBeUsedInConstructionExpressions">
        <source>Only simple bindings of the form 'id = expr' can be used in construction expressions</source>
        <target state="translated">只能在构造表达式中使用“id = expr”格式的简单绑定</target>
        <note />
      </trans-unit>
      <trans-unit id="tcObjectsMustBeInitializedWithObjectExpression">
        <source>Objects must be initialized by an object construction expression that calls an inherited object constructor and assigns a value to each field</source>
        <target state="translated">对象必须由一个对象构造表达式进行初始化，该表达式将调用继承的对象构造函数并为每个字段赋值</target>
        <note />
      </trans-unit>
      <trans-unit id="tcExpectedInterfaceType">
        <source>Expected an interface type</source>
        <target state="translated">应为接口类型</target>
        <note />
      </trans-unit>
      <trans-unit id="tcConstructorForInterfacesDoNotTakeArguments">
        <source>Constructor expressions for interfaces do not take arguments</source>
        <target state="translated">接口的构造函数表达式不采用参数</target>
        <note />
      </trans-unit>
      <trans-unit id="tcConstructorRequiresArguments">
        <source>This object constructor requires arguments</source>
        <target state="translated">此对象构造函数需要参数</target>
        <note />
      </trans-unit>
      <trans-unit id="tcNewRequiresObjectConstructor">
        <source>'new' may only be used with object constructors</source>
        <target state="translated">“new”只能用于对象构造函数</target>
        <note />
      </trans-unit>
      <trans-unit id="tcAtLeastOneOverrideIsInvalid">
        <source>At least one override did not correctly implement its corresponding abstract member</source>
        <target state="translated">至少有一个重写未正确实现其相应的抽象成员</target>
        <note />
      </trans-unit>
      <trans-unit id="tcNumericLiteralRequiresModule">
        <source>This numeric literal requires that a module '{0}' defining functions FromZero, FromOne, FromInt32, FromInt64 and FromString be in scope</source>
        <target state="translated">此数值文本要求定义函数 FromZero、FromOne、FromInt32、FromInt64 和 FromString 的模块“{0}”位于范围内</target>
        <note />
      </trans-unit>
      <trans-unit id="tcInvalidRecordConstruction">
        <source>Invalid record construction</source>
        <target state="translated">记录构造无效</target>
        <note />
      </trans-unit>
      <trans-unit id="tcExpressionFormRequiresRecordTypes">
        <source>The expression form {{ expr with ... }} may only be used with record types. To build object types use {{ new Type(...) with ... }}</source>
        <target state="translated">表达式格式 {{ expr with ... }} 只能用于记录类型。若要生成对象类型，请使用 {{ new Type(...) with ... }}</target>
        <note />
      </trans-unit>
      <trans-unit id="tcInheritedTypeIsNotObjectModelType">
        <source>The inherited type is not an object model type</source>
        <target state="translated">继承的类型不是对象模型类型</target>
        <note />
      </trans-unit>
      <trans-unit id="tcObjectConstructionExpressionCanOnlyImplementConstructorsInObjectModelTypes">
        <source>Object construction expressions (i.e. record expressions with inheritance specifications) may only be used to implement constructors in object model types. Use 'new ObjectType(args)' to construct instances of object model types outside of constructors</source>
        <target state="translated">对象构造函数表达式(即，具有继承规范的记录表达式)只能用于实现对象模型类型中的构造函数。请使用“new ObjectType(args)”在构造函数的外部构造对象模型类型的实例</target>
        <note />
      </trans-unit>
      <trans-unit id="tcEmptyRecordInvalid">
        <source>'{{ }}' is not a valid expression. Records must include at least one field. Empty sequences are specified by using Seq.empty or an empty list '[]'.</source>
        <target state="translated">“{{ }}”不是有效的表达式。记录必须至少包含一个字段。使用 Seq.empty 或空列表“[]”指定空序列。</target>
        <note />
      </trans-unit>
      <trans-unit id="tcTypeIsNotARecordTypeNeedConstructor">
        <source>This type is not a record type. Values of class and struct types must be created using calls to object constructors.</source>
        <target state="translated">此类型不是记录类型。必须使用对对象构造函数的调用来创建类和结构类型的值。</target>
        <note />
      </trans-unit>
      <trans-unit id="tcTypeIsNotARecordType">
        <source>This type is not a record type</source>
        <target state="translated">此类型不是记录类型</target>
        <note />
      </trans-unit>
      <trans-unit id="tcConstructIsAmbiguousInComputationExpression">
        <source>This construct is ambiguous as part of a computation expression. Nested expressions may be written using 'let _ = (...)' and nested computations using 'let! res = builder {{ ... }}'.</source>
        <target state="translated">此构造作为计算表达式的一部分具有多义性。可以使用“let _ = (...)”来编写嵌套的表达式，并可以使用“let! res = builder {{ ... }}”来编写嵌套的计算。</target>
        <note />
      </trans-unit>
      <trans-unit id="tcConstructIsAmbiguousInSequenceExpression">
        <source>This construct is ambiguous as part of a sequence expression. Nested expressions may be written using 'let _ = (...)' and nested sequences using 'yield! seq {{... }}'.</source>
        <target state="translated">此构造作为序列表达式的一部分具有多义性。可以使用“let _ = (...)”来编写嵌套的表达式，并可以使用“yield! seq {{... }}”来编写嵌套的序列。</target>
        <note />
      </trans-unit>
      <trans-unit id="tcDoBangIllegalInSequenceExpression">
        <source>'do!' cannot be used within sequence expressions</source>
        <target state="translated">不能在序列表达式中使用“do!</target>
        <note />
      </trans-unit>
      <trans-unit id="tcUseForInSequenceExpression">
        <source>The use of 'let! x = coll' in sequence expressions is not permitted. Use 'for x in coll' instead.</source>
        <target state="translated">不允许在序列表达式中使用“let! x = coll”。请改用“for x in coll”。</target>
        <note />
      </trans-unit>
      <trans-unit id="tcTryIllegalInSequenceExpression">
        <source>'try'/'with' cannot be used within sequence expressions</source>
        <target state="translated">不能在序列表达式中使用“try”/“with”</target>
        <note />
      </trans-unit>
      <trans-unit id="tcUseYieldBangForMultipleResults">
        <source>In sequence expressions, multiple results are generated using 'yield!'</source>
        <target state="translated">在序列表达式中，使用“yield!”生成多个结果</target>
        <note />
      </trans-unit>
      <trans-unit id="tcInvalidAssignment">
        <source>Invalid assignment</source>
        <target state="translated">赋值无效</target>
        <note />
      </trans-unit>
      <trans-unit id="tcInvalidUseOfTypeName">
        <source>Invalid use of a type name</source>
        <target state="translated">类型名称的使用无效</target>
        <note />
      </trans-unit>
      <trans-unit id="tcTypeHasNoAccessibleConstructor">
        <source>This type has no accessible object constructors</source>
        <target state="translated">此类型不具有可访问的对象构造函数</target>
        <note />
      </trans-unit>
      <trans-unit id="tcInvalidUseOfInterfaceType">
        <source>Invalid use of an interface type</source>
        <target state="translated">接口类型的使用无效</target>
        <note />
      </trans-unit>
      <trans-unit id="tcInvalidUseOfDelegate">
        <source>Invalid use of a delegate constructor. Use the syntax 'new Type(args)' or just 'Type(args)'.</source>
        <target state="translated">委托构造函数的使用无效。请使用语法“new Type(args)”或直接使用“Type(args)”。</target>
        <note />
      </trans-unit>
      <trans-unit id="tcPropertyIsNotStatic">
        <source>Property '{0}' is not static</source>
        <target state="translated">属性“{0}”不是静态的</target>
        <note />
      </trans-unit>
      <trans-unit id="tcPropertyIsNotReadable">
        <source>Property '{0}' is not readable</source>
        <target state="translated">属性“{0}”不可读</target>
        <note />
      </trans-unit>
      <trans-unit id="tcLookupMayNotBeUsedHere">
        <source>This lookup cannot be used here</source>
        <target state="translated">不能在此处使用此查找</target>
        <note />
      </trans-unit>
      <trans-unit id="tcPropertyIsStatic">
        <source>Property '{0}' is static</source>
        <target state="translated">属性“{0}”是静态的</target>
        <note />
      </trans-unit>
      <trans-unit id="tcPropertyCannotBeSet1">
        <source>Property '{0}' cannot be set</source>
        <target state="translated">无法设置属性“{0}”</target>
        <note />
      </trans-unit>
      <trans-unit id="tcConstructorsCannotBeFirstClassValues">
        <source>Constructors must be applied to arguments and cannot be used as first-class values. If necessary use an anonymous function '(fun arg1 ... argN -&gt; new Type(arg1,...,argN))'.</source>
        <target state="translated">构造函数必须应用于参数，且不能用作第一类值。如有必要，请使用匿名函数“(fun arg1 ... argN -&gt; new Type(arg1,...,argN))”。</target>
        <note />
      </trans-unit>
      <trans-unit id="tcSyntaxFormUsedOnlyWithRecordLabelsPropertiesAndFields">
        <source>The syntax 'expr.id' may only be used with record labels, properties and fields</source>
        <target state="translated">语法“expr.id”只能用于记录标签、属性和字段</target>
        <note />
      </trans-unit>
      <trans-unit id="tcEventIsStatic">
        <source>Event '{0}' is static</source>
        <target state="translated">事件“{0}”是静态的</target>
        <note />
      </trans-unit>
      <trans-unit id="tcEventIsNotStatic">
        <source>Event '{0}' is not static</source>
        <target state="translated">事件“{0}”不是静态的</target>
        <note />
      </trans-unit>
      <trans-unit id="tcNamedArgumentDidNotMatch">
        <source>The named argument '{0}' did not match any argument or mutable property</source>
        <target state="translated">命名参数“{0}”与任何参数或可变属性均不匹配</target>
        <note />
      </trans-unit>
      <trans-unit id="tcOverloadsCannotHaveCurriedArguments">
        <source>One or more of the overloads of this method has curried arguments. Consider redesigning these members to take arguments in tupled form.</source>
        <target state="translated">此方法的一个或多个重载具有扩充参数。请考虑将这些成员重新设计为采用元组格式的参数。</target>
        <note />
      </trans-unit>
      <trans-unit id="tcUnnamedArgumentsDoNotFormPrefix">
        <source>The unnamed arguments do not form a prefix of the arguments of the method called</source>
        <target state="translated">未命名的参数未形成已调用方法的参数的前缀</target>
        <note />
      </trans-unit>
      <trans-unit id="tcStaticOptimizationConditionalsOnlyForFSharpLibrary">
        <source>Static optimization conditionals are only for use within the F# library</source>
        <target state="translated">只能在 F# 库中使用静态优化条件</target>
        <note />
      </trans-unit>
      <trans-unit id="tcFormalArgumentIsNotOptional">
        <source>The corresponding formal argument is not optional</source>
        <target state="translated">相应的形参不是可选的</target>
        <note />
      </trans-unit>
      <trans-unit id="tcInvalidOptionalAssignmentToPropertyOrField">
        <source>Invalid optional assignment to a property or field</source>
        <target state="translated">某个属性或字段的可选赋值无效</target>
        <note />
      </trans-unit>
      <trans-unit id="tcDelegateConstructorMustBePassed">
        <source>A delegate constructor must be passed a single function value</source>
        <target state="translated">必须向委托构造函数传递单个函数值</target>
        <note />
      </trans-unit>
      <trans-unit id="tcBindingCannotBeUseAndRec">
        <source>A binding cannot be marked both 'use' and 'rec'</source>
        <target state="translated">不能将一个绑定同时标记为“use”和“rec”</target>
        <note />
      </trans-unit>
      <trans-unit id="tcVolatileOnlyOnClassLetBindings">
        <source>The 'VolatileField' attribute may only be used on 'let' bindings in classes</source>
        <target state="translated">只能在类中的“let”绑定中使用“VolatileField”特性</target>
        <note />
      </trans-unit>
      <trans-unit id="tcAttributesAreNotPermittedOnLetBindings">
        <source>Attributes are not permitted on 'let' bindings in expressions</source>
        <target state="translated">不允许对表达式中的“let”绑定使用特性</target>
        <note />
      </trans-unit>
      <trans-unit id="tcDefaultValueAttributeRequiresVal">
        <source>The 'DefaultValue' attribute may only be used on 'val' declarations</source>
        <target state="translated">“DefaultValue”特性只能用于“val”声明</target>
        <note />
      </trans-unit>
      <trans-unit id="tcConditionalAttributeRequiresMembers">
        <source>The 'ConditionalAttribute' attribute may only be used on members</source>
        <target state="translated">“ConditionalAttribute”特性只能用于成员</target>
        <note />
      </trans-unit>
      <trans-unit id="tcInvalidActivePatternName">
        <source>This is not a valid name for an active pattern</source>
        <target state="translated">对于活动模式来说，这不是有效的名称</target>
        <note />
      </trans-unit>
      <trans-unit id="tcEntryPointAttributeRequiresFunctionInModule">
        <source>The 'EntryPointAttribute' attribute may only be used on function definitions in modules</source>
        <target state="translated">“EntryPointAttribute”特性只能用于模块中的函数定义</target>
        <note />
      </trans-unit>
      <trans-unit id="tcMutableValuesCannotBeInline">
        <source>Mutable values cannot be marked 'inline'</source>
        <target state="translated">不能将可变值标记为“inline”</target>
        <note />
      </trans-unit>
      <trans-unit id="tcMutableValuesMayNotHaveGenericParameters">
        <source>Mutable values cannot have generic parameters</source>
        <target state="translated">可变值不能具有泛型参数</target>
        <note />
      </trans-unit>
      <trans-unit id="tcMutableValuesSyntax">
        <source>Mutable function values should be written 'let mutable f = (fun args -&gt; ...)'</source>
        <target state="translated">应按照“let mutable f = (fun args -&gt; ...)”格式编写可变函数值</target>
        <note />
      </trans-unit>
      <trans-unit id="tcOnlyFunctionsCanBeInline">
        <source>Only functions may be marked 'inline'</source>
        <target state="translated">只能将函数标记为“inline”</target>
        <note />
      </trans-unit>
      <trans-unit id="tcIllegalAttributesForLiteral">
        <source>A literal value cannot be given the [&lt;ThreadStatic&gt;] or [&lt;ContextStatic&gt;] attributes</source>
        <target state="translated">不能为文本值给定 [&lt;ThreadStatic&gt;] 或 [&lt;ContextStatic&gt;] 特性</target>
        <note />
      </trans-unit>
      <trans-unit id="tcLiteralCannotBeMutable">
        <source>A literal value cannot be marked 'mutable'</source>
        <target state="translated">不能将文本值标记为“mutable”</target>
        <note />
      </trans-unit>
      <trans-unit id="tcLiteralCannotBeInline">
        <source>A literal value cannot be marked 'inline'</source>
        <target state="translated">不能将文本值标记为“inline”</target>
        <note />
      </trans-unit>
      <trans-unit id="tcLiteralCannotHaveGenericParameters">
        <source>Literal values cannot have generic parameters</source>
        <target state="translated">文本值不能具有泛型参数</target>
        <note />
      </trans-unit>
      <trans-unit id="tcInvalidConstantExpression">
        <source>This is not a valid constant expression</source>
        <target state="translated">这不是有效的常数表达式</target>
        <note />
      </trans-unit>
      <trans-unit id="tcTypeIsInaccessible">
        <source>This type is not accessible from this code location</source>
        <target state="translated">无法从此代码位置访问此类型</target>
        <note />
      </trans-unit>
      <trans-unit id="tcUnexpectedConditionInImportedAssembly">
        <source>Unexpected condition in imported assembly: failed to decode AttributeUsage attribute</source>
        <target state="translated">导入的程序集中的意外条件: 未能对 AttributeUsage 特性进行解码</target>
        <note />
      </trans-unit>
      <trans-unit id="tcUnrecognizedAttributeTarget">
        <source>Unrecognized attribute target. Valid attribute targets are 'assembly', 'module', 'type', 'method', 'property', 'return', 'param', 'field', 'event', 'constructor'.</source>
        <target state="translated">无法识别的特性目标。有效的特性目标为“assembly”、“module”、“type”、“method”、“property”、“return”、“param”、“field”、“event”、“constructor”。</target>
        <note />
      </trans-unit>
      <trans-unit id="tcAttributeIsNotValidForLanguageElementUseDo">
        <source>This attribute is not valid for use on this language element. Assembly attributes should be attached to a 'do ()' declaration, if necessary within an F# module.</source>
        <target state="translated">对此语言元素使用此特性无效。如有需要，应将程序集特性附加到 F# 模块中的“do ()”声明。</target>
        <note />
      </trans-unit>
      <trans-unit id="tcAttributeIsNotValidForLanguageElement">
        <source>This attribute is not valid for use on this language element</source>
        <target state="translated">对此语言元素使用此特性无效</target>
        <note />
      </trans-unit>
      <trans-unit id="tcOptionalArgumentsCannotBeUsedInCustomAttribute">
        <source>Optional arguments cannot be used in custom attributes</source>
        <target state="translated">自定义特性中不能使用可选参数</target>
        <note />
      </trans-unit>
      <trans-unit id="tcPropertyCannotBeSet0">
        <source>This property cannot be set</source>
        <target state="translated">无法设置此属性</target>
        <note />
      </trans-unit>
      <trans-unit id="tcPropertyOrFieldNotFoundInAttribute">
        <source>This property or field was not found on this custom attribute type</source>
        <target state="translated">未在此自定义特性类型中找到此属性或字段</target>
        <note />
      </trans-unit>
      <trans-unit id="tcCustomAttributeMustBeReferenceType">
        <source>A custom attribute must be a reference type</source>
        <target state="translated">自定义特性必须是引用类型</target>
        <note />
      </trans-unit>
      <trans-unit id="tcCustomAttributeArgumentMismatch">
        <source>The number of args for a custom attribute does not match the expected number of args for the attribute constructor</source>
        <target state="translated">自定义特性的参数数目与特性构造函数所需的参数数目不匹配</target>
        <note />
      </trans-unit>
      <trans-unit id="tcCustomAttributeMustInvokeConstructor">
        <source>A custom attribute must invoke an object constructor</source>
        <target state="translated">自定义特性必须调用对象构造函数</target>
        <note />
      </trans-unit>
      <trans-unit id="tcAttributeExpressionsMustBeConstructorCalls">
        <source>Attribute expressions must be calls to object constructors</source>
        <target state="translated">特性表达式必须是对对象构造函数的调用</target>
        <note />
      </trans-unit>
      <trans-unit id="tcUnsupportedAttribute">
        <source>This attribute cannot be used in this version of F#</source>
        <target state="translated">不能在此版本的 F# 中使用该特性</target>
        <note />
      </trans-unit>
      <trans-unit id="tcInvalidInlineSpecification">
        <source>Invalid inline specification</source>
        <target state="translated">内联规范无效</target>
        <note />
      </trans-unit>
      <trans-unit id="tcInvalidUseBinding">
        <source>'use' bindings must be of the form 'use &lt;var&gt; = &lt;expr&gt;'</source>
        <target state="translated">“use”绑定的格式必须为“use &lt;var&gt; = &lt;expr&gt;”</target>
        <note />
      </trans-unit>
      <trans-unit id="tcAbstractMembersIllegalInAugmentation">
        <source>Abstract members are not permitted in an augmentation - they must be defined as part of the type itself</source>
        <target state="translated">扩大中不允许使用抽象成员 - 必须将它们定义为类型本身的一部分</target>
        <note />
      </trans-unit>
      <trans-unit id="tcMethodOverridesIllegalHere">
        <source>Method overrides and interface implementations are not permitted here</source>
        <target state="translated">此处不允许使用方法重写和接口实现</target>
        <note />
      </trans-unit>
      <trans-unit id="tcNoMemberFoundForOverride">
        <source>No abstract or interface member was found that corresponds to this override</source>
        <target state="translated">未找到与此重写对应的抽象或接口成员</target>
        <note />
      </trans-unit>
      <trans-unit id="tcOverrideArityMismatch">
        <source>This override takes a different number of arguments to the corresponding abstract member. The following abstract members were found:{0}</source>
        <target state="translated">此替代使用的参数数量与对应的抽象成员的数量不同。找到以下抽象成员: {0}</target>
        <note />
      </trans-unit>
      <trans-unit id="tcDefaultImplementationAlreadyExists">
        <source>This method already has a default implementation</source>
        <target state="translated">此方法已具有默认实现</target>
        <note />
      </trans-unit>
      <trans-unit id="tcDefaultAmbiguous">
        <source>The method implemented by this default is ambiguous</source>
        <target state="translated">此默认值实现的方法具有多义性</target>
        <note />
      </trans-unit>
      <trans-unit id="tcNoPropertyFoundForOverride">
        <source>No abstract property was found that corresponds to this override</source>
        <target state="translated">未找到与此重写对应的抽象属性</target>
        <note />
      </trans-unit>
      <trans-unit id="tcAbstractPropertyMissingGetOrSet">
        <source>This property overrides or implements an abstract property but the abstract property doesn't have a corresponding {0}</source>
        <target state="translated">此属性会重写或实现一个抽象属性，但该抽象属性没有相应的 {0}</target>
        <note />
      </trans-unit>
      <trans-unit id="tcInvalidSignatureForSet">
        <source>Invalid signature for set member</source>
        <target state="translated">集成员的签名无效</target>
        <note />
      </trans-unit>
      <trans-unit id="tcNewMemberHidesAbstractMember">
        <source>This new member hides the abstract member '{0}'. Rename the member or use 'override' instead.</source>
        <target state="translated">此新成员隐藏了抽象成员“{0}”。重命名此成员或改用“override”。</target>
        <note />
      </trans-unit>
      <trans-unit id="tcNewMemberHidesAbstractMemberWithSuffix">
        <source>This new member hides the abstract member '{0}' once tuples, functions, units of measure and/or provided types are erased. Rename the member or use 'override' instead.</source>
        <target state="translated">一旦清除元组、函数、度量单位和/或所提供的类型，此新成员就会隐藏抽象成员“{0}”。请重命名此成员或改用“override”。</target>
        <note />
      </trans-unit>
      <trans-unit id="tcStaticInitializersIllegalInInterface">
        <source>Interfaces cannot contain definitions of static initializers</source>
        <target state="translated">接口不能包含静态初始化表达式的定义</target>
        <note />
      </trans-unit>
      <trans-unit id="tcObjectConstructorsIllegalInInterface">
        <source>Interfaces cannot contain definitions of object constructors</source>
        <target state="translated">接口不能包含对象构造函数的定义</target>
        <note />
      </trans-unit>
      <trans-unit id="tcMemberOverridesIllegalInInterface">
        <source>Interfaces cannot contain definitions of member overrides</source>
        <target state="translated">接口不能包含成员重写的定义。</target>
        <note />
      </trans-unit>
      <trans-unit id="tcConcreteMembersIllegalInInterface">
        <source>Interfaces cannot contain definitions of concrete members. You may need to define a constructor on your type to indicate that the type is a class.</source>
        <target state="translated">接口不能包含具体成员的定义。您可能需要定义类型的构造函数来指示该类型是类。</target>
        <note />
      </trans-unit>
      <trans-unit id="tcConstructorsDisallowedInExceptionAugmentation">
        <source>Constructors cannot be specified in exception augmentations</source>
        <target state="translated">不能在异常扩大中指定构造函数</target>
        <note />
      </trans-unit>
      <trans-unit id="tcStructsCannotHaveConstructorWithNoArguments">
        <source>Structs cannot have an object constructor with no arguments. This is a restriction imposed on all CLI languages as structs automatically support a default constructor.</source>
        <target state="translated">结构不能具有不带参数的对象构造函数。这是对所有 CLI 语言实施的限制，原因是结构自动支持默认构造函数。</target>
        <note />
      </trans-unit>
      <trans-unit id="tcConstructorsIllegalForThisType">
        <source>Constructors cannot be defined for this type</source>
        <target state="translated">不能为此类型定义构造函数</target>
        <note />
      </trans-unit>
      <trans-unit id="tcRecursiveBindingsWithMembersMustBeDirectAugmentation">
        <source>Recursive bindings that include member specifications can only occur as a direct augmentation of a type</source>
        <target state="translated">包含成员规格的递归绑定只能作为类型的直接扩大出现</target>
        <note />
      </trans-unit>
      <trans-unit id="tcOnlySimplePatternsInLetRec">
        <source>Only simple variable patterns can be bound in 'let rec' constructs</source>
        <target state="translated">只能在“let rec”构造中绑定简单的变量模式</target>
        <note />
      </trans-unit>
      <trans-unit id="tcOnlyRecordFieldsAndSimpleLetCanBeMutable">
        <source>Only record fields and simple, non-recursive 'let' bindings may be marked mutable</source>
        <target state="translated">只有记录字段和简单的非递归 "let" 绑定可能会被标记为“可变”</target>
        <note />
      </trans-unit>
      <trans-unit id="tcMemberIsNotSufficientlyGeneric">
        <source>This member is not sufficiently generic</source>
        <target state="translated">此成员的通用性不够</target>
        <note />
      </trans-unit>
      <trans-unit id="tcLiteralAttributeRequiresConstantValue">
        <source>A declaration may only be the [&lt;Literal&gt;] attribute if a constant value is also given, e.g. 'val x : int = 1'</source>
        <target state="translated">如果同时给定了常数值(例如“val x : int = 1”)，则声明只能为 [&lt;Literal&gt;] 特性</target>
        <note />
      </trans-unit>
      <trans-unit id="tcValueInSignatureRequiresLiteralAttribute">
        <source>A declaration may only be given a value in a signature if the declaration has the [&lt;Literal&gt;] attribute</source>
        <target state="translated">仅在声明具有 [&lt;Literal&gt;] 特性时才可在签名中为声明给定值</target>
        <note />
      </trans-unit>
      <trans-unit id="tcThreadStaticAndContextStaticMustBeStatic">
        <source>Thread-static and context-static variables must be static and given the [&lt;DefaultValue&gt;] attribute to indicate that the value is initialized to the default value on each new thread</source>
        <target state="translated">线程静态和上下文静态变量必须是静态的，并且必须为二者给定 [&lt;DefaultValue&gt;] 特性以指示在每个新线程上将变量值初始化为默认值</target>
        <note />
      </trans-unit>
      <trans-unit id="tcVolatileFieldsMustBeMutable">
        <source>Volatile fields must be marked 'mutable' and cannot be thread-static</source>
        <target state="translated">可变字段必须标记为“mutable”且不能是线程静态的</target>
        <note />
      </trans-unit>
      <trans-unit id="tcUninitializedValFieldsMustBeMutable">
        <source>Uninitialized 'val' fields must be mutable and marked with the '[&lt;DefaultValue&gt;]' attribute. Consider using a 'let' binding instead of a 'val' field.</source>
        <target state="translated">未初始化的“val”字段必须是可变的，且须标记“[&lt;DefaultValue&gt;]”特性。请考虑使用“let”绑定，而不是“val”字段。</target>
        <note />
      </trans-unit>
      <trans-unit id="tcStaticValFieldsMustBeMutableAndPrivate">
        <source>Static 'val' fields in types must be mutable, private and marked with the '[&lt;DefaultValue&gt;]' attribute. They are initialized to the 'null' or 'zero' value for their type. Consider also using a 'static let mutable' binding in a class type.</source>
        <target state="translated">类型中的静态“val”字段必须是可变的和私有的，且标记有“[&lt;DefaultValue&gt;]”特性。这些字段将被初始化为各自的类型的“null”或“零”值。请考虑在类类型中也使用“static let mutable”绑定。</target>
        <note />
      </trans-unit>
      <trans-unit id="tcFieldRequiresName">
        <source>This field requires a name</source>
        <target state="translated">此字段需要名称</target>
        <note />
      </trans-unit>
      <trans-unit id="tcInvalidNamespaceModuleTypeUnionName">
        <source>Invalid namespace, module, type or union case name</source>
        <target state="translated">命名空间、模块、类型或联合用例名称无效</target>
        <note />
      </trans-unit>
      <trans-unit id="tcIllegalFormForExplicitTypeDeclaration">
        <source>Explicit type declarations for constructors must be of the form 'ty1 * ... * tyN -&gt; resTy'. Parentheses may be required around 'resTy'</source>
        <target state="translated">构造函数的显式类型声明的格式必须为“ty1 * ... * tyN -&gt; resTy”。可能需要用括号将“resTy”括起来</target>
        <note />
      </trans-unit>
      <trans-unit id="tcReturnTypesForUnionMustBeSameAsType">
        <source>Return types of union cases must be identical to the type being defined, up to abbreviations</source>
        <target state="translated">联合用例的返回类型必须与要定义的类型(直至类型的缩写词)相同</target>
        <note />
      </trans-unit>
      <trans-unit id="tcInvalidEnumerationLiteral">
        <source>This is not a valid value for an enumeration literal</source>
        <target state="translated">对于枚举文本来说，这不是有效的值</target>
        <note />
      </trans-unit>
      <trans-unit id="tcTypeIsNotInterfaceType1">
        <source>The type '{0}' is not an interface type</source>
        <target state="translated">类型“{0}”不是接口类型</target>
        <note />
      </trans-unit>
      <trans-unit id="tcDuplicateSpecOfInterface">
        <source>Duplicate specification of an interface</source>
        <target state="translated">重复的接口规范</target>
        <note />
      </trans-unit>
      <trans-unit id="tcFieldValIllegalHere">
        <source>A field/val declaration is not permitted here</source>
        <target state="translated">此处不允许使用字段/值声明</target>
        <note />
      </trans-unit>
      <trans-unit id="tcInheritIllegalHere">
        <source>A inheritance declaration is not permitted here</source>
        <target state="translated">此处不允许使用继承声明</target>
        <note />
      </trans-unit>
      <trans-unit id="tcModuleRequiresQualifiedAccess">
        <source>This declaration opens the module '{0}', which is marked as 'RequireQualifiedAccess'. Adjust your code to use qualified references to the elements of the module instead, e.g. 'List.map' instead of 'map'. This change will ensure that your code is robust as new constructs are added to libraries.</source>
        <target state="translated">此声明将打开标记为“RequireQualifiedAccess”的模块“{0}”。请调整您的代码以改用对模块元素的限定引用，例如“List.map”而非“map”。此更改将确保您的代码在库中不断添加新构造的情况下依然可靠。</target>
        <note />
      </trans-unit>
      <trans-unit id="tcOpenUsedWithPartiallyQualifiedPath">
        <source>This declaration opens the namespace or module '{0}' through a partially qualified path. Adjust this code to use the full path of the namespace. This change will make your code more robust as new constructs are added to the F# and CLI libraries.</source>
        <target state="translated">此声明通过部分限定的路径来打开命名空间或模块“{0}”。请调整此代码以使用命名空间的完整路径。此更改将使您的代码在 F# 和 CLI 库中不断添加新构造的情况下更为可靠。</target>
        <note />
      </trans-unit>
      <trans-unit id="tcLocalClassBindingsCannotBeInline">
        <source>Local class bindings cannot be marked inline. Consider lifting the definition out of the class or else do not mark it as inline.</source>
        <target state="translated">不能将本地类绑定标记为“inline”。请考虑将定义放到类的外部，否则不要将该类标记为“inline”。</target>
        <note />
      </trans-unit>
      <trans-unit id="tcTypeAbbreviationsMayNotHaveMembers">
        <source>Type abbreviations cannot have members</source>
        <target state="translated">类型缩写词不能具有成员</target>
        <note />
      </trans-unit>
      <trans-unit id="tcTypeAbbreviationsCheckedAtCompileTime">
        <source>As of F# 4.1, the accessibility of type abbreviations is checked at compile-time. Consider changing the accessibility of the type abbreviation. Ignoring this warning might lead to runtime errors.</source>
        <target state="translated">从 F# 4.1 起，类型缩写词的辅助功能在编译时进行检查。请考虑更改类型缩写词的辅助功能。忽略此警告可能会导致运行时错误。</target>
        <note />
      </trans-unit>
      <trans-unit id="tcEnumerationsMayNotHaveMembers">
        <source>Enumerations cannot have members</source>
        <target state="translated">枚举不能具有成员</target>
        <note />
      </trans-unit>
      <trans-unit id="tcMeasureDeclarationsRequireStaticMembers">
        <source>Measure declarations may have only static members</source>
        <target state="translated">度量声明只能具有静态成员</target>
        <note />
      </trans-unit>
      <trans-unit id="tcStructsMayNotContainDoBindings">
        <source>Structs cannot contain 'do' bindings because the default constructor for structs would not execute these bindings</source>
        <target state="translated">结构不能包含“do”绑定，因为结构的默认构造函数将不会执行这些绑定</target>
        <note />
      </trans-unit>
      <trans-unit id="tcStructsMayNotContainLetBindings">
        <source>Structs cannot contain value definitions because the default constructor for structs will not execute these bindings. Consider adding additional arguments to the primary constructor for the type.</source>
        <target state="translated">结构不能包含值定义，因为结构的默认构造函数将不会执行这些绑定。请考虑为该类型的主构造函数添加更多参数。</target>
        <note />
      </trans-unit>
      <trans-unit id="tcStaticLetBindingsRequireClassesWithImplicitConstructors">
        <source>Static value definitions may only be used in types with a primary constructor. Consider adding arguments to the type definition, e.g. 'type X(args) = ...'.</source>
        <target state="translated">静态值定义只能在具有主构造函数的类型中使用。请考虑向类型定义添加参数，例如“type X(args) = ...”。</target>
        <note />
      </trans-unit>
      <trans-unit id="tcMeasureDeclarationsRequireStaticMembersNotConstructors">
        <source>Measure declarations may have only static members: constructors are not available</source>
        <target state="translated">度量声明只能具有静态成员: 构造函数不可用</target>
        <note />
      </trans-unit>
      <trans-unit id="tcMemberAndLocalClassBindingHaveSameName">
        <source>A member and a local class binding both have the name '{0}'</source>
        <target state="translated">一个成员和一个本地类绑定的名称都为“{0}”</target>
        <note />
      </trans-unit>
      <trans-unit id="tcTypeAbbreviationsCannotHaveInterfaceDeclaration">
        <source>Type abbreviations cannot have interface declarations</source>
        <target state="translated">类型缩写词不能具有接口声明</target>
        <note />
      </trans-unit>
      <trans-unit id="tcEnumerationsCannotHaveInterfaceDeclaration">
        <source>Enumerations cannot have interface declarations</source>
        <target state="translated">枚举不能具有接口声明</target>
        <note />
      </trans-unit>
      <trans-unit id="tcTypeIsNotInterfaceType0">
        <source>This type is not an interface type</source>
        <target state="translated">此类型不是接口类型</target>
        <note />
      </trans-unit>
      <trans-unit id="tcAllImplementedInterfacesShouldBeDeclared">
        <source>All implemented interfaces should be declared on the initial declaration of the type</source>
        <target state="translated">应在类型的初始声明中声明所有实现的接口</target>
        <note />
      </trans-unit>
      <trans-unit id="tcDefaultImplementationForInterfaceHasAlreadyBeenAdded">
        <source>A default implementation of this interface has already been added because the explicit implementation of the interface was not specified at the definition of the type</source>
        <target state="translated">已添加此接口的默认实现，因为在相应类型的定义中未指定接口的显式实现</target>
        <note />
      </trans-unit>
      <trans-unit id="tcMemberNotPermittedInInterfaceImplementation">
        <source>This member is not permitted in an interface implementation</source>
        <target state="translated">接口实现中不允许使用此成员</target>
        <note />
      </trans-unit>
      <trans-unit id="tcDeclarationElementNotPermittedInAugmentation">
        <source>This declaration element is not permitted in an augmentation</source>
        <target state="translated">扩大中不允许使用此声明元素</target>
        <note />
      </trans-unit>
      <trans-unit id="tcTypesCannotContainNestedTypes">
        <source>Types cannot contain nested type definitions</source>
        <target state="translated">类型不能包含嵌套的类型定义</target>
        <note />
      </trans-unit>
      <trans-unit id="tcTypeExceptionOrModule">
        <source>type, exception or module</source>
        <target state="translated">类型、异常或模块</target>
        <note />
      </trans-unit>
      <trans-unit id="tcTypeOrModule">
        <source>type or module</source>
        <target state="translated">类型或模块</target>
        <note />
      </trans-unit>
      <trans-unit id="tcImplementsIStructuralEquatableExplicitly">
        <source>The struct, record or union type '{0}' implements the interface 'System.IStructuralEquatable' explicitly. Apply the 'CustomEquality' attribute to the type.</source>
        <target state="translated">结构、记录或联合类型“{0}”显式实现接口“System.IStructuralEquatable”。将“CustomEquality”特性应用于相应的类型。</target>
        <note />
      </trans-unit>
      <trans-unit id="tcImplementsIEquatableExplicitly">
        <source>The struct, record or union type '{0}' implements the interface 'System.IEquatable&lt;_&gt;' explicitly. Apply the 'CustomEquality' attribute to the type and provide a consistent implementation of the non-generic override 'System.Object.Equals(obj)'.</source>
        <target state="translated">结构、记录或联合类型“{0}”显式实现接口“System.IEquatable&lt;_&gt;”。将“CustomEquality”特性应用于相应的类型，并提供对非泛型重写“System.Object.Equals(obj)”的一致性实现。</target>
        <note />
      </trans-unit>
      <trans-unit id="tcExplicitTypeSpecificationCannotBeUsedForExceptionConstructors">
        <source>Explicit type specifications cannot be used for exception constructors</source>
        <target state="translated">显式类型规范不能用于异常构造函数</target>
        <note />
      </trans-unit>
      <trans-unit id="tcExceptionAbbreviationsShouldNotHaveArgumentList">
        <source>Exception abbreviations should not have argument lists</source>
        <target state="translated">异常缩写词不应具有参数列表</target>
        <note />
      </trans-unit>
      <trans-unit id="tcAbbreviationsFordotNetExceptionsCannotTakeArguments">
        <source>Abbreviations for Common IL exceptions cannot take arguments</source>
        <target state="translated">通用 IL 异常的缩写词不能采用参数</target>
        <note />
      </trans-unit>
      <trans-unit id="tcExceptionAbbreviationsMustReferToValidExceptions">
        <source>Exception abbreviations must refer to existing exceptions or F# types deriving from System.Exception</source>
        <target state="translated">异常缩写词必须引用现有异常或派生自 System.Exception 的 F# 类型</target>
        <note />
      </trans-unit>
      <trans-unit id="tcAbbreviationsFordotNetExceptionsMustHaveMatchingObjectConstructor">
        <source>Abbreviations for Common IL exception types must have a matching object constructor</source>
        <target state="translated">通用 IL 异常类型的缩写词必须具有匹配的对象构造函数</target>
        <note />
      </trans-unit>
      <trans-unit id="tcNotAnException">
        <source>Not an exception</source>
        <target state="translated">不是一个异常</target>
        <note />
      </trans-unit>
      <trans-unit id="tcInvalidModuleName">
        <source>Invalid module name</source>
        <target state="translated">模块名称无效</target>
        <note />
      </trans-unit>
      <trans-unit id="tcInvalidTypeExtension">
        <source>Invalid type extension</source>
        <target state="translated">类型扩展无效</target>
        <note />
      </trans-unit>
      <trans-unit id="tcAttributesOfTypeSpecifyMultipleKindsForType">
        <source>The attributes of this type specify multiple kinds for the type</source>
        <target state="translated">此类型的特性指定此类型的多个种类</target>
        <note />
      </trans-unit>
      <trans-unit id="tcKindOfTypeSpecifiedDoesNotMatchDefinition">
        <source>The kind of the type specified by its attributes does not match the kind implied by its definition</source>
        <target state="translated">类型的特性所指定的类型种类与类型的定义暗示的种类不匹配</target>
        <note />
      </trans-unit>
      <trans-unit id="tcMeasureDefinitionsCannotHaveTypeParameters">
        <source>Measure definitions cannot have type parameters</source>
        <target state="translated">度量定义不能具有类型参数</target>
        <note />
      </trans-unit>
      <trans-unit id="tcTypeRequiresDefinition">
        <source>This type requires a definition</source>
        <target state="translated">此类型需要定义</target>
        <note />
      </trans-unit>
      <trans-unit id="tcTypeAbbreviationHasTypeParametersMissingOnType">
        <source>This type abbreviation has one or more declared type parameters that do not appear in the type being abbreviated. Type abbreviations must use all declared type parameters in the type being abbreviated. Consider removing one or more type parameters, or use a concrete type definition that wraps an underlying type, such as 'type C&lt;'a&gt; = C of ...'.</source>
        <target state="translated">此类型缩写词具有一个或多个在要缩写的类型中不会显示的已声明类型参数。类型缩写词必须使用要缩写的类型中的所有已声明类型参数。请考虑删除一个或多个类型参数，或使用包装基础类型的具体类型定义，例如“type C&lt;'a&gt; = C of ...”。</target>
        <note />
      </trans-unit>
      <trans-unit id="tcStructsInterfacesEnumsDelegatesMayNotInheritFromOtherTypes">
        <source>Structs, interfaces, enums and delegates cannot inherit from other types</source>
        <target state="translated">结构、接口、枚举和委托不能从其他类型继承</target>
        <note />
      </trans-unit>
      <trans-unit id="tcTypesCannotInheritFromMultipleConcreteTypes">
        <source>Types cannot inherit from multiple concrete types</source>
        <target state="translated">类型不能从多个具体类型继承</target>
        <note />
      </trans-unit>
      <trans-unit id="tcRecordsUnionsAbbreviationsStructsMayNotHaveAllowNullLiteralAttribute">
        <source>Records, union, abbreviations and struct types cannot have the 'AllowNullLiteral' attribute</source>
        <target state="translated">记录、联合、缩写词和结构类型不能具有“AllowNullLiteral”特性</target>
        <note />
      </trans-unit>
      <trans-unit id="tcAllowNullTypesMayOnlyInheritFromAllowNullTypes">
        <source>Types with the 'AllowNullLiteral' attribute may only inherit from or implement types which also allow the use of the null literal</source>
        <target state="translated">具有“AllowNullLiteral”特性的类型只能继承自或实现也允许使用 null 文本的类型</target>
        <note />
      </trans-unit>
      <trans-unit id="tcGenericTypesCannotHaveStructLayout">
        <source>Generic types cannot be given the 'StructLayout' attribute</source>
        <target state="translated">不能为泛型类型给定“StructLayout”特性</target>
        <note />
      </trans-unit>
      <trans-unit id="tcOnlyStructsCanHaveStructLayout">
        <source>Only structs and classes without primary constructors may be given the 'StructLayout' attribute</source>
        <target state="translated">只能为不带主构造函数的结构和类提供“StructLayout”特性</target>
        <note />
      </trans-unit>
      <trans-unit id="tcRepresentationOfTypeHiddenBySignature">
        <source>The representation of this type is hidden by the signature. It must be given an attribute such as [&lt;Sealed&gt;], [&lt;Class&gt;] or [&lt;Interface&gt;] to indicate the characteristics of the type.</source>
        <target state="translated">签名会隐藏此类型的表示形式。必须为此类型给定一个特性(如 [&lt;Sealed&gt;]、[&lt;Class&gt;] 或 [&lt;Interface&gt;])以指示其特征。</target>
        <note />
      </trans-unit>
      <trans-unit id="tcOnlyClassesCanHaveAbstract">
        <source>Only classes may be given the 'AbstractClass' attribute</source>
        <target state="translated">只能为类给定“AbstractClass”特性</target>
        <note />
      </trans-unit>
      <trans-unit id="tcOnlyTypesRepresentingUnitsOfMeasureCanHaveMeasure">
        <source>Only types representing units-of-measure may be given the 'Measure' attribute</source>
        <target state="translated">只能为表示度量单位的类型给定“Measure”特性</target>
        <note />
      </trans-unit>
      <trans-unit id="tcOverridesCannotHaveVisibilityDeclarations">
        <source>Accessibility modifiers are not permitted on overrides or interface implementations</source>
        <target state="translated">不允许对重写或接口实现使用可访问性修饰符</target>
        <note />
      </trans-unit>
      <trans-unit id="tcTypesAreAlwaysSealedDU">
        <source>Discriminated union types are always sealed</source>
        <target state="translated">已区分的联合类型始终是密封类型</target>
        <note />
      </trans-unit>
      <trans-unit id="tcTypesAreAlwaysSealedRecord">
        <source>Record types are always sealed</source>
        <target state="translated">记录类型始终是密封类型</target>
        <note />
      </trans-unit>
      <trans-unit id="tcTypesAreAlwaysSealedAssemblyCode">
        <source>Assembly code types are always sealed</source>
        <target state="translated">程序集代码类型始终是密封类型</target>
        <note />
      </trans-unit>
      <trans-unit id="tcTypesAreAlwaysSealedStruct">
        <source>Struct types are always sealed</source>
        <target state="translated">结构类型始终是密封类型</target>
        <note />
      </trans-unit>
      <trans-unit id="tcTypesAreAlwaysSealedDelegate">
        <source>Delegate types are always sealed</source>
        <target state="translated">委托类型始终是密封类型</target>
        <note />
      </trans-unit>
      <trans-unit id="tcTypesAreAlwaysSealedEnum">
        <source>Enum types are always sealed</source>
        <target state="translated">枚举类型始终是密封类型</target>
        <note />
      </trans-unit>
      <trans-unit id="tcInterfaceTypesAndDelegatesCannotContainFields">
        <source>Interface types and delegate types cannot contain fields</source>
        <target state="translated">接口类型和委托类型不能包含字段</target>
        <note />
      </trans-unit>
      <trans-unit id="tcAbbreviatedTypesCannotBeSealed">
        <source>Abbreviated types cannot be given the 'Sealed' attribute</source>
        <target state="translated">不能为缩写的类型给定“Sealed”特性</target>
        <note />
      </trans-unit>
      <trans-unit id="tcCannotInheritFromSealedType">
        <source>Cannot inherit a sealed type</source>
        <target state="translated">无法继承密封类型</target>
        <note />
      </trans-unit>
      <trans-unit id="tcCannotInheritFromInterfaceType">
        <source>Cannot inherit from interface type. Use interface ... with instead.</source>
        <target state="translated">无法从接口类型继承。请改用 interface ... with。</target>
        <note />
      </trans-unit>
      <trans-unit id="tcStructTypesCannotContainAbstractMembers">
        <source>Struct types cannot contain abstract members</source>
        <target state="translated">结构类型不能包含抽象成员</target>
        <note />
      </trans-unit>
      <trans-unit id="tcInterfaceTypesCannotBeSealed">
        <source>Interface types cannot be sealed</source>
        <target state="translated">接口类型不能为密封类型</target>
        <note />
      </trans-unit>
      <trans-unit id="tcInvalidDelegateSpecification">
        <source>Delegate specifications must be of the form 'typ -&gt; typ'</source>
        <target state="translated">委托规范的格式必须为“typ -&gt; typ”</target>
        <note />
      </trans-unit>
      <trans-unit id="tcDelegatesCannotBeCurried">
        <source>Delegate specifications must not be curried types. Use 'typ * ... * typ -&gt; typ' for multi-argument delegates, and 'typ -&gt; (typ -&gt; typ)' for delegates returning function values.</source>
        <target state="translated">委托规范不得为扩充类型。请为多参数委托使用“typ * ... * typ -&gt; typ”，并为返回函数值的委托使用“typ -&gt; (typ -&gt; typ)”。</target>
        <note />
      </trans-unit>
      <trans-unit id="tcInvalidTypeForLiteralEnumeration">
        <source>Literal enumerations must have type int, uint, int16, uint16, int64, uint64, byte, sbyte or char</source>
        <target state="translated">文本枚举必须具有类型 int、uint、int16、uint16、int64、uint64、byte、sbyte 或 char</target>
        <note />
      </trans-unit>
      <trans-unit id="tcTypeDefinitionIsCyclic">
        <source>This type definition involves an immediate cyclic reference through an abbreviation</source>
        <target state="translated">此类型定义涉及一个经由缩写词的直接循环引用</target>
        <note />
      </trans-unit>
      <trans-unit id="tcTypeDefinitionIsCyclicThroughInheritance">
        <source>This type definition involves an immediate cyclic reference through a struct field or inheritance relation</source>
        <target state="translated">此类型定义涉及一个经由结构字段或继承关系的直接循环引用</target>
        <note />
      </trans-unit>
      <trans-unit id="tcReservedSyntaxForAugmentation">
        <source>The syntax 'type X with ...' is reserved for augmentations. Types whose representations are hidden but which have members are now declared in signatures using 'type X = ...'. You may also need to add the '[&lt;Sealed&gt;] attribute to the type definition in the signature</source>
        <target state="translated">已保留语法“type X with ...”以供扩大使用。对于其表示形式已隐藏但是具有成员的类型，现在将在签名中使用“type X = ...”声明这些类型。可能还需要向签名中的类型定义添加“[&lt;Sealed&gt;]”特性</target>
        <note />
      </trans-unit>
      <trans-unit id="tcMembersThatExtendInterfaceMustBePlacedInSeparateModule">
        <source>Members that extend interface, delegate or enum types must be placed in a module separate to the definition of the type. This module must either have the AutoOpen attribute or be opened explicitly by client code to bring the extension members into scope.</source>
        <target state="translated">必须将扩展接口、委托或枚举类型的成员放置到与相应的类型定义分离的模块中。此模块必须具有 AutoOpen 特性或由客户端代码显式打开以将扩展成员纳入范围中。</target>
        <note />
      </trans-unit>
      <trans-unit id="tcDeclaredTypeParametersForExtensionDoNotMatchOriginal">
        <source>One or more of the declared type parameters for this type extension have a missing or wrong type constraint not matching the original type constraints on '{0}'</source>
        <target state="translated">此类型扩展的一个或多个已声明类型参数具有缺失或错误的类型约束，与“{0}”上的原始类型约束不匹配</target>
        <note />
      </trans-unit>
      <trans-unit id="tcTypeDefinitionsWithImplicitConstructionMustHaveOneInherit">
        <source>Type definitions may only have one 'inherit' specification and it must be the first declaration</source>
        <target state="translated">类型定义只能指定一个“inherit”，并且它必须是第一个声明</target>
        <note />
      </trans-unit>
      <trans-unit id="tcTypeDefinitionsWithImplicitConstructionMustHaveLocalBindingsBeforeMembers">
        <source>'let' and 'do' bindings must come before member and interface definitions in type definitions</source>
        <target state="translated">“let”和“do”绑定在类型定义中必须处于成员和接口定义之前</target>
        <note />
      </trans-unit>
      <trans-unit id="tcInheritDeclarationMissingArguments">
        <source>This 'inherit' declaration specifies the inherited type but no arguments. Consider supplying arguments, e.g. 'inherit BaseType(args)'.</source>
        <target state="translated">此“inherit”声明指定继承的类型，但没有参数。请考虑提供参数，例如“inherit BaseType(args)”。</target>
        <note />
      </trans-unit>
      <trans-unit id="tcInheritConstructionCallNotPartOfImplicitSequence">
        <source>This 'inherit' declaration has arguments, but is not in a type with a primary constructor. Consider adding arguments to your type definition, e.g. 'type X(args) = ...'.</source>
        <target state="translated">此“inherit”声明具有参数，但是不在具有主构造函数的类型中。请考虑向您的类型定义添加参数，例如“type X(args) = ...”。</target>
        <note />
      </trans-unit>
      <trans-unit id="tcLetAndDoRequiresImplicitConstructionSequence">
        <source>This definition may only be used in a type with a primary constructor. Consider adding arguments to your type definition, e.g. 'type X(args) = ...'.</source>
        <target state="translated">此定义只能在具有主构造函数的类型中使用。请考虑向您的类型定义添加参数，例如“type X(args) = ...”。</target>
        <note />
      </trans-unit>
      <trans-unit id="tcTypeAbbreviationsCannotHaveAugmentations">
        <source>Type abbreviations cannot have augmentations</source>
        <target state="translated">类型缩写词不能具有扩大</target>
        <note />
      </trans-unit>
      <trans-unit id="tcModuleAbbreviationForNamespace">
        <source>The path '{0}' is a namespace. A module abbreviation may not abbreviate a namespace.</source>
        <target state="translated">路径“{0}”是一个命名空间。模块缩写词可能不会缩写命名空间。</target>
        <note />
      </trans-unit>
      <trans-unit id="tcTypeUsedInInvalidWay">
        <source>The type '{0}' is used in an invalid way. A value prior to '{1}' has an inferred type involving '{2}', which is an invalid forward reference.</source>
        <target state="translated">类型“{0}”的使用方式无效。“{1}”之前的值具有一个与“{2}”相关的推理类型，这是无效的前向引用。</target>
        <note />
      </trans-unit>
      <trans-unit id="tcMemberUsedInInvalidWay">
        <source>The member '{0}' is used in an invalid way. A use of '{1}' has been inferred prior to the definition of '{2}', which is an invalid forward reference.</source>
        <target state="translated">成员“{0}”的使用方式无效。在给出“{2}”的定义之前，已推理出“{1}”的用法，这是无效的前向引用。</target>
        <note />
      </trans-unit>
      <trans-unit id="tcAttributeAutoOpenWasIgnored">
        <source>The attribute 'AutoOpen(\"{0}\")' in the assembly '{1}' did not refer to a valid module or namespace in that assembly and has been ignored</source>
        <target state="translated">程序集“{1}”中的特性“AutoOpen(\"{0}\")”未引用该程序集中的有效模块或命名空间，已忽略此特性</target>
        <note />
      </trans-unit>
      <trans-unit id="ilUndefinedValue">
        <source>Undefined value '{0}'</source>
        <target state="translated">未定义的值“{0}”</target>
        <note />
      </trans-unit>
      <trans-unit id="ilLabelNotFound">
        <source>Label {0} not found</source>
        <target state="translated">未找到标签 {0}</target>
        <note />
      </trans-unit>
      <trans-unit id="ilIncorrectNumberOfTypeArguments">
        <source>Incorrect number of type arguments to local call</source>
        <target state="translated">本地调用的类型参数的数目不正确</target>
        <note />
      </trans-unit>
      <trans-unit id="ilDynamicInvocationNotSupported">
        <source>Dynamic invocation of {0} is not supported</source>
        <target state="translated">不支持动态调用 {0}</target>
        <note />
      </trans-unit>
      <trans-unit id="ilAddressOfLiteralFieldIsInvalid">
        <source>Taking the address of a literal field is invalid</source>
        <target state="translated">采用文本字段的地址无效</target>
        <note />
      </trans-unit>
      <trans-unit id="ilAddressOfValueHereIsInvalid">
        <source>This operation involves taking the address of a value '{0}' represented using a local variable or other special representation. This is invalid.</source>
        <target state="translated">此操作涉及到采用通过本地变量或其他特殊表示形式表示的值“{0}”的地址。这是无效的。</target>
        <note />
      </trans-unit>
      <trans-unit id="ilCustomMarshallersCannotBeUsedInFSharp">
        <source>Custom marshallers cannot be specified in F# code. Consider using a C# helper function.</source>
        <target state="translated">无法使用 F# 代码指定自定义封送处理程序。请考虑使用 C# Helper 函数。</target>
        <note />
      </trans-unit>
      <trans-unit id="ilMarshalAsAttributeCannotBeDecoded">
        <source>The MarshalAs attribute could not be decoded</source>
        <target state="translated">未能对 MarshalAs 特性进行解码</target>
        <note />
      </trans-unit>
      <trans-unit id="ilSignatureForExternalFunctionContainsTypeParameters">
        <source>The signature for this external function contains type parameters. Constrain the argument and return types to indicate the types of the corresponding C function.</source>
        <target state="translated">此外部函数的签名包含类型参数。请约束此参数和返回类型以指示相应的 C 函数的类型。</target>
        <note />
      </trans-unit>
      <trans-unit id="ilDllImportAttributeCouldNotBeDecoded">
        <source>The DllImport attribute could not be decoded</source>
        <target state="translated">未能对 DllImport 特性进行解码</target>
        <note />
      </trans-unit>
      <trans-unit id="ilLiteralFieldsCannotBeSet">
        <source>Literal fields cannot be set</source>
        <target state="translated">无法设置文本字段</target>
        <note />
      </trans-unit>
      <trans-unit id="ilStaticMethodIsNotLambda">
        <source>GenSetStorage: {0} was represented as a static method but was not an appropriate lambda expression</source>
        <target state="translated">GenSetStorage: {0} 已表示为一个静态方法，而不是适当的 lambda 表达式</target>
        <note />
      </trans-unit>
      <trans-unit id="ilMutableVariablesCannotEscapeMethod">
        <source>Mutable variables cannot escape their method</source>
        <target state="translated">可变变量不能脱离其方法</target>
        <note />
      </trans-unit>
      <trans-unit id="ilUnexpectedUnrealizedValue">
        <source>Compiler error: unexpected unrealized value</source>
        <target state="translated">编译器错误: 意外的未识别值</target>
        <note />
      </trans-unit>
      <trans-unit id="ilMainModuleEmpty">
        <source>Main module of program is empty: nothing will happen when it is run</source>
        <target state="translated">程序的主模块为空: 运行此程序时将不会有任何反应</target>
        <note />
      </trans-unit>
      <trans-unit id="ilTypeCannotBeUsedForLiteralField">
        <source>This type cannot be used for a literal field</source>
        <target state="translated">此类型不能用于文本字段</target>
        <note />
      </trans-unit>
      <trans-unit id="ilUnexpectedGetSetAnnotation">
        <source>Unexpected GetSet annotation on a property</source>
        <target state="translated">某个属性的意外的 GetSet 批注</target>
        <note />
      </trans-unit>
      <trans-unit id="ilFieldOffsetAttributeCouldNotBeDecoded">
        <source>The FieldOffset attribute could not be decoded</source>
        <target state="translated">未能对 FieldOffset 特性进行解码</target>
        <note />
      </trans-unit>
      <trans-unit id="ilStructLayoutAttributeCouldNotBeDecoded">
        <source>The StructLayout attribute could not be decoded</source>
        <target state="translated">未能对 StructLayout 特性进行解码</target>
        <note />
      </trans-unit>
      <trans-unit id="ilDefaultAugmentationAttributeCouldNotBeDecoded">
        <source>The DefaultAugmentation attribute could not be decoded</source>
        <target state="translated">未能对 DefaultAugmentation 特性进行解码</target>
        <note />
      </trans-unit>
      <trans-unit id="ilReflectedDefinitionsCannotUseSliceOperator">
        <source>Reflected definitions cannot contain uses of the prefix splice operator '%'</source>
        <target state="translated">反射的定义中不能使用前缀拼接运算符“%”</target>
        <note />
      </trans-unit>
      <trans-unit id="optsProblemWithCodepage">
        <source>Problem with codepage '{0}': {1}</source>
        <target state="translated">代码页“{0}”存在问题: {1}</target>
        <note />
      </trans-unit>
      <trans-unit id="optsCopyright">
        <source>Copyright (c) Microsoft Corporation. All Rights Reserved.</source>
        <target state="translated">版权所有(C) Microsoft Corporation。保留所有权利。</target>
        <note />
      </trans-unit>
      <trans-unit id="optsCopyrightCommunity">
        <source>Freely distributed under the MIT Open Source License.  https://github.com/Microsoft/visualfsharp/blob/master/License.txt</source>
        <target state="translated">免费分发在 MIT 开源许可证下。https://github.com/Microsoft/visualfsharp/blob/master/License.txt</target>
        <note />
      </trans-unit>
      <trans-unit id="optsNameOfOutputFile">
        <source>Name of the output file (Short form: -o)</source>
        <target state="translated">输出文件的名称(缩写: -o)</target>
        <note />
      </trans-unit>
      <trans-unit id="optsBuildConsole">
        <source>Build a console executable</source>
        <target state="translated">生成控制台可执行文件</target>
        <note />
      </trans-unit>
      <trans-unit id="optsBuildWindows">
        <source>Build a Windows executable</source>
        <target state="translated">生成 Windows 可执行文件</target>
        <note />
      </trans-unit>
      <trans-unit id="optsBuildLibrary">
        <source>Build a library (Short form: -a)</source>
        <target state="translated">生成库(缩写: -a)</target>
        <note />
      </trans-unit>
      <trans-unit id="optsBuildModule">
        <source>Build a module that can be added to another assembly</source>
        <target state="translated">生成可添加到其他程序集的模块</target>
        <note />
      </trans-unit>
      <trans-unit id="optsDelaySign">
        <source>Delay-sign the assembly using only the public portion of the strong name key</source>
        <target state="translated">仅使用强名称密钥的公共部分对程序集进行延迟签名</target>
        <note />
      </trans-unit>
      <trans-unit id="optsPublicSign">
        <source>Public-sign the assembly using only the public portion of the strong name key, and mark the assembly as signed</source>
        <target state="translated">仅使用强名称密钥的公用部分对该程序集进行公开签名, 并将该程序集标记为已签名</target>
        <note />
      </trans-unit>
      <trans-unit id="optsWriteXml">
        <source>Write the xmldoc of the assembly to the given file</source>
        <target state="translated">将程序集的 xmldoc 写入到给定文件</target>
        <note />
      </trans-unit>
      <trans-unit id="optsStrongKeyFile">
        <source>Specify a strong name key file</source>
        <target state="translated">指定强名称密钥文件</target>
        <note />
      </trans-unit>
      <trans-unit id="optsStrongKeyContainer">
        <source>Specify a strong name key container</source>
        <target state="translated">指定强名称密钥容器</target>
        <note />
      </trans-unit>
      <trans-unit id="optsPlatform">
        <source>Limit which platforms this code can run on: x86, Itanium, x64, anycpu32bitpreferred, or anycpu. The default is anycpu.</source>
        <target state="translated">限制可以运行此代码的平台: x86、Itanium、x64、anycpu32bitpreferred 或 anycpu。默认值为 anycpu。</target>
        <note />
      </trans-unit>
      <trans-unit id="optsNoOpt">
        <source>Only include optimization information essential for implementing inlined constructs. Inhibits cross-module inlining but improves binary compatibility.</source>
        <target state="translated">仅包含实现内联构造所必需的优化信息。禁止跨模块内联，但会提高二进制兼容性。</target>
        <note />
      </trans-unit>
      <trans-unit id="optsNoInterface">
        <source>Don't add a resource to the generated assembly containing F#-specific metadata</source>
        <target state="translated">不向包含 F# 特定元数据的生成程序集中添加资源</target>
        <note />
      </trans-unit>
      <trans-unit id="optsSig">
        <source>Print the inferred interface of the assembly to a file</source>
        <target state="translated">将推理出的程序集接口输出到文件</target>
        <note />
      </trans-unit>
      <trans-unit id="optsReference">
        <source>Reference an assembly (Short form: -r)</source>
        <target state="translated">引用一个程序集(缩写: -r)</target>
        <note />
      </trans-unit>
      <trans-unit id="optsWin32res">
        <source>Specify a Win32 resource file (.res)</source>
        <target state="translated">指定 Win32 资源文件(.res)</target>
        <note />
      </trans-unit>
      <trans-unit id="optsWin32manifest">
        <source>Specify a Win32 manifest file</source>
        <target state="translated">指定 Win32 清单文件</target>
        <note />
      </trans-unit>
      <trans-unit id="optsNowin32manifest">
        <source>Do not include the default Win32 manifest</source>
        <target state="translated">不包括默认的 Win32 清单</target>
        <note />
      </trans-unit>
      <trans-unit id="optsEmbedAllSource">
        <source>Embed all source files in the portable PDB file</source>
        <target state="translated">将所有源文件嵌入可移植 PDB 文件</target>
        <note />
      </trans-unit>
      <trans-unit id="optsEmbedSource">
        <source>Embed specific source files in the portable PDB file</source>
        <target state="translated">将特定源文件嵌入可移植 PDB 文件</target>
        <note />
      </trans-unit>
      <trans-unit id="optsSourceLink">
        <source>Source link information file to embed in the portable PDB file</source>
        <target state="translated">要嵌入可移植 PDB 文件中的源链接信息文件</target>
        <note />
      </trans-unit>
      <trans-unit id="optsEmbeddedSourceRequirePortablePDBs">
        <source>--embed switch only supported when emitting a Portable PDB (--debug:portable or --debug:embedded)</source>
        <target state="translated">#NAME?</target>
        <note />
      </trans-unit>
      <trans-unit id="optsSourceLinkRequirePortablePDBs">
        <source>--sourcelink switch only supported when emitting a Portable PDB (--debug:portable or --debug:embedded)</source>
        <target state="translated">#NAME?</target>
        <note />
      </trans-unit>
      <trans-unit id="srcFileTooLarge">
        <source>Source file is too large to embed in a portable PDB</source>
        <target state="translated">源文件太大，无法嵌入可移植 PDB</target>
        <note />
      </trans-unit>
      <trans-unit id="optsResource">
        <source>Embed the specified managed resource</source>
        <target state="translated">嵌入指定的托管资源</target>
        <note />
      </trans-unit>
      <trans-unit id="optsLinkresource">
        <source>Link the specified resource to this assembly where the resinfo format is &lt;file&gt;[,&lt;string name&gt;[,public|private]]</source>
        <target state="translated">将指定的资源链接到此程序集，其中 resinfo 格式为“&lt;文件&gt;[,&lt;字符串名称&gt;[,public|private]]”</target>
        <note />
      </trans-unit>
      <trans-unit id="optsDebugPM">
        <source>Emit debug information (Short form: -g)</source>
        <target state="translated">发出调试信息(缩写: -g)</target>
        <note />
      </trans-unit>
      <trans-unit id="optsDebug">
        <source>Specify debugging type: full, portable, embedded, pdbonly. ('{0}' is the default if no debuggging type specified and enables attaching a debugger to a running program, 'portable' is a cross-platform format, 'embedded' is a cross-platform format embedded into the output file).</source>
        <target state="translated">指定调试类型: full、portable、embedded、pdbonly。(若未指定调试类型，则默认为“{0}”，它允许将调试程序附加到正在运行的程序。"portable" 是跨平台格式，"embedded" 是嵌入到输出文件中的跨平台格式)。</target>
        <note />
      </trans-unit>
      <trans-unit id="optsOptimize">
        <source>Enable optimizations (Short form: -O)</source>
        <target state="translated">启用优化(缩写: -O)</target>
        <note />
      </trans-unit>
      <trans-unit id="optsTailcalls">
        <source>Enable or disable tailcalls</source>
        <target state="translated">启用或禁用尾调用</target>
        <note />
      </trans-unit>
      <trans-unit id="optsDeterministic">
        <source>Produce a deterministic assembly (including module version GUID and timestamp)</source>
        <target state="translated">产生确定性的程序集(包括模块版本 GUID 和时间戳)</target>
        <note />
      </trans-unit>
      <trans-unit id="optsCrossoptimize">
        <source>Enable or disable cross-module optimizations</source>
        <target state="translated">启用或禁用跨模块优化</target>
        <note />
      </trans-unit>
      <trans-unit id="optsWarnaserrorPM">
        <source>Report all warnings as errors</source>
        <target state="translated">将所有警告报告为错误</target>
        <note />
      </trans-unit>
      <trans-unit id="optsWarnaserror">
        <source>Report specific warnings as errors</source>
        <target state="translated">将特定警告报告为错误</target>
        <note />
      </trans-unit>
      <trans-unit id="optsWarn">
        <source>Set a warning level (0-5)</source>
        <target state="translated">设置警告等级(0-5)</target>
        <note />
      </trans-unit>
      <trans-unit id="optsNowarn">
        <source>Disable specific warning messages</source>
        <target state="translated">禁用特定的警告消息</target>
        <note />
      </trans-unit>
      <trans-unit id="optsWarnOn">
        <source>Enable specific warnings that may be off by default</source>
        <target state="translated">启用默认情况下可能关闭的特定警告</target>
        <note />
      </trans-unit>
      <trans-unit id="optsChecked">
        <source>Generate overflow checks</source>
        <target state="translated">生成溢出检查</target>
        <note />
      </trans-unit>
      <trans-unit id="optsDefine">
        <source>Define conditional compilation symbols (Short form: -d)</source>
        <target state="translated">定义条件编译符号(缩写: -d)</target>
        <note />
      </trans-unit>
      <trans-unit id="optsMlcompatibility">
        <source>Ignore ML compatibility warnings</source>
        <target state="translated">忽略 ML 兼容性警告</target>
        <note />
      </trans-unit>
      <trans-unit id="optsNologo">
        <source>Suppress compiler copyright message</source>
        <target state="translated">取消显示编译器版权消息</target>
        <note />
      </trans-unit>
      <trans-unit id="optsHelp">
        <source>Display this usage message (Short form: -?)</source>
        <target state="translated">显示此用法消息(缩写为: -?)</target>
        <note />
      </trans-unit>
      <trans-unit id="optsResponseFile">
        <source>Read response file for more options</source>
        <target state="translated">读取响应文件以获取更多选项</target>
        <note />
      </trans-unit>
      <trans-unit id="optsCodepage">
        <source>Specify the codepage used to read source files</source>
        <target state="translated">指定用于读取源文件的代码页</target>
        <note />
      </trans-unit>
      <trans-unit id="optsUtf8output">
        <source>Output messages in UTF-8 encoding</source>
        <target state="translated">以 UTF-8 编码格式输出消息</target>
        <note />
      </trans-unit>
      <trans-unit id="optsFullpaths">
        <source>Output messages with fully qualified paths</source>
        <target state="translated">使用完全限定路径输出消息</target>
        <note />
      </trans-unit>
      <trans-unit id="optsLib">
        <source>Specify a directory for the include path which is used to resolve source files and assemblies (Short form: -I)</source>
        <target state="translated">指定用于解析源文件和程序集的包含路径的目录(缩写: -I)</target>
        <note />
      </trans-unit>
      <trans-unit id="optsBaseaddress">
        <source>Base address for the library to be built</source>
        <target state="translated">要生成的库的基址</target>
        <note />
      </trans-unit>
      <trans-unit id="optsNoframework">
        <source>Do not reference the default CLI assemblies by default</source>
        <target state="translated">默认情况下不引用默认 CLI 程序集</target>
        <note />
      </trans-unit>
      <trans-unit id="optsStandalone">
        <source>Statically link the F# library and all referenced DLLs that depend on it into the assembly being generated</source>
        <target state="translated">以静态方式将 F# 库与依赖于此库的所有引用的 DLL 链接到所生成的程序集中</target>
        <note />
      </trans-unit>
      <trans-unit id="optsStaticlink">
        <source>Statically link the given assembly and all referenced DLLs that depend on this assembly. Use an assembly name e.g. mylib, not a DLL name.</source>
        <target state="translated">以静态方式链接给定程序集与依赖于此程序集的所有引用的 DLL。使用程序集名称(例如 mylib)而非 DLL 名称。</target>
        <note />
      </trans-unit>
      <trans-unit id="optsResident">
        <source>Use a resident background compilation service to improve compiler startup times.</source>
        <target state="translated">使用驻留后台编译服务缩短编译器启动时间。</target>
        <note />
      </trans-unit>
      <trans-unit id="optsPdb">
        <source>Name the output debug file</source>
        <target state="translated">对输出调试文件进行命名</target>
        <note />
      </trans-unit>
      <trans-unit id="optsSimpleresolution">
        <source>Resolve assembly references using directory-based rules rather than MSBuild resolution</source>
        <target state="translated">使用基于目录的规则而非 MSBuild 解析来解析程序集引用</target>
        <note />
      </trans-unit>
      <trans-unit id="optsUnrecognizedTarget">
        <source>Unrecognized target '{0}', expected 'exe', 'winexe', 'library' or 'module'</source>
        <target state="translated">无法识别的目标“{0}”，应为“exe”、“winexe”、“library”或“module”</target>
        <note />
      </trans-unit>
      <trans-unit id="optsUnrecognizedDebugType">
        <source>Unrecognized debug type '{0}', expected 'pdbonly' or 'full'</source>
        <target state="translated">无法识别的调试类型“{0}”，应为“pdbonly”或“full”</target>
        <note />
      </trans-unit>
      <trans-unit id="optsInvalidWarningLevel">
        <source>Invalid warning level '{0}'</source>
        <target state="translated">警告等级“{0}”无效</target>
        <note />
      </trans-unit>
      <trans-unit id="optsShortFormOf">
        <source>Short form of '{0}'</source>
        <target state="translated">“{0}”的缩写</target>
        <note />
      </trans-unit>
      <trans-unit id="optsClirootDeprecatedMsg">
        <source>The command-line option '--cliroot' has been deprecated. Use an explicit reference to a specific copy of mscorlib.dll instead.</source>
        <target state="translated">命令行选项“--cliroot”已弃用。请改用对 mscorlib.dll 的特定副本的显式引用。</target>
        <note />
      </trans-unit>
      <trans-unit id="optsClirootDescription">
        <source>Use to override where the compiler looks for mscorlib.dll and framework components</source>
        <target state="translated">用于重写编译器查找 mscorlib.dll 和 Framework 组件的位置</target>
        <note />
      </trans-unit>
      <trans-unit id="optsHelpBannerOutputFiles">
        <source>- OUTPUT FILES -</source>
        <target state="translated">- 输出文件 -</target>
        <note />
      </trans-unit>
      <trans-unit id="optsHelpBannerInputFiles">
        <source>- INPUT FILES -</source>
        <target state="translated">- 输入文件 -</target>
        <note />
      </trans-unit>
      <trans-unit id="optsHelpBannerResources">
        <source>- RESOURCES -</source>
        <target state="translated">- 资源 -</target>
        <note />
      </trans-unit>
      <trans-unit id="optsHelpBannerCodeGen">
        <source>- CODE GENERATION -</source>
        <target state="translated">- 代码生成 -</target>
        <note />
      </trans-unit>
      <trans-unit id="optsHelpBannerAdvanced">
        <source>- ADVANCED -</source>
        <target state="translated">- 高级 -</target>
        <note />
      </trans-unit>
      <trans-unit id="optsHelpBannerMisc">
        <source>- MISCELLANEOUS -</source>
        <target state="translated">- 杂项 -</target>
        <note />
      </trans-unit>
      <trans-unit id="optsHelpBannerLanguage">
        <source>- LANGUAGE -</source>
        <target state="translated">- 语言 -</target>
        <note />
      </trans-unit>
      <trans-unit id="optsHelpBannerErrsAndWarns">
        <source>- ERRORS AND WARNINGS -</source>
        <target state="translated">- 错误和警告 -</target>
        <note />
      </trans-unit>
      <trans-unit id="optsUnknownArgumentToTheTestSwitch">
        <source>Unknown --test argument: '{0}'</source>
        <target state="translated">未知的测试参数: '{0}'</target>
        <note />
      </trans-unit>
      <trans-unit id="optsUnknownPlatform">
        <source>Unrecognized platform '{0}', valid values are 'x86', 'x64', 'Itanium', 'anycpu32bitpreferred', and 'anycpu'</source>
        <target state="translated">无法识别的平台“{0}”，有效值为“x86”、“x64”、“Itanium”、“anycpu32bitpreferred”和“anycpu”</target>
        <note />
      </trans-unit>
      <trans-unit id="optsInternalNoDescription">
        <source>The command-line option '{0}' is for test purposes only</source>
        <target state="translated">命令行选项“{0}”仅用于测试目的</target>
        <note />
      </trans-unit>
      <trans-unit id="optsDCLONoDescription">
        <source>The command-line option '{0}' has been deprecated</source>
        <target state="translated">命令行选项“{0}”已弃用</target>
        <note />
      </trans-unit>
      <trans-unit id="optsDCLODeprecatedSuggestAlternative">
        <source>The command-line option '{0}' has been deprecated. Use '{1}' instead.</source>
        <target state="translated">命令行选项“{0}”已弃用。请改用“{1}”。</target>
        <note />
      </trans-unit>
      <trans-unit id="optsDCLOHtmlDoc">
        <source>The command-line option '{0}' has been deprecated. HTML document generation is now part of the F# Power Pack, via the tool FsHtmlDoc.exe.</source>
        <target state="translated">命令行选项“{0}”已弃用。HTML 文档生成现在是 F# Power Pack 的一部分(借助 FsHtmlDoc.exe 工具)。</target>
        <note />
      </trans-unit>
      <trans-unit id="optsConsoleColors">
        <source>Output warning and error messages in color</source>
        <target state="translated">以彩色输出警告和错误消息</target>
        <note />
      </trans-unit>
      <trans-unit id="optsUseHighEntropyVA">
        <source>Enable high-entropy ASLR</source>
        <target state="translated">启用高熵 ASLR</target>
        <note />
      </trans-unit>
      <trans-unit id="optsSubSystemVersion">
        <source>Specify subsystem version of this assembly</source>
        <target state="translated">指定此程序集的子系统版本</target>
        <note />
      </trans-unit>
      <trans-unit id="optsTargetProfile">
        <source>Specify target framework profile of this assembly. Valid values are mscorlib, netcore or netstandard. Default - mscorlib</source>
        <target state="translated">指定此程序集的目标框架配置文件。有效值为 mscorlib、netcore 或 netstandard。默认值为 - mscorlib</target>
        <note />
      </trans-unit>
      <trans-unit id="optsEmitDebugInfoInQuotations">
        <source>Emit debug information in quotations</source>
        <target state="translated">发出用引号引起来的调试信息</target>
        <note />
      </trans-unit>
      <trans-unit id="optsPreferredUiLang">
        <source>Specify the preferred output language culture name (e.g. es-ES, ja-JP)</source>
        <target state="translated">指定首选输出语言区域性名称(例如 es-ES、ja-JP)</target>
        <note />
      </trans-unit>
      <trans-unit id="optsNoCopyFsharpCore">
        <source>Don't copy FSharp.Core.dll along the produced binaries</source>
        <target state="translated">请勿从已生成的二进制文件中复制 FSharp.Core.dll</target>
        <note />
      </trans-unit>
      <trans-unit id="optsInvalidSubSystemVersion">
        <source>Invalid version '{0}' for '--subsystemversion'. The version must be 4.00 or greater.</source>
        <target state="translated">“--subsystemversion”的版本“{0}”无效。版本必须为 4.00 或更高版本。</target>
        <note />
      </trans-unit>
      <trans-unit id="optsInvalidTargetProfile">
        <source>Invalid value '{0}' for '--targetprofile', valid values are 'mscorlib', 'netcore' or 'netstandard'.</source>
        <target state="translated">--targetprofile 的值“{0}”无效，有效值为 "mscorlib"、"netcore" 或 "netstandard"。</target>
        <note />
      </trans-unit>
      <trans-unit id="typeInfoFullName">
        <source>Full name</source>
        <target state="translated">全名</target>
        <note />
      </trans-unit>
      <trans-unit id="typeInfoOtherOverloads">
        <source>and {0} other overloads</source>
        <target state="translated">和 {0} 个其他重载</target>
        <note />
      </trans-unit>
      <trans-unit id="typeInfoUnionCase">
        <source>union case</source>
        <target state="translated">联合用例</target>
        <note />
      </trans-unit>
      <trans-unit id="typeInfoActivePatternResult">
        <source>active pattern result</source>
        <target state="translated">活动模式结果</target>
        <note />
      </trans-unit>
      <trans-unit id="typeInfoActiveRecognizer">
        <source>active recognizer</source>
        <target state="translated">活动识别器</target>
        <note />
      </trans-unit>
      <trans-unit id="typeInfoField">
        <source>field</source>
        <target state="translated">字段</target>
        <note />
      </trans-unit>
      <trans-unit id="typeInfoEvent">
        <source>event</source>
        <target state="translated">事件</target>
        <note />
      </trans-unit>
      <trans-unit id="typeInfoProperty">
        <source>property</source>
        <target state="translated">属性</target>
        <note />
      </trans-unit>
      <trans-unit id="typeInfoExtension">
        <source>extension</source>
        <target state="translated">扩展</target>
        <note />
      </trans-unit>
      <trans-unit id="typeInfoCustomOperation">
        <source>custom operation</source>
        <target state="translated">自定义运算</target>
        <note />
      </trans-unit>
      <trans-unit id="typeInfoArgument">
        <source>argument</source>
        <target state="translated">参数</target>
        <note />
      </trans-unit>
      <trans-unit id="typeInfoPatternVariable">
        <source>patvar</source>
        <target state="translated">patvar</target>
        <note />
      </trans-unit>
      <trans-unit id="typeInfoNamespace">
        <source>namespace</source>
        <target state="translated">命名空间</target>
        <note />
      </trans-unit>
      <trans-unit id="typeInfoModule">
        <source>module</source>
        <target state="translated">模块</target>
        <note />
      </trans-unit>
      <trans-unit id="typeInfoNamespaceOrModule">
        <source>namespace/module</source>
        <target state="translated">命名空间/模块</target>
        <note />
      </trans-unit>
      <trans-unit id="typeInfoFromFirst">
        <source>from {0}</source>
        <target state="translated">自 {0}</target>
        <note />
      </trans-unit>
      <trans-unit id="typeInfoFromNext">
        <source>also from {0}</source>
        <target state="translated">也自 {0}</target>
        <note />
      </trans-unit>
      <trans-unit id="typeInfoGeneratedProperty">
        <source>generated property</source>
        <target state="translated">生成的属性</target>
        <note />
      </trans-unit>
      <trans-unit id="typeInfoGeneratedType">
        <source>generated type</source>
        <target state="translated">生成的类型</target>
        <note />
      </trans-unit>
      <trans-unit id="assemblyResolutionFoundByAssemblyFoldersKey">
        <source>Found by AssemblyFolders registry key</source>
        <target state="translated">已由 AssemblyFolders 注册表项找到</target>
        <note />
      </trans-unit>
      <trans-unit id="assemblyResolutionFoundByAssemblyFoldersExKey">
        <source>Found by AssemblyFoldersEx registry key</source>
        <target state="translated">已由 AssemblyFoldersEx 注册表项找到</target>
        <note />
      </trans-unit>
      <trans-unit id="assemblyResolutionNetFramework">
        <source>.NET Framework</source>
        <target state="translated">.NET Framework</target>
        <note />
      </trans-unit>
      <trans-unit id="assemblyResolutionGAC">
        <source>Global Assembly Cache</source>
        <target state="translated">全局程序集缓存</target>
        <note />
      </trans-unit>
      <trans-unit id="recursiveClassHierarchy">
        <source>Recursive class hierarchy in type '{0}'</source>
        <target state="translated">类型“{0}”中的递归类层次结构</target>
        <note />
      </trans-unit>
      <trans-unit id="InvalidRecursiveReferenceToAbstractSlot">
        <source>Invalid recursive reference to an abstract slot</source>
        <target state="translated">对抽象槽的递归引用无效</target>
        <note />
      </trans-unit>
      <trans-unit id="eventHasNonStandardType">
        <source>The event '{0}' has a non-standard type. If this event is declared in another CLI language, you may need to access this event using the explicit {1} and {2} methods for the event. If this event is declared in F#, make the type of the event an instantiation of either 'IDelegateEvent&lt;_&gt;' or 'IEvent&lt;_,_&gt;'.</source>
        <target state="translated">事件“{0}”具有非标准类型。如果此事件是在另一种 CLI 语言中声明的，则您可能需要使用此事件的显式 {1} 和 {2} 方法来访问此事件。如果此事件是在 F# 中声明的，则使此事件的类型成为“IDelegateEvent&lt;_&gt;”或“IEvent&lt;_,_&gt;”的实例化。</target>
        <note />
      </trans-unit>
      <trans-unit id="typeIsNotAccessible">
        <source>The type '{0}' is not accessible from this code location</source>
        <target state="translated">无法从此代码位置访问类型“{0}”</target>
        <note />
      </trans-unit>
      <trans-unit id="unionCasesAreNotAccessible">
        <source>The union cases or fields of the type '{0}' are not accessible from this code location</source>
        <target state="translated">无法从此代码位置访问类型“{0}”的联合用例或字段</target>
        <note />
      </trans-unit>
      <trans-unit id="valueIsNotAccessible">
        <source>The value '{0}' is not accessible from this code location</source>
        <target state="translated">无法从此代码位置访问值“{0}”</target>
        <note />
      </trans-unit>
      <trans-unit id="unionCaseIsNotAccessible">
        <source>The union case '{0}' is not accessible from this code location</source>
        <target state="translated">无法从此代码位置访问联合用例“{0}”</target>
        <note />
      </trans-unit>
      <trans-unit id="fieldIsNotAccessible">
        <source>The record, struct or class field '{0}' is not accessible from this code location</source>
        <target state="translated">无法从此代码位置访问记录、结构或类字段“{0}”</target>
        <note />
      </trans-unit>
      <trans-unit id="structOrClassFieldIsNotAccessible">
        <source>The struct or class field '{0}' is not accessible from this code location</source>
        <target state="translated">无法从此代码位置访问结构或类字段“{0}”</target>
        <note />
      </trans-unit>
      <trans-unit id="experimentalConstruct">
        <source>This construct is experimental</source>
        <target state="translated">此构造是试验性构造</target>
        <note />
      </trans-unit>
      <trans-unit id="noInvokeMethodsFound">
        <source>No Invoke methods found for delegate type</source>
        <target state="translated">未找到委托类型的 Invoke 方法</target>
        <note />
      </trans-unit>
      <trans-unit id="moreThanOneInvokeMethodFound">
        <source>More than one Invoke method found for delegate type</source>
        <target state="translated">已找到委托类型的多个 Invoke 方法</target>
        <note />
      </trans-unit>
      <trans-unit id="delegatesNotAllowedToHaveCurriedSignatures">
        <source>Delegates are not allowed to have curried signatures</source>
        <target state="translated">委托不得有扩充签名</target>
        <note />
      </trans-unit>
      <trans-unit id="tlrUnexpectedTExpr">
        <source>Unexpected Expr.TyChoose</source>
        <target state="translated">意外的 Expr.TyChoose</target>
        <note />
      </trans-unit>
      <trans-unit id="tlrLambdaLiftingOptimizationsNotApplied">
        <source>Note: Lambda-lifting optimizations have not been applied because of the use of this local constrained generic function as a first class value. Adding type constraints may resolve this condition.</source>
        <target state="translated">注意: 尚未应用 Lambda 提升优化，因为使用了此本地约束的泛型函数作为一类值。添加类型约束可以解析此条件。</target>
        <note />
      </trans-unit>
      <trans-unit id="lexhlpIdentifiersContainingAtSymbolReserved">
        <source>Identifiers containing '@' are reserved for use in F# code generation</source>
        <target state="translated">已保留包含“@”的标识符以用于 F# 代码生成</target>
        <note />
      </trans-unit>
      <trans-unit id="lexhlpIdentifierReserved">
        <source>The identifier '{0}' is reserved for future use by F#</source>
        <target state="translated">已保留标识符“{0}”以供 F# 将来使用</target>
        <note />
      </trans-unit>
      <trans-unit id="patcMissingVariable">
        <source>Missing variable '{0}'</source>
        <target state="translated">缺少变量“{0}”</target>
        <note />
      </trans-unit>
      <trans-unit id="patcPartialActivePatternsGenerateOneResult">
        <source>Partial active patterns may only generate one result</source>
        <target state="translated">部分激活的模式只能生成一个结果</target>
        <note />
      </trans-unit>
      <trans-unit id="impTypeRequiredUnavailable">
        <source>The type '{0}' is required here and is unavailable. You must add a reference to assembly '{1}'.</source>
        <target state="translated">此处需要类型“{0}”，但此类型不可用。必须添加对程序集“{1}”的引用。</target>
        <note />
      </trans-unit>
      <trans-unit id="impReferencedTypeCouldNotBeFoundInAssembly">
        <source>A reference to the type '{0}' in assembly '{1}' was found, but the type could not be found in that assembly</source>
        <target state="translated">在程序集“{1}”中找到了对类型“{0}”的引用，但在该程序集中未能找到此类型</target>
        <note />
      </trans-unit>
      <trans-unit id="impNotEnoughTypeParamsInScopeWhileImporting">
        <source>Internal error or badly formed metadata: not enough type parameters were in scope while importing</source>
        <target state="translated">内部错误或元数据格式不正确: 导入时范围内没有足够多的类型参数</target>
        <note />
      </trans-unit>
      <trans-unit id="impReferenceToDllRequiredByAssembly">
        <source>A reference to the DLL {0} is required by assembly {1}. The imported type {2} is located in the first assembly and could not be resolved.</source>
        <target state="translated">程序集 {1} 需要对 DLL {0} 的引用。导入的类型 {2} 位于第一个程序集中，未能解析此类型。</target>
        <note />
      </trans-unit>
      <trans-unit id="impImportedAssemblyUsesNotPublicType">
        <source>An imported assembly uses the type '{0}' but that type is not public</source>
        <target state="translated">导入的程序集使用类型“{0}”，但该类型不是公共类型</target>
        <note />
      </trans-unit>
      <trans-unit id="optValueMarkedInlineButIncomplete">
        <source>The value '{0}' was marked inline but its implementation makes use of an internal or private function which is not sufficiently accessible</source>
        <target state="translated">值“{0}”已标记为“inline”，而该值的实现使用了一个无法充分访问的内部或私有函数</target>
        <note />
      </trans-unit>
      <trans-unit id="optValueMarkedInlineButWasNotBoundInTheOptEnv">
        <source>The value '{0}' was marked inline but was not bound in the optimization environment</source>
        <target state="translated">值“{0}”已标记为“inline”，但其未在优化环境中绑定</target>
        <note />
      </trans-unit>
      <trans-unit id="optLocalValueNotFoundDuringOptimization">
        <source>Local value {0} not found during optimization</source>
        <target state="translated">优化过程中未找到本地值 {0}</target>
        <note />
      </trans-unit>
      <trans-unit id="optValueMarkedInlineHasUnexpectedValue">
        <source>A value marked as 'inline' has an unexpected value</source>
        <target state="translated">标记为“inline”的值具有意外的值</target>
        <note />
      </trans-unit>
      <trans-unit id="optValueMarkedInlineCouldNotBeInlined">
        <source>A value marked as 'inline' could not be inlined</source>
        <target state="translated">未能内联标记为“inline”的值</target>
        <note />
      </trans-unit>
      <trans-unit id="optFailedToInlineValue">
        <source>Failed to inline the value '{0}' marked 'inline', perhaps because a recursive value was marked 'inline'</source>
        <target state="translated">未能内联标记为“inline”的值“{0}”，可能是因为已将某个递归值标记为“inline”</target>
        <note />
      </trans-unit>
      <trans-unit id="optRecursiveValValue">
        <source>Recursive ValValue {0}</source>
        <target state="translated">递归的 ValValue {0}</target>
        <note />
      </trans-unit>
      <trans-unit id="lexfltIncorrentIndentationOfIn">
        <source>The indentation of this 'in' token is incorrect with respect to the corresponding 'let'</source>
        <target state="translated">相对于相应的“let”，此“in”标记的缩进不正确</target>
        <note />
      </trans-unit>
      <trans-unit id="lexfltTokenIsOffsideOfContextStartedEarlier">
        <source>Possible incorrect indentation: this token is offside of context started at position {0}. Try indenting this token further or using standard formatting conventions.</source>
        <target state="translated">缩进可能不正确: 此标记位于从位置 {0} 开始的上下文的右侧。请尝试进一步缩进此标记，或使用标准格式设置约定。</target>
        <note />
      </trans-unit>
      <trans-unit id="lexfltSeparatorTokensOfPatternMatchMisaligned">
        <source>The '|' tokens separating rules of this pattern match are misaligned by one column. Consider realigning your code or using further indentation.</source>
        <target state="translated">用于分离此模式匹配规则的“|”标记错开了一列。请考虑重新对齐代码或使用进一步的缩进。</target>
        <note />
      </trans-unit>
      <trans-unit id="nrInvalidModuleExprType">
        <source>Invalid module/expression/type</source>
        <target state="translated">模块/表达式/类型无效</target>
        <note />
      </trans-unit>
      <trans-unit id="nrTypeInstantiationNeededToDisambiguateTypesWithSameName">
        <source>Multiple types exist called '{0}', taking different numbers of generic parameters. Provide a type instantiation to disambiguate the type resolution, e.g. '{1}'.</source>
        <target state="translated">存在多个名为“{0}”的类型，这些类型采用的泛型参数的数目各不相同。请提供一个类型实例化以区分类型解析，例如“{1}”。</target>
        <note />
      </trans-unit>
      <trans-unit id="nrTypeInstantiationIsMissingAndCouldNotBeInferred">
        <source>The instantiation of the generic type '{0}' is missing and can't be inferred from the arguments or return type of this member. Consider providing a type instantiation when accessing this type, e.g. '{1}'.</source>
        <target state="translated">缺少泛型类型“{0}”的实例化，并且不能从该成员的参数或返回类型推理此实例化。请考虑在访问此类型时提供一个类型实例化，例如“{1}”。</target>
        <note />
      </trans-unit>
      <trans-unit id="nrGlobalUsedOnlyAsFirstName">
        <source>'global' may only be used as the first name in a qualified path</source>
        <target state="translated">“global”只能用作限定路径中的第一个名称</target>
        <note />
      </trans-unit>
      <trans-unit id="nrIsNotConstructorOrLiteral">
        <source>This is not a constructor or literal, or a constructor is being used incorrectly</source>
        <target state="translated">这不是一个构造函数或文本，或未正确使用某个构造函数</target>
        <note />
      </trans-unit>
      <trans-unit id="nrUnexpectedEmptyLongId">
        <source>Unexpected empty long identifier</source>
        <target state="translated">意外的空白长标识符</target>
        <note />
      </trans-unit>
      <trans-unit id="nrRecordDoesNotContainSuchLabel">
        <source>The record type '{0}' does not contain a label '{1}'.</source>
        <target state="translated">记录类型“{0}”不包含标签“{1}”。</target>
        <note />
      </trans-unit>
      <trans-unit id="nrInvalidFieldLabel">
        <source>Invalid field label</source>
        <target state="translated">字段标签无效</target>
        <note />
      </trans-unit>
      <trans-unit id="nrInvalidExpression">
        <source>Invalid expression '{0}'</source>
        <target state="translated">表达式“{0}”无效</target>
        <note />
      </trans-unit>
      <trans-unit id="nrNoConstructorsAvailableForType">
        <source>No constructors are available for the type '{0}'</source>
        <target state="translated">没有对类型“{0}”可用的构造函数</target>
        <note />
      </trans-unit>
      <trans-unit id="nrUnionTypeNeedsQualifiedAccess">
        <source>The union type for union case '{0}' was defined with the RequireQualifiedAccessAttribute. Include the name of the union type ('{1}') in the name you are using.</source>
        <target state="translated">使用 RequireQualifiedAccessAttribute 定义联合用例“{0}”的联合类型。包括所使用的名称中联合类型 ('{1}') 的名称。</target>
        <note />
      </trans-unit>
      <trans-unit id="nrRecordTypeNeedsQualifiedAccess">
        <source>The record type for the record field '{0}' was defined with the RequireQualifiedAccessAttribute. Include the name of the record type ('{1}') in the name you are using.</source>
        <target state="translated">使用 RequireQualifiedAccessAttribute 定义记录字段“{0}”的记录类型。包括所使用的名称中记录类型 ('{1}') 的名称。</target>
        <note />
      </trans-unit>
      <trans-unit id="ilwriteErrorCreatingPdb">
        <source>Unexpected error creating debug information file '{0}'</source>
        <target state="translated">创建调试信息文件“{0}”时出错</target>
        <note />
      </trans-unit>
      <trans-unit id="lexOutsideIntegerRange">
        <source>This number is outside the allowable range for this integer type</source>
        <target state="translated">此数字在允许的此整数类型范围之外</target>
        <note />
      </trans-unit>
      <trans-unit id="lexCharNotAllowedInOperatorNames">
        <source>'{0}' is not permitted as a character in operator names and is reserved for future use</source>
        <target state="translated">不允许将“{0}”作为运算符名称中的字符，已将其保留以供将来使用</target>
        <note />
      </trans-unit>
      <trans-unit id="lexUnexpectedChar">
        <source>Unexpected character '{0}'</source>
        <target state="translated">意外的字符“{0}”</target>
        <note />
      </trans-unit>
      <trans-unit id="lexByteArrayCannotEncode">
        <source>This byte array literal contains characters that do not encode as a single byte</source>
        <target state="translated">此字节数组文本包含不会以单字节形式进行编码的字符</target>
        <note />
      </trans-unit>
      <trans-unit id="lexIdentEndInMarkReserved">
        <source>Identifiers followed by '{0}' are reserved for future use</source>
        <target state="translated">已保留后跟“{0}”的标识符以供将来使用</target>
        <note />
      </trans-unit>
      <trans-unit id="lexOutsideEightBitSigned">
        <source>This number is outside the allowable range for 8-bit signed integers</source>
        <target state="translated">此数字在允许的 8 位带符号整数范围之外</target>
        <note />
      </trans-unit>
      <trans-unit id="lexOutsideEightBitSignedHex">
        <source>This number is outside the allowable range for hexadecimal 8-bit signed integers</source>
        <target state="translated">此数字在允许的十六进制 8 位带符号整数范围之外</target>
        <note />
      </trans-unit>
      <trans-unit id="lexOutsideEightBitUnsigned">
        <source>This number is outside the allowable range for 8-bit unsigned integers</source>
        <target state="translated">此数字在允许的 8 位无符号整数范围之外</target>
        <note />
      </trans-unit>
      <trans-unit id="lexOutsideSixteenBitSigned">
        <source>This number is outside the allowable range for 16-bit signed integers</source>
        <target state="translated">此数字在允许的 16 位带符号整数范围之外</target>
        <note />
      </trans-unit>
      <trans-unit id="lexOutsideSixteenBitUnsigned">
        <source>This number is outside the allowable range for 16-bit unsigned integers</source>
        <target state="translated">此数字在允许的 16 位无符号整数范围之外</target>
        <note />
      </trans-unit>
      <trans-unit id="lexOutsideThirtyTwoBitSigned">
        <source>This number is outside the allowable range for 32-bit signed integers</source>
        <target state="translated">此数字在允许的 32 位带符号整数范围之外</target>
        <note />
      </trans-unit>
      <trans-unit id="lexOutsideThirtyTwoBitUnsigned">
        <source>This number is outside the allowable range for 32-bit unsigned integers</source>
        <target state="translated">此数字在允许的 32 位无符号整数范围之外</target>
        <note />
      </trans-unit>
      <trans-unit id="lexOutsideSixtyFourBitSigned">
        <source>This number is outside the allowable range for 64-bit signed integers</source>
        <target state="translated">此数字在允许的 64 位带符号整数范围之外</target>
        <note />
      </trans-unit>
      <trans-unit id="lexOutsideSixtyFourBitUnsigned">
        <source>This number is outside the allowable range for 64-bit unsigned integers</source>
        <target state="translated">此数字在允许的 64 位无符号整数范围之外</target>
        <note />
      </trans-unit>
      <trans-unit id="lexOutsideNativeSigned">
        <source>This number is outside the allowable range for signed native integers</source>
        <target state="translated">此数字在允许的带符号本机整数范围之外</target>
        <note />
      </trans-unit>
      <trans-unit id="lexOutsideNativeUnsigned">
        <source>This number is outside the allowable range for unsigned native integers</source>
        <target state="translated">此数字在允许的无符号本机整数范围之外</target>
        <note />
      </trans-unit>
      <trans-unit id="lexInvalidFloat">
        <source>Invalid floating point number</source>
        <target state="translated">浮点数无效</target>
        <note />
      </trans-unit>
      <trans-unit id="lexOusideDecimal">
        <source>This number is outside the allowable range for decimal literals</source>
        <target state="translated">此数字在允许的十进制文本范围之外</target>
        <note />
      </trans-unit>
      <trans-unit id="lexOusideThirtyTwoBitFloat">
        <source>This number is outside the allowable range for 32-bit floats</source>
        <target state="translated">此数字在允许的 32 位浮点数范围之外</target>
        <note />
      </trans-unit>
      <trans-unit id="lexInvalidNumericLiteral">
        <source>This is not a valid numeric literal. Valid numeric literals include 1, 0x1, 0b0001 (int), 1u (uint32), 1L (int64), 1UL (uint64), 1s (int16), 1y (sbyte), 1uy (byte), 1.0 (float), 1.0f (float32), 1.0m (decimal), 1I (BigInteger).</source>
        <target state="translated">这不是有效的数字文本。有效的数字文本包括 1、0x1、0b0001 (int)、1u (uint32)、1L (int64)、1UL (uint64)、1s (int16)、1y (sbyte)、1uy (byte)、1.0 (float)、1.0f (float32)、1.0m (decimal)、1I (BigInteger)。</target>
        <note />
      </trans-unit>
      <trans-unit id="lexInvalidByteLiteral">
        <source>This is not a valid byte literal</source>
        <target state="translated">这不是有效的字节文本</target>
        <note />
      </trans-unit>
      <trans-unit id="lexInvalidCharLiteral">
        <source>This is not a valid character literal</source>
        <target state="translated">这不是有效的字符文本</target>
        <note />
      </trans-unit>
      <trans-unit id="lexThisUnicodeOnlyInStringLiterals">
        <source>This Unicode encoding is only valid in string literals</source>
        <target state="translated">此 Unicode 编码仅在字符串中有效</target>
        <note />
      </trans-unit>
      <trans-unit id="lexTokenReserved">
        <source>This token is reserved for future use</source>
        <target state="translated">已保留此标记供将来使用</target>
        <note />
      </trans-unit>
      <trans-unit id="lexTabsNotAllowed">
        <source>TABs are not allowed in F# code unless the #indent \"off\" option is used</source>
        <target state="translated">F# 代码中不允许使用制表符，除非使用了 #indent \"off\" 选项</target>
        <note />
      </trans-unit>
      <trans-unit id="lexInvalidLineNumber">
        <source>Invalid line number: '{0}'</source>
        <target state="translated">行号“{0}”无效</target>
        <note />
      </trans-unit>
      <trans-unit id="lexHashIfMustBeFirst">
        <source>#if directive must appear as the first non-whitespace character on a line</source>
        <target state="translated">#if 指令必须作为一行的第一个非空白字符出现</target>
        <note />
      </trans-unit>
      <trans-unit id="lexHashElseNoMatchingIf">
        <source>#else has no matching #if</source>
        <target state="translated">#else 没有匹配的 #if</target>
        <note />
      </trans-unit>
      <trans-unit id="lexHashEndifRequiredForElse">
        <source>#endif required for #else</source>
        <target state="translated">#else 需要 #endif</target>
        <note />
      </trans-unit>
      <trans-unit id="lexHashElseMustBeFirst">
        <source>#else directive must appear as the first non-whitespace character on a line</source>
        <target state="translated">#else 指令必须作为一行的第一个非空白字符出现</target>
        <note />
      </trans-unit>
      <trans-unit id="lexHashEndingNoMatchingIf">
        <source>#endif has no matching #if</source>
        <target state="translated">#endif 没有匹配的 #if</target>
        <note />
      </trans-unit>
      <trans-unit id="lexHashEndifMustBeFirst">
        <source>#endif directive must appear as the first non-whitespace character on a line</source>
        <target state="translated">#endif 指令必须作为一行的第一个非空白字符出现</target>
        <note />
      </trans-unit>
      <trans-unit id="lexHashIfMustHaveIdent">
        <source>#if directive should be immediately followed by an identifier</source>
        <target state="translated">#if 指令后应紧跟标识符</target>
        <note />
      </trans-unit>
      <trans-unit id="lexWrongNestedHashEndif">
        <source>Syntax error. Wrong nested #endif, unexpected tokens before it.</source>
        <target state="translated">语法错误。嵌套的 #endif 出错，其前面存在意外的标记。</target>
        <note />
      </trans-unit>
      <trans-unit id="lexHashBangMustBeFirstInFile">
        <source>#! may only appear as the first line at the start of a file.</source>
        <target state="translated">#!可能只在文件开头显示为第一行。</target>
        <note />
      </trans-unit>
      <trans-unit id="pplexExpectedSingleLineComment">
        <source>Expected single line comment or end of line</source>
        <target state="translated">应输入单行注释或行尾</target>
        <note />
      </trans-unit>
      <trans-unit id="memberOperatorDefinitionWithNoArguments">
        <source>Infix operator member '{0}' has no arguments. Expected a tuple of 2 arguments, e.g. static member (+) (x,y) = ...</source>
        <target state="translated">中缀运算符成员“{0}”没有参数。需要一个由 2 个参数构成的元组，例如静态成员 (+) (x,y) = ...</target>
        <note />
      </trans-unit>
      <trans-unit id="memberOperatorDefinitionWithNonPairArgument">
        <source>Infix operator member '{0}' has {1} initial argument(s). Expected a tuple of 2 arguments, e.g. static member (+) (x,y) = ...</source>
        <target state="translated">中缀运算符成员“{0}”具有 {1} 个初始参数。需要一个由 2 个参数构成的元组，例如静态成员 (+) (x,y) = ...</target>
        <note />
      </trans-unit>
      <trans-unit id="memberOperatorDefinitionWithCurriedArguments">
        <source>Infix operator member '{0}' has extra curried arguments. Expected a tuple of 2 arguments, e.g. static member (+) (x,y) = ...</source>
        <target state="translated">中缀运算符成员“{0}”具有额外的扩充参数。需要一个由 2 个参数构成的元组，例如静态成员 (+) (x,y) = ...</target>
        <note />
      </trans-unit>
      <trans-unit id="tcFSharpCoreRequiresExplicit">
        <source>All record, union and struct types in FSharp.Core.dll must be explicitly labelled with 'StructuralComparison' or 'NoComparison'</source>
        <target state="translated">必须使用“StructuralComparison”或“NoComparison”显式标记 FSharp.Core.dll 中的所有字段、联合和结构类型</target>
        <note />
      </trans-unit>
      <trans-unit id="tcStructuralComparisonNotSatisfied1">
        <source>The struct, record or union type '{0}' has the 'StructuralComparison' attribute but the type parameter '{1}' does not satisfy the 'comparison' constraint. Consider adding the 'comparison' constraint to the type parameter</source>
        <target state="translated">结构、记录或联合类型“{0}”具有“StructuralComparison”特性，但类型参数“{1}”不符合“comparison”约束的要求。请考虑将“comparison”约束添加到该类型参数</target>
        <note />
      </trans-unit>
      <trans-unit id="tcStructuralComparisonNotSatisfied2">
        <source>The struct, record or union type '{0}' has the 'StructuralComparison' attribute but the component type '{1}' does not satisfy the 'comparison' constraint</source>
        <target state="translated">结构、记录或联合类型“{0}”具有“StructuralComparison”特性，但组件类型“{1}”不符合“comparison”约束的要求</target>
        <note />
      </trans-unit>
      <trans-unit id="tcNoComparisonNeeded1">
        <source>The struct, record or union type '{0}' is not structurally comparable because the type parameter {1} does not satisfy the 'comparison' constraint. Consider adding the 'NoComparison' attribute to the type '{2}' to clarify that the type is not comparable</source>
        <target state="translated">结构、记录或联合类型“{0}”在结构上是不可比较的，因为类型参数 {1} 不符合“comparison”约束的要求。请考虑将“NoComparison”特性添加到类型“{2}”以阐明此类型是不可比较的</target>
        <note />
      </trans-unit>
      <trans-unit id="tcNoComparisonNeeded2">
        <source>The struct, record or union type '{0}' is not structurally comparable because the type '{1}' does not satisfy the 'comparison' constraint. Consider adding the 'NoComparison' attribute to the type '{2}' to clarify that the type is not comparable</source>
        <target state="translated">结构、记录或联合类型“{0}”在结构上是不可比较的，因为类型“{1}”不符合“comparison”约束的要求。请考虑将“NoComparison”特性添加到类型“{2}”以阐明此类型是不可比较的</target>
        <note />
      </trans-unit>
      <trans-unit id="tcNoEqualityNeeded1">
        <source>The struct, record or union type '{0}' does not support structural equality because the type parameter {1} does not satisfy the 'equality' constraint. Consider adding the 'NoEquality' attribute to the type '{2}' to clarify that the type does not support structural equality</source>
        <target state="translated">结构、记录或联合类型“{0}”不支持结构相等比较，因为类型参数 {1} 不符合“equality”约束的要求。请考虑将“NoEquality”特性添加到类型“{2}”以阐明此类型不支持结构相等比较</target>
        <note />
      </trans-unit>
      <trans-unit id="tcNoEqualityNeeded2">
        <source>The struct, record or union type '{0}' does not support structural equality because the type '{1}' does not satisfy the 'equality' constraint. Consider adding the 'NoEquality' attribute to the type '{2}' to clarify that the type does not support structural equality</source>
        <target state="translated">结构、记录或联合类型“{0}”不支持结构相等比较，因为类型“{1}”不符合“equality”约束的要求。请考虑将“NoEquality”特性添加到类型“{2}”以阐明此类型不支持结构相等比较</target>
        <note />
      </trans-unit>
      <trans-unit id="tcStructuralEqualityNotSatisfied1">
        <source>The struct, record or union type '{0}' has the 'StructuralEquality' attribute but the type parameter '{1}' does not satisfy the 'equality' constraint. Consider adding the 'equality' constraint to the type parameter</source>
        <target state="translated">结构、记录或联合类型“{0}”具有“StructuralEquality”特性，但类型参数“{1}”不符合“equality”约束的要求。请考虑将“equality”约束添加到该类型参数</target>
        <note />
      </trans-unit>
      <trans-unit id="tcStructuralEqualityNotSatisfied2">
        <source>The struct, record or union type '{0}' has the 'StructuralEquality' attribute but the component type '{1}' does not satisfy the 'equality' constraint</source>
        <target state="translated">结构、记录或联合类型“{0}”具有“StructuralEquality”特性，但组件类型“{1}”不符合“equality”约束的要求</target>
        <note />
      </trans-unit>
      <trans-unit id="tcStructsMustDeclareTypesOfImplicitCtorArgsExplicitly">
        <source>Each argument of the primary constructor for a struct must be given a type, for example 'type S(x1:int, x2: int) = ...'. These arguments determine the fields of the struct.</source>
        <target state="translated">必须为结构的主构造函数的每个参数给定一个类型，例如“type S(x1:int, x2: int) = ...”。这些参数确定该结构的各个字段。</target>
        <note />
      </trans-unit>
      <trans-unit id="chkUnusedValue">
        <source>The value '{0}' is unused</source>
        <target state="translated">未使用值“{0}”</target>
        <note />
      </trans-unit>
      <trans-unit id="chkUnusedThisVariable">
        <source>The recursive object reference '{0}' is unused. The presence of a recursive object reference adds runtime initialization checks to members in this and derived types. Consider removing this recursive object reference.</source>
        <target state="translated">未使用递归对象引用“{0}”。如果存在递归对象引用，则会增加针对此类型和派生类型中的成员的运行时初始化检查。请考虑删除此递归对象引用。</target>
        <note />
      </trans-unit>
      <trans-unit id="parsGetterAtMostOneArgument">
        <source>A getter property may have at most one argument group</source>
        <target state="translated">Getter 属性最多可以有一个参数组</target>
        <note />
      </trans-unit>
      <trans-unit id="parsSetterAtMostTwoArguments">
        <source>A setter property may have at most two argument groups</source>
        <target state="translated">setter 属性最多可以有两个参数组</target>
        <note />
      </trans-unit>
      <trans-unit id="parsInvalidProperty">
        <source>Invalid property getter or setter</source>
        <target state="translated">属性 Getter 或 Setter 无效</target>
        <note />
      </trans-unit>
      <trans-unit id="parsIndexerPropertyRequiresAtLeastOneArgument">
        <source>An indexer property must be given at least one argument</source>
        <target state="translated">必须为索引器属性给定至少一个参数</target>
        <note />
      </trans-unit>
      <trans-unit id="tastInvalidAddressOfMutableAcrossAssemblyBoundary">
        <source>This operation accesses a mutable top-level value defined in another assembly in an unsupported way. The value cannot be accessed through its address. Consider copying the expression to a mutable local, e.g. 'let mutable x = ...', and if necessary assigning the value back after the completion of the operation</source>
        <target state="translated">此操作用于访问在另一个程序集中定义的可变顶级值的方式不受支持。无法通过该值的地址来访问该值。请考虑将该表达式复制到一个可变本地变量，例如“let mutable x = ...”，另外如果需要，可在完成此操作后赋回该值</target>
        <note />
      </trans-unit>
      <trans-unit id="parsNonAdjacentTypars">
        <source>Type parameters must be placed directly adjacent to the type name, e.g. \"type C&lt;'T&gt;\", not     type \"C   &lt;'T&gt;\"</source>
        <target state="translated">必须将类型参数直接放置到类型名称的旁边，例如 \"type C&lt;'T&gt;\"，而非 type \"C   &lt;'T&gt;\"</target>
        <note />
      </trans-unit>
      <trans-unit id="parsNonAdjacentTyargs">
        <source>Type arguments must be placed directly adjacent to the type name, e.g. \"C&lt;'T&gt;\", not \"C  &lt;'T&gt;\"</source>
        <target state="translated">必须将类型参数直接放置到类型名称的旁边，例如 \"C&lt;'T&gt;\"，而非 \"C  &lt;'T&gt;\"</target>
        <note />
      </trans-unit>
      <trans-unit id="parsNonAtomicType">
        <source>The use of the type syntax 'int C' and 'C  &lt;int&gt;' is not permitted here. Consider adjusting this type to be written in the form 'C&lt;int&gt;'</source>
        <target state="translated">此处不允许使用类型语法“int C”和“C  &lt;int&gt;”。请考虑将此类型调整为以格式“C&lt;int&gt;”编写</target>
        <note />
      </trans-unit>
      <trans-unit id="tastUndefinedItemRefModuleNamespace">
        <source>The module/namespace '{0}' from compilation unit '{1}' did not contain the module/namespace '{2}'</source>
        <target state="translated">编译单元“{1}”中的模块/命名空间“{0}”未包含模块/命名空间“{2}”</target>
        <note />
      </trans-unit>
      <trans-unit id="tastUndefinedItemRefVal">
        <source>The module/namespace '{0}' from compilation unit '{1}' did not contain the val '{2}'</source>
        <target state="translated">编译单元“{1}”中的模块/命名空间“{0}”未包含值“{2}”</target>
        <note />
      </trans-unit>
      <trans-unit id="tastUndefinedItemRefModuleNamespaceType">
        <source>The module/namespace '{0}' from compilation unit '{1}' did not contain the namespace, module or type '{2}'</source>
        <target state="translated">编译单元“{1}”中的模块/命名空间“{0}”未包含命名空间、模块或类型“{2}”</target>
        <note />
      </trans-unit>
      <trans-unit id="tcInvalidUseNullAsTrueValue">
        <source>The 'UseNullAsTrueValue' attribute flag may only be used with union types that have one nullary case and at least one non-nullary case</source>
        <target state="translated">“UseNullAsTrueValue”特性标志只能用于具有一个空用例和至少一个非空用例的联合类型</target>
        <note />
      </trans-unit>
      <trans-unit id="tcParameterInferredByref">
        <source>The parameter '{0}' was inferred to have byref type. Parameters of byref type must be given an explicit type annotation, e.g. 'x1: byref&lt;int&gt;'. When used, a byref parameter is implicitly dereferenced.</source>
        <target state="translated">“{0}”参数被推断为具有 byref 类型。必须为 byref 类型的参数给定显式类型批注，例如“x1: byref&lt;int&gt;”。使用时，会隐式取消引用 byref 参数。</target>
        <note />
      </trans-unit>
      <trans-unit id="tcNonUniformMemberUse">
        <source>The generic member '{0}' has been used at a non-uniform instantiation prior to this program point. Consider reordering the members so this member occurs first. Alternatively, specify the full type of the member explicitly, including argument types, return type and any additional generic parameters and constraints.</source>
        <target state="translated">在此程序点之前，已在非统一实例化中使用了泛型成员“{0}”。请考虑重新排列成员顺序，以使此成员先出现。或者，也可以显式指定该成员的完整类型，包括实参类型、返回类型以及其他任何泛型形参和约束。</target>
        <note />
      </trans-unit>
      <trans-unit id="tcAttribArgsDiffer">
        <source>The attribute '{0}' appears in both the implementation and the signature, but the attribute arguments differ. Only the attribute from the signature will be included in the compiled code.</source>
        <target state="translated">特性“{0}”同时出现在实现和签名中，但它们的参数有所不同。只有签名中的该特性才会包括在已编译代码中。</target>
        <note />
      </trans-unit>
      <trans-unit id="tcCannotCallAbstractBaseMember">
        <source>Cannot call an abstract base member: '{0}'</source>
        <target state="translated">无法调用抽象基成员:“{0}”</target>
        <note />
      </trans-unit>
      <trans-unit id="typrelCannotResolveAmbiguityInUnmanaged">
        <source>Could not resolve the ambiguity in the use of a generic construct with an 'unmanaged' constraint at or near this position</source>
        <target state="translated">对于在此位置或附近使用“unmanaged”约束的泛型构造的用法，无法解析其多义性</target>
        <note />
      </trans-unit>
      <trans-unit id="mlCompatMessage">
        <source>This construct is for ML compatibility. {0}. You can disable this warning by using '--mlcompatibility' or '--nowarn:62'.</source>
        <target state="translated">此构造适用于 ML 兼容性。{0}。可以通过使用“--mlcompatibility”或“--nowarn:62”来禁用此警告。</target>
        <note />
      </trans-unit>
      <trans-unit id="ilFieldDoesNotHaveValidOffsetForStructureLayout">
        <source>The type '{0}' has been marked as having an Explicit layout, but the field '{1}' has not been marked with the 'FieldOffset' attribute</source>
        <target state="translated">类型“{0}”已标记为具有显式布局，但字段“{1}”尚未用“FieldOffset”特性进行标记</target>
        <note />
      </trans-unit>
      <trans-unit id="tcInterfacesShouldUseInheritNotInterface">
        <source>Interfaces inherited by other interfaces should be declared using 'inherit ...' instead of 'interface ...'</source>
        <target state="translated">由其他接口继承的接口应使用“inherit ...”而非“interface ...”进行声明</target>
        <note />
      </trans-unit>
      <trans-unit id="parsInvalidPrefixOperator">
        <source>Invalid prefix operator</source>
        <target state="translated">无效的前缀运算符</target>
        <note />
      </trans-unit>
      <trans-unit id="parsInvalidPrefixOperatorDefinition">
        <source>Invalid operator definition. Prefix operator definitions must use a valid prefix operator name.</source>
        <target state="translated">运算符定义无效。前缀运算符定义必须使用有效的前缀运算符名称。</target>
        <note />
      </trans-unit>
      <trans-unit id="buildCompilingExtensionIsForML">
        <source>The file extensions '.ml' and '.mli' are for ML compatibility</source>
        <target state="translated">文件扩展名“.ml”和“.mli”适用于 ML 兼容性</target>
        <note />
      </trans-unit>
      <trans-unit id="lexIndentOffForML">
        <source>Consider using a file with extension '.ml' or '.mli' instead</source>
        <target state="translated">请考虑改用扩展名为“.ml”或“.mli”的文件</target>
        <note />
      </trans-unit>
      <trans-unit id="activePatternIdentIsNotFunctionTyped">
        <source>Active pattern '{0}' is not a function</source>
        <target state="translated">活动模式“{0}”不是一个函数</target>
        <note />
      </trans-unit>
      <trans-unit id="activePatternChoiceHasFreeTypars">
        <source>Active pattern '{0}' has a result type containing type variables that are not determined by the input. The common cause is a when a result case is not mentioned, e.g. 'let (|A|B|) (x:int) = A x'. This can be fixed with a type constraint, e.g. 'let (|A|B|) (x:int) : Choice&lt;int,unit&gt; = A x'</source>
        <target state="translated">活动模式“{0}”的结果类型中包含的类型变量不是由输入确定的。常见原因是未指出结果事例，例如“let (|A|B|) (x:int) = A x”。这可以通过使用类型约束来修复，例如“let (|A|B|) (x:int) : Choice&lt;int,unit&gt; = A x”</target>
        <note />
      </trans-unit>
      <trans-unit id="ilFieldHasOffsetForSequentialLayout">
        <source>The FieldOffset attribute can only be placed on members of types marked with the StructLayout(LayoutKind.Explicit)</source>
        <target state="translated">FieldOffset 特性只能放置在标记为 StructLayout(LayoutKind.Explicit) 的类型的成员上</target>
        <note />
      </trans-unit>
      <trans-unit id="tcOptionalArgsMustComeAfterNonOptionalArgs">
        <source>Optional arguments must come at the end of the argument list, after any non-optional arguments</source>
        <target state="translated">可选参数必须位于参数列表结尾的任何非可选参数的后面</target>
        <note />
      </trans-unit>
      <trans-unit id="tcConditionalAttributeUsage">
        <source>Attribute 'System.Diagnostics.ConditionalAttribute' is only valid on methods or attribute classes</source>
        <target state="translated">特性“System.Diagnostics.ConditionalAttribute”仅对方法或特性类有效</target>
        <note />
      </trans-unit>
      <trans-unit id="tcMemberOperatorDefinitionInExtrinsic">
        <source>Extension members cannot provide operator overloads.  Consider defining the operator as part of the type definition instead.</source>
        <target state="translated">扩展成员无法提供运算符重载。    请考虑改为将运算符定义为类型定义的一部分。</target>
        <note />
      </trans-unit>
      <trans-unit id="ilwriteMDBFileNameCannotBeChangedWarning">
        <source>The name of the MDB file must be &lt;assembly-file-name&gt;.mdb. The --pdb option will be ignored.</source>
        <target state="translated">MDB 文件的名称必须是 &lt;程序集文件名&gt;.mdb。将忽略 --pdb 选项。</target>
        <note />
      </trans-unit>
      <trans-unit id="ilwriteMDBMemberMissing">
        <source>MDB generation failed. Could not find compatible member {0}</source>
        <target state="translated">MDB 生成失败。找不到兼容成员 {0}</target>
        <note />
      </trans-unit>
      <trans-unit id="ilwriteErrorCreatingMdb">
        <source>Cannot generate MDB debug information. Failed to load the 'MonoSymbolWriter' type from the 'Mono.CompilerServices.SymbolWriter.dll' assembly.</source>
        <target state="translated">无法生成 MDB 调试信息。未能从“Mono.CompilerServices.SymbolWriter.dll”程序集加载“MonoSymbolWriter”类型。</target>
        <note />
      </trans-unit>
      <trans-unit id="tcUnionCaseNameConflictsWithGeneratedType">
        <source>The union case named '{0}' conflicts with the generated type '{1}'</source>
        <target state="translated">名为“{0}”的联合用例与生成的类型“{1}”冲突</target>
        <note />
      </trans-unit>
      <trans-unit id="chkNoReflectedDefinitionOnStructMember">
        <source>ReflectedDefinitionAttribute may not be applied to an instance member on a struct type, because the instance member takes an implicit 'this' byref parameter</source>
        <target state="translated">ReflectedDefinitionAttribute 不能应用于结构类型的实例成员，因为该实例成员采用隐式“this”byref 参数</target>
        <note />
      </trans-unit>
      <trans-unit id="tcDllImportNotAllowed">
        <source>DLLImport bindings must be static members in a class or function definitions in a module</source>
        <target state="translated">DLLImport 绑定必须是类中的静态成员或模块中的函数定义</target>
        <note />
      </trans-unit>
      <trans-unit id="buildExplicitCoreLibRequiresNoFramework">
        <source>When mscorlib.dll or FSharp.Core.dll is explicitly referenced the {0} option must also be passed</source>
        <target state="translated">当显式引用 mscorlib.dll 或 FSharp.Core.dll 时，同时也必须传递 {0} 选项</target>
        <note />
      </trans-unit>
      <trans-unit id="buildExpectedSigdataFile">
        <source>FSharp.Core.sigdata not found alongside FSharp.Core. File expected in {0}. Consider upgrading to a more recent version of FSharp.Core, where this file is no longer be required.</source>
        <target state="translated">未能在 FSharp.Core 旁找到 FSharp.Core.sigdata。文件应在 {0} 中。请考虑升级到更新版本的 FSharp.Core，该版本不再需要此文件。</target>
        <note />
      </trans-unit>
      <trans-unit id="buildExpectedFileAlongSideFSharpCore">
        <source>File '{0}' not found alongside FSharp.Core. File expected in {1}. Consider upgrading to a more recent version of FSharp.Core, where this file is no longer be required.</source>
        <target state="translated">未能在 FSharp.Core 旁找到文件“{0}”。文件应在 {1} 中。请考虑升级到更新版本的 FSharp.Core，该版本不再需要此文件。</target>
        <note />
      </trans-unit>
      <trans-unit id="buildUnexpectedFileNameCharacter">
        <source>Filename '{0}' contains invalid character '{1}'</source>
        <target state="translated">文件名“{0}”包含无效字符“{1}”</target>
        <note />
      </trans-unit>
      <trans-unit id="tcInvalidUseBangBinding">
        <source>'use!' bindings must be of the form 'use! &lt;var&gt; = &lt;expr&gt;'</source>
        <target state="translated">“use!”绑定的格式须为“use! &lt;变量&gt; = &lt;表达式&gt;”</target>
        <note />
      </trans-unit>
      <trans-unit id="crefNoInnerGenericsInQuotations">
        <source>Inner generic functions are not permitted in quoted expressions. Consider adding some type constraints until this function is no longer generic.</source>
        <target state="translated">带引号的表达式中不允许有内部泛型函数。请考虑添加一些类型约束，直至此函数不再是泛型函数。</target>
        <note />
      </trans-unit>
      <trans-unit id="tcEnumTypeCannotBeEnumerated">
        <source>The type '{0}' is not a valid enumerator type , i.e. does not have a 'MoveNext()' method returning a bool, and a 'Current' property</source>
        <target state="translated">类型“{0}”不是有效枚举器类型，即，没有返回布尔值的“MoveNext()”方法和“Current”属性</target>
        <note />
      </trans-unit>
      <trans-unit id="parsEofInTripleQuoteString">
        <source>End of file in triple-quote string begun at or before here</source>
        <target state="translated">文件尾在此处或之前开始的三重引号字符串中</target>
        <note />
      </trans-unit>
      <trans-unit id="parsEofInTripleQuoteStringInComment">
        <source>End of file in triple-quote string embedded in comment begun at or before here</source>
        <target state="translated">文件尾在此处或之前开始的注释中嵌入的三重引号字符串中</target>
        <note />
      </trans-unit>
      <trans-unit id="tcTypeTestLosesMeasures">
        <source>This type test or downcast will ignore the unit-of-measure '{0}'</source>
        <target state="translated">此类型测试或向下转换将忽略度量单位“{0}”</target>
        <note />
      </trans-unit>
      <trans-unit id="parsMissingTypeArgs">
        <source>Expected type argument or static argument</source>
        <target state="translated">应为类型参数或静态参数</target>
        <note />
      </trans-unit>
      <trans-unit id="parsMissingGreaterThan">
        <source>Unmatched '&lt;'. Expected closing '&gt;'</source>
        <target state="translated">不匹配的“&lt;”。应为结束“&gt;”</target>
        <note />
      </trans-unit>
      <trans-unit id="parsUnexpectedQuotationOperatorInTypeAliasDidYouMeanVerbatimString">
        <source>Unexpected quotation operator '&lt;@' in type definition. If you intend to pass a verbatim string as a static argument to a type provider, put a space between the '&lt;' and '@' characters.</source>
        <target state="translated">类型定义中出现意外的引用运算符“&lt;@”。如果您要将原义字符串作为静态参数传递给类型提供程序，请在“&lt;”与“@”字符之间加一个空格。</target>
        <note />
      </trans-unit>
      <trans-unit id="parsErrorParsingAsOperatorName">
        <source>Attempted to parse this as an operator name, but failed</source>
        <target state="translated">尝试将此分析为运算符名称，但未成功</target>
        <note />
      </trans-unit>
      <trans-unit id="lexInvalidUnicodeLiteral">
        <source>\U{0} is not a valid Unicode character escape sequence</source>
        <target state="translated">\U{0} 不是有效的 Unicode 字符转义序列</target>
        <note />
      </trans-unit>
      <trans-unit id="tcCallerInfoWrongType">
        <source>'{0}' must be applied to an argument of type '{1}', but has been applied to an argument of type '{2}'</source>
        <target state="translated">“{0}”必须应用于类型“{1}”的参数，但却被应用于类型“{2}”的参数</target>
        <note />
      </trans-unit>
      <trans-unit id="tcCallerInfoNotOptional">
        <source>'{0}' can only be applied to optional arguments</source>
        <target state="translated">“{0}”只能应用于可选参数</target>
        <note />
      </trans-unit>
      <trans-unit id="toolLocationHelperUnsupportedFrameworkVersion">
        <source>The specified .NET Framework version '{0}' is not supported. Please specify a value from the enumeration Microsoft.Build.Utilities.TargetDotNetFrameworkVersion.</source>
        <target state="translated">不支持指定的 .NET Framework 版本“{0}”。请指定来自枚举 Microsoft.Build.Utilities.TargetDotNetFrameworkVersion 的值。</target>
        <note />
      </trans-unit>
      <trans-unit id="ilSignInvalidMagicValue">
        <source>Invalid Magic value in CLR Header</source>
        <target state="translated">CLR 标头中存在无效的 Magic 值</target>
        <note />
      </trans-unit>
      <trans-unit id="ilSignBadImageFormat">
        <source>Bad image format</source>
        <target state="translated">错误的图像格式</target>
        <note />
      </trans-unit>
      <trans-unit id="ilSignPrivateKeyExpected">
        <source>Private key expected</source>
        <target state="translated">应使用私钥</target>
        <note />
      </trans-unit>
      <trans-unit id="ilSignRsaKeyExpected">
        <source>RSA key expected</source>
        <target state="translated">应使用 RSA 密钥</target>
        <note />
      </trans-unit>
      <trans-unit id="ilSignInvalidBitLen">
        <source>Invalid bit Length</source>
        <target state="translated">位长度无效</target>
        <note />
      </trans-unit>
      <trans-unit id="ilSignInvalidRSAParams">
        <source>Invalid RSAParameters structure - '{{0}}' expected</source>
        <target state="translated">RSAParameters 结构无效 - 应为“{{0}}”</target>
        <note />
      </trans-unit>
      <trans-unit id="ilSignInvalidAlgId">
        <source>Invalid algId - 'Exponent' expected</source>
        <target state="translated">algId 无效 - 应为 "Exponent"</target>
        <note />
      </trans-unit>
      <trans-unit id="ilSignInvalidSignatureSize">
        <source>Invalid signature size</source>
        <target state="translated">签名大小无效</target>
        <note />
      </trans-unit>
      <trans-unit id="ilSignNoSignatureDirectory">
        <source>No signature directory</source>
        <target state="translated">无签名目录</target>
        <note />
      </trans-unit>
      <trans-unit id="ilSignInvalidPKBlob">
        <source>Invalid Public Key blob</source>
        <target state="translated">公钥 Blob 无效</target>
        <note />
      </trans-unit>
      <trans-unit id="fscTooManyErrors">
        <source>Exiting - too many errors</source>
        <target state="translated">正在退出 - 错误太多</target>
        <note />
      </trans-unit>
      <trans-unit id="docfileNoXmlSuffix">
        <source>The documentation file has no .xml suffix</source>
        <target state="translated">该文档文件不带 .xml 后缀</target>
        <note />
      </trans-unit>
      <trans-unit id="fscNoImplementationFiles">
        <source>No implementation files specified</source>
        <target state="translated">未指定任何实现文件</target>
        <note />
      </trans-unit>
      <trans-unit id="fscBadAssemblyVersion">
        <source>The attribute {0} specified version '{1}', but this value is invalid and has been ignored</source>
        <target state="translated">属性 {0} 指定版本“{1}”，但此值无效，已被忽略</target>
        <note />
      </trans-unit>
      <trans-unit id="fscTwoResourceManifests">
        <source>Conflicting options specified: 'win32manifest' and 'win32res'. Only one of these can be used.</source>
        <target state="translated">以下指定选项发生冲突: “win32manifest”和“win32res”。只能使用其中的一个选项。</target>
        <note />
      </trans-unit>
      <trans-unit id="fscQuotationLiteralsStaticLinking">
        <source>The code in assembly '{0}' makes uses of quotation literals. Static linking may not include components that make use of quotation literals unless all assemblies are compiled with at least F# 4.0.</source>
        <target state="translated">程序集“{0}”中的代码使用了引用文本。静态链接可能不包含使用引用文本的组件，除非所有程序集都使用至少 F# 4.0 进行编译。</target>
        <note />
      </trans-unit>
      <trans-unit id="fscQuotationLiteralsStaticLinking0">
        <source>Code in this assembly makes uses of quotation literals. Static linking may not include components that make use of quotation literals unless all assemblies are compiled with at least F# 4.0.</source>
        <target state="translated">此程序集中的代码使用了引用文本。静态链接可能不包含使用引用文本的组件，除非所有程序集都使用至少 F# 4.0 进行编译。</target>
        <note />
      </trans-unit>
      <trans-unit id="fscStaticLinkingNoEXE">
        <source>Static linking may not include a .EXE</source>
        <target state="translated">静态链接不能包含 .EXE</target>
        <note />
      </trans-unit>
      <trans-unit id="fscStaticLinkingNoMixedDLL">
        <source>Static linking may not include a mixed managed/unmanaged DLL</source>
        <target state="translated">静态链接不能包含混合的托管/非托管 DLL</target>
        <note />
      </trans-unit>
      <trans-unit id="fscIgnoringMixedWhenLinking">
        <source>Ignoring mixed managed/unmanaged assembly '{0}' during static linking</source>
        <target state="translated">在静态链接期间忽略混合托管/非托管程序集“{0}”</target>
        <note />
      </trans-unit>
      <trans-unit id="fscAssumeStaticLinkContainsNoDependencies">
        <source>Assembly '{0}' was referenced transitively and the assembly could not be resolved automatically. Static linking will assume this DLL has no dependencies on the F# library or other statically linked DLLs. Consider adding an explicit reference to this DLL.</source>
        <target state="translated">已通过可传递的方式引用程序集“{0}”，但未能自动解析此程序集。静态链接将假定此 DLL 不依赖于 F# 库或其他静态链接的 DLL。请考虑添加对此 DLL 的显式引用。</target>
        <note />
      </trans-unit>
      <trans-unit id="fscAssemblyNotFoundInDependencySet">
        <source>Assembly '{0}' not found in dependency set of target binary. Statically linked roots should be specified using an assembly name, without a DLL or EXE extension. If this assembly was referenced explicitly then it is possible the assembly was not actually required by the generated binary, in which case it should not be statically linked.</source>
        <target state="translated">在目标二进制文件的依赖项集中未找到程序集“{0}”。应使用不带扩展名 DLL 或 EXE 的程序集名称指定静态链接的根目录。如果已显式引用此程序集，则生成的二进制文件实际上可能不需要此程序集，在此情况下，不应静态链接此程序集。</target>
        <note />
      </trans-unit>
      <trans-unit id="fscKeyFileCouldNotBeOpened">
        <source>The key file '{0}' could not be opened</source>
        <target state="translated">未能打开密钥文件“{0}”</target>
        <note />
      </trans-unit>
      <trans-unit id="fscProblemWritingBinary">
        <source>A problem occurred writing the binary '{0}': {1}</source>
        <target state="translated">写入二进制文件“{0}”时出现问题: {1}</target>
        <note />
      </trans-unit>
      <trans-unit id="fscAssemblyVersionAttributeIgnored">
        <source>The 'AssemblyVersionAttribute' has been ignored because a version was given using a command line option</source>
        <target state="translated">已忽略“AssemblyVersionAttribute”，因为已使用命令行选项给定一个版本</target>
        <note />
      </trans-unit>
      <trans-unit id="fscAssemblyCultureAttributeError">
        <source>Error emitting 'System.Reflection.AssemblyCultureAttribute' attribute -- 'Executables cannot be satellite assemblies, Culture should always be empty'</source>
        <target state="translated">发出“System.Reflection.AssemblyCultureAttribute”特性时出错:“可执行文件不能是附属程序集，区域应始终为空”</target>
        <note />
      </trans-unit>
      <trans-unit id="fscDelaySignWarning">
        <source>Option '--delaysign' overrides attribute 'System.Reflection.AssemblyDelaySignAttribute' given in a source file or added module</source>
        <target state="translated">选项“--delaysign”将重写源文件或添加的模块中给定的“System.Reflection.AssemblyDelaySignAttribute”特性</target>
        <note />
      </trans-unit>
      <trans-unit id="fscKeyFileWarning">
        <source>Option '--keyfile' overrides attribute 'System.Reflection.AssemblyKeyFileAttribute' given in a source file or added module</source>
        <target state="translated">选项“--keyfile”将重写源文件或添加的模块中给定的“System.Reflection.AssemblyKeyFileAttribute”特性</target>
        <note />
      </trans-unit>
      <trans-unit id="fscKeyNameWarning">
        <source>Option '--keycontainer' overrides attribute 'System.Reflection.AssemblyNameAttribute' given in a source file or added module</source>
        <target state="translated">选项“--keycontainer”将重写源文件或添加的模块中给定的“System.Reflection.AssemblyNameAttribute”特性</target>
        <note />
      </trans-unit>
      <trans-unit id="fscReferenceOnCommandLine">
        <source>The assembly '{0}' is listed on the command line. Assemblies should be referenced using a command line flag such as '-r'.</source>
        <target state="translated">程序集“{0}”已在命令行中列出。应使用命令行标志(如“-r”)引用程序集。</target>
        <note />
      </trans-unit>
      <trans-unit id="fscRemotingError">
        <source>The resident compilation service was not used because a problem occured in communicating with the server.</source>
        <target state="translated">未使用驻留编译服务，因为与服务器通信时发生问题。</target>
        <note />
      </trans-unit>
      <trans-unit id="pathIsInvalid">
        <source>Problem with filename '{0}': Illegal characters in path.</source>
        <target state="translated">文件名“{0}”出现问题: 路径中存在非法字符。</target>
        <note />
      </trans-unit>
      <trans-unit id="fscResxSourceFileDeprecated">
        <source>Passing a .resx file ({0}) as a source file to the compiler is deprecated. Use resgen.exe to transform the .resx file into a .resources file to pass as a --resource option. If you are using MSBuild, this can be done via an &lt;EmbeddedResource&gt; item in the .fsproj project file.</source>
        <target state="translated">不推荐将 .resx 文件({0})作为源文件传递给编译器。请使用 resgen.exe 将 .resx 文件转换为 .resources 文件以作为 --resource 选项进行传递。如果您使用的是 MSBuild，则可以通过 .fsproj 项目文件中的 &lt;EmbeddedResource&gt; 项完成此操作。</target>
        <note />
      </trans-unit>
      <trans-unit id="fscStaticLinkingNoProfileMismatches">
        <source>Static linking may not be used on an assembly referencing mscorlib (e.g. a .NET Framework assembly) when generating an assembly that references System.Runtime (e.g. a .NET Core or Portable assembly).</source>
        <target state="translated">当生成引用 System.Runtime 的程序集(如 .NET Core 或 Portable 程序集)时，静态链接不能用在引用 mscorlib 的程序集(如 .NET Framework 程序集)上。</target>
        <note />
      </trans-unit>
      <trans-unit id="fscAssemblyWildcardAndDeterminism">
        <source>An {0} specified version '{1}', but this value is a wildcard, and you have requested a deterministic build, these are in conflict.</source>
        <target state="translated">{0} 指定了版本“{1}”，但该值为通配符，并且你已请求确定的版本，因此存在冲突。</target>
        <note />
      </trans-unit>
      <trans-unit id="fscDeterministicDebugRequiresPortablePdb">
        <source>Determinstic builds only support portable PDBs (--debug:portable or --debug:embedded)</source>
        <target state="translated">确定性的生成仅支持可移植 PDB (--debug:portable 或 --debug:embedded)</target>
        <note />
      </trans-unit>
      <trans-unit id="etIllegalCharactersInNamespaceName">
        <source>Character '{0}' is not allowed in provided namespace name '{1}'</source>
        <target state="translated">所提供的命名空间名称“{1}”中不允许出现字符“{0}”</target>
        <note />
      </trans-unit>
      <trans-unit id="etNullOrEmptyMemberName">
        <source>The provided type '{0}' returned a member with a null or empty member name</source>
        <target state="translated">所提供的类型“{0}”返回了具有 null 或空成员名称的成员</target>
        <note />
      </trans-unit>
      <trans-unit id="etNullMember">
        <source>The provided type '{0}' returned a null member</source>
        <target state="translated">所提供的类型“{0}”返回了 null 成员</target>
        <note />
      </trans-unit>
      <trans-unit id="etNullMemberDeclaringType">
        <source>The provided type '{0}' member info '{1}' has null declaring type</source>
        <target state="translated">所提供的类型“{0}”成员信息“{1}”具有 null 声明类型</target>
        <note />
      </trans-unit>
      <trans-unit id="etNullMemberDeclaringTypeDifferentFromProvidedType">
        <source>The provided type '{0}' has member '{1}' which has declaring type '{2}'. Expected declaring type to be the same as provided type.</source>
        <target state="translated">所提供的类型“{0}”的成员“{1}”具有声明类型“{2}”。声明类型应与所提供的类型相同。</target>
        <note />
      </trans-unit>
      <trans-unit id="etHostingAssemblyFoundWithoutHosts">
        <source>Referenced assembly '{0}' has assembly level attribute '{1}' but no public type provider classes were found</source>
        <target state="translated">引用的程序集“{0}”具有程序集级别特性“{1}”，但是找不到任何公共类型提供程序类</target>
        <note />
      </trans-unit>
      <trans-unit id="etEmptyNamespaceOfTypeNotAllowed">
        <source>Type '{0}' from type provider '{1}' has an empty namespace. Use 'null' for the global namespace.</source>
        <target state="translated">来自类型提供程序“{1}”的类型“{0}”具有空命名空间。请将“null”用于全局命名空间。</target>
        <note />
      </trans-unit>
      <trans-unit id="etEmptyNamespaceNotAllowed">
        <source>Empty namespace found from the type provider '{0}'. Use 'null' for the global namespace.</source>
        <target state="translated">在类型提供程序“{0}”中发现空命名空间。请将“null”用于全局命名空间。</target>
        <note />
      </trans-unit>
      <trans-unit id="etMustNotBeGeneric">
        <source>Provided type '{0}' has 'IsGenericType' as true, but generic types are not supported.</source>
        <target state="translated">所提供的类型“{0}”的“IsGenericType”为 true，但是不支持泛型类型。</target>
        <note />
      </trans-unit>
      <trans-unit id="etMustNotBeAnArray">
        <source>Provided type '{0}' has 'IsArray' as true, but array types are not supported.</source>
        <target state="translated">所提供的类型“{0}”的“IsArray”为 true，但是不支持数组类型。</target>
        <note />
      </trans-unit>
      <trans-unit id="etMethodHasRequirements">
        <source>Invalid member '{0}' on provided type '{1}'. Provided type members must be public, and not be generic, virtual, or abstract.</source>
        <target state="translated">所提供的类型“{1}”的成员“{0}”无效。所提供类型的成员必须是公共成员，而不是泛型、虚拟或抽象成员。</target>
        <note />
      </trans-unit>
      <trans-unit id="etUnsupportedMemberKind">
        <source>Invalid member '{0}' on provided type '{1}'. Only properties, methods and constructors are allowed</source>
        <target state="translated">所提供类型“{1}”的成员“{0}”无效。仅允许使用属性、方法和构造函数</target>
        <note />
      </trans-unit>
      <trans-unit id="etPropertyCanReadButHasNoGetter">
        <source>Property '{0}' on provided type '{1}' has CanRead=true but there was no value from GetGetMethod()</source>
        <target state="translated">所提供的类型“{1}”的属性“{0}”的 CanRead 为 true，但是没有来自 GetGetMethod() 的值</target>
        <note />
      </trans-unit>
      <trans-unit id="etPropertyHasGetterButNoCanRead">
        <source>Property '{0}' on provided type '{1}' has CanRead=false but GetGetMethod() returned a method</source>
        <target state="translated">所提供的类型“{1}”的属性“{0}”的 CanRead 为 false，但是 GetGetMethod() 返回了方法</target>
        <note />
      </trans-unit>
      <trans-unit id="etPropertyCanWriteButHasNoSetter">
        <source>Property '{0}' on provided type '{1}' has CanWrite=true but there was no value from GetSetMethod()</source>
        <target state="translated">所提供的类型“{1}”的属性“{0}”的 CanWrite 为 true，但是没有来自 GetSetMethod() 的值</target>
        <note />
      </trans-unit>
      <trans-unit id="etPropertyHasSetterButNoCanWrite">
        <source>Property '{0}' on provided type '{1}' has CanWrite=false but GetSetMethod() returned a method</source>
        <target state="translated">所提供的类型“{1}”的属性“{0}”的 CanWrite 为 false，但是 GetSetMethod() 返回了方法</target>
        <note />
      </trans-unit>
      <trans-unit id="etOneOrMoreErrorsSeenDuringExtensionTypeSetting">
        <source>One or more errors seen during provided type setup</source>
        <target state="translated">在所提供的类型的设置过程中出现了一个或多个错误</target>
        <note />
      </trans-unit>
      <trans-unit id="etUnexpectedExceptionFromProvidedTypeMember">
        <source>Unexpected exception from provided type '{0}' member '{1}': {2}</source>
        <target state="translated">在所提供类型“{0}”成员“{1}”中发生意外异常: {2}</target>
        <note />
      </trans-unit>
      <trans-unit id="etUnsupportedConstantType">
        <source>Unsupported constant type '{0}'. Quotations provided by type providers can only contain simple constants. The implementation of the type provider may need to be adjusted by moving a value declared outside a provided quotation literal to be a 'let' binding inside the quotation literal.</source>
        <target state="translated">不支持的常数类型“{0}”。类型提供程序提供的引文只能包含简单常量。将提供的引文文本外声明的值移动为引文文本内的 "let" 绑定，可对类型提供程序的实现进行调整。</target>
        <note />
      </trans-unit>
      <trans-unit id="etUnsupportedProvidedExpression">
        <source>Unsupported expression '{0}' from type provider. If you are the author of this type provider, consider adjusting it to provide a different provided expression.</source>
        <target state="translated">类型提供程序提供的表达式“{0}”不受支持。如果您是此类型提供程序的作者，请考虑将它调整为提供不同的提供表达式。</target>
        <note />
      </trans-unit>
      <trans-unit id="etProvidedTypeHasUnexpectedName">
        <source>Expected provided type named '{0}' but provided type has 'Name' with value '{1}'</source>
        <target state="translated">需要名为“{0}”的提供的类型，但所提供类型的“Name”值为“{1}”</target>
        <note />
      </trans-unit>
      <trans-unit id="etEventNoAdd">
        <source>Event '{0}' on provided type '{1}' has no value from GetAddMethod()</source>
        <target state="translated">所提供类型“{1}”上的事件“{0}”没有来自 GetAddMethod() 的值</target>
        <note />
      </trans-unit>
      <trans-unit id="etEventNoRemove">
        <source>Event '{0}' on provided type '{1}' has no value from GetRemoveMethod()</source>
        <target state="translated">所提供类型“{1}”上的事件“{0}”没有来自 GetRemoveMethod() 的值</target>
        <note />
      </trans-unit>
      <trans-unit id="etProviderHasWrongDesignerAssembly">
        <source>Assembly attribute '{0}' refers to a designer assembly '{1}' which cannot be loaded or doesn't exist. {2}</source>
        <target state="translated">程序集特性“{0}”引用的设计器程序集“{1}”无法加载或不存在。{2}</target>
        <note />
      </trans-unit>
      <trans-unit id="etProviderDoesNotHaveValidConstructor">
        <source>The type provider does not have a valid constructor. A constructor taking either no arguments or one argument of type 'TypeProviderConfig' was expected.</source>
        <target state="translated">类型提供程序没有有效的构造函数。构造函数应不采用参数或仅采用一个“TypeProviderConfig”类型的参数。</target>
        <note />
      </trans-unit>
      <trans-unit id="etProviderError">
        <source>The type provider '{0}' reported an error: {1}</source>
        <target state="translated">类型提供程序“{0}”报告了错误: {1}</target>
        <note />
      </trans-unit>
      <trans-unit id="etIncorrectParameterExpression">
        <source>The type provider '{0}' used an invalid parameter in the ParameterExpression: {1}</source>
        <target state="translated">类型提供程序“{0}”在 ParameterExpression 中使用了无效参数: {1}</target>
        <note />
      </trans-unit>
      <trans-unit id="etIncorrectProvidedMethod">
        <source>The type provider '{0}' provided a method with a name '{1}' and metadata token '{2}', which is not reported among its methods of its declaring type '{3}'</source>
        <target state="translated">类型提供程序“{0}”提供了具有名称“{1}”和元数据标记“{2}”的方法，该方法不会在声明类型“{3}”的方法中进行报告</target>
        <note />
      </trans-unit>
      <trans-unit id="etIncorrectProvidedConstructor">
        <source>The type provider '{0}' provided a constructor which is not reported among the constructors of its declaring type '{1}'</source>
        <target state="translated">类型提供程序“{0}”提供的构造函数未在声明类型为“{1}”的构造函数中进行报告</target>
        <note />
      </trans-unit>
      <trans-unit id="etDirectReferenceToGeneratedTypeNotAllowed">
        <source>A direct reference to the generated type '{0}' is not permitted. Instead, use a type definition, e.g. 'type TypeAlias = &lt;path&gt;'. This indicates that a type provider adds generated types to your assembly.</source>
        <target state="translated">不允许直接引用生成的类型“{0}”。而应使用类型定义，例如“type TypeAlias = &lt;路径&gt;”。这指示类型提供程序将生成的类型添加到您的程序集中。</target>
        <note />
      </trans-unit>
      <trans-unit id="etProvidedTypeHasUnexpectedPath">
        <source>Expected provided type with path '{0}' but provided type has path '{1}'</source>
        <target state="translated">需要路径为“{0}”的提供的类型，但所提供类型的路径为“{1}”</target>
        <note />
      </trans-unit>
      <trans-unit id="etUnexpectedNullFromProvidedTypeMember">
        <source>Unexpected 'null' return value from provided type '{0}' member '{1}'</source>
        <target state="translated">来自所提供类型“{0}”成员“{1}”的意外“null”返回值</target>
        <note />
      </trans-unit>
      <trans-unit id="etUnexpectedExceptionFromProvidedMemberMember">
        <source>Unexpected exception from member '{0}' of provided type '{1}' member '{2}': {3}</source>
        <target state="translated">在所提供类型“{1}”成员“{2}”的成员“{0}”中发生意外异常: {3}</target>
        <note />
      </trans-unit>
      <trans-unit id="etNestedProvidedTypesDoNotTakeStaticArgumentsOrGenericParameters">
        <source>Nested provided types do not take static arguments or generic parameters</source>
        <target state="translated">所提供的嵌套类型未采用静态实参或泛型形参</target>
        <note />
      </trans-unit>
      <trans-unit id="etInvalidStaticArgument">
        <source>Invalid static argument to provided type. Expected an argument of kind '{0}'.</source>
        <target state="translated">所提供类型的静态参数无效。应是类型为“{0}”的参数。</target>
        <note />
      </trans-unit>
      <trans-unit id="etErrorApplyingStaticArgumentsToType">
        <source>An error occured applying the static arguments to a provided type</source>
        <target state="translated">将静态参数应用于所提供类型时发生错误</target>
        <note />
      </trans-unit>
      <trans-unit id="etUnknownStaticArgumentKind">
        <source>Unknown static argument kind '{0}' when resolving a reference to a provided type or method '{1}'</source>
        <target state="translated">解析对所提供类型或方法“{1}”的引用时出现未知静态参数类型“{0}”</target>
        <note />
      </trans-unit>
      <trans-unit id="invalidNamespaceForProvidedType">
        <source>invalid namespace for provided type</source>
        <target state="translated">所提供类型的命名空间无效</target>
        <note />
      </trans-unit>
      <trans-unit id="invalidFullNameForProvidedType">
        <source>invalid full name for provided type</source>
        <target state="translated">所提供类型的全名无效</target>
        <note />
      </trans-unit>
      <trans-unit id="etProviderReturnedNull">
        <source>The type provider returned 'null', which is not a valid return value from '{0}'</source>
        <target state="translated">类型提供程序返回了“null”，这不是来自“{0}”的有效返回值</target>
        <note />
      </trans-unit>
      <trans-unit id="etTypeProviderConstructorException">
        <source>The type provider constructor has thrown an exception: {0}</source>
        <target state="translated">类型提供程序构造函数引发异常: {0}</target>
        <note />
      </trans-unit>
      <trans-unit id="etNullProvidedExpression">
        <source>Type provider '{0}' returned null from GetInvokerExpression.</source>
        <target state="translated">类型提供程序“{0}”从 GetInvokerExpression 返回了 null。</target>
        <note />
      </trans-unit>
      <trans-unit id="etProvidedAppliedTypeHadWrongName">
        <source>The type provider '{0}' returned an invalid type from 'ApplyStaticArguments'. A type with name '{1}' was expected, but a type with name '{2}' was returned.</source>
        <target state="translated">类型提供程序“{0}”从“ApplyStaticArguments”返回了无效类型。需要名称为“{1}”的类型，但返回了名称为“{2}”的类型。</target>
        <note />
      </trans-unit>
      <trans-unit id="etProvidedAppliedMethodHadWrongName">
        <source>The type provider '{0}' returned an invalid method from 'ApplyStaticArgumentsForMethod'. A method with name '{1}' was expected, but a method with name '{2}' was returned.</source>
        <target state="translated">类型提供程序“{0}”从 "ApplyStaticArgumentsForMethod" 返回了无效方法。需要名称为“{1}”的方法，但返回了名称为“{2}”的方法。</target>
        <note />
      </trans-unit>
      <trans-unit id="tcTypeTestLossy">
        <source>This type test or downcast will erase the provided type '{0}' to the type '{1}'</source>
        <target state="translated">此类型测试或向下转换会将提供的类型“{0}”清除为类型“{1}”。</target>
        <note />
      </trans-unit>
      <trans-unit id="tcTypeCastErased">
        <source>This downcast will erase the provided type '{0}' to the type '{1}'.</source>
        <target state="translated">此向下转换会将所提供类型“{0}”清除到类型“{1}”。</target>
        <note />
      </trans-unit>
      <trans-unit id="tcTypeTestErased">
        <source>This type test with a provided type '{0}' is not allowed because this provided type will be erased to '{1}' at runtime.</source>
        <target state="translated">不允许对提供的类型“{0}”执行此类型测试，因为该提供的类型在运行时将清除为“{1}”。</target>
        <note />
      </trans-unit>
      <trans-unit id="tcCannotInheritFromErasedType">
        <source>Cannot inherit from erased provided type</source>
        <target state="translated">无法从已清除的提供的类型中继承</target>
        <note />
      </trans-unit>
      <trans-unit id="etInvalidTypeProviderAssemblyName">
        <source>Assembly '{0}' hase TypeProviderAssembly attribute with invalid value '{1}'. The value should be a valid assembly name</source>
        <target state="translated">程序集“{0}”的 TypeProviderAssembly 特性具有无效值“{1}”。该值应为有效的程序集名称</target>
        <note />
      </trans-unit>
      <trans-unit id="tcInvalidMemberNameCtor">
        <source>Invalid member name. Members may not have name '.ctor' or '.cctor'</source>
        <target state="translated">成员名称无效。成员名称不能为“.ctor”或“.cctor”</target>
        <note />
      </trans-unit>
      <trans-unit id="tcInferredGenericTypeGivesRiseToInconsistency">
        <source>The function or member '{0}' is used in a way that requires further type annotations at its definition to ensure consistency of inferred types. The inferred signature is '{1}'.</source>
        <target state="translated">函数或成员“{0}”的使用方式要求其在定义中提供进一步的类型批注，以确保推理类型的一致性。推理签名为“{1}”。</target>
        <note />
      </trans-unit>
      <trans-unit id="tcInvalidTypeArgumentCount">
        <source>The number of type arguments did not match: '{0}' given, '{1}' expected. This may be related to a previously reported error.</source>
        <target state="translated">类型参数的数量不匹配: 提供了“{0}”个，应是“{1}”个。这可能与以前报告的错误有关。</target>
        <note />
      </trans-unit>
      <trans-unit id="tcCannotOverrideSealedMethod">
        <source>Cannot override inherited member '{0}' because it is sealed</source>
        <target state="translated">无法重写继承的成员“{0}”，因为该成员是密封的</target>
        <note />
      </trans-unit>
      <trans-unit id="etProviderErrorWithContext">
        <source>The type provider '{0}' reported an error in the context of provided type '{1}', member '{2}'. The error: {3}</source>
        <target state="translated">类型提供程序“{0}”在所提供类型“{1}”、成员“{2}”的上下文中报告了错误。错误: {3}</target>
        <note />
      </trans-unit>
      <trans-unit id="etProvidedTypeWithNameException">
        <source>An exception occurred when accessing the '{0}' of a provided type: {1}</source>
        <target state="translated">访问所提供类型的“{0}”时发生异常: {1}</target>
        <note />
      </trans-unit>
      <trans-unit id="etProvidedTypeWithNullOrEmptyName">
        <source>The '{0}' of a provided type was null or empty.</source>
        <target state="translated">所提供类型的“{0}”为 null 或为空。</target>
        <note />
      </trans-unit>
      <trans-unit id="etIllegalCharactersInTypeName">
        <source>Character '{0}' is not allowed in provided type name '{1}'</source>
        <target state="translated">所提供的类型名称“{1}”中不允许出现字符“{0}”</target>
        <note />
      </trans-unit>
      <trans-unit id="tcJoinMustUseSimplePattern">
        <source>In queries, '{0}' must use a simple pattern</source>
        <target state="translated">在查询中，“{0}”必须使用简单模式</target>
        <note />
      </trans-unit>
      <trans-unit id="tcMissingCustomOperation">
        <source>A custom query operation for '{0}' is required but not specified</source>
        <target state="translated">需要“{0}”的自定义查询运算，但未指定该运算</target>
        <note />
      </trans-unit>
      <trans-unit id="etBadUnnamedStaticArgs">
        <source>Named static arguments must come after all unnamed static arguments</source>
        <target state="translated">命名静态参数必须位于所有未命名静态参数之后</target>
        <note />
      </trans-unit>
      <trans-unit id="etStaticParameterRequiresAValue">
        <source>The static parameter '{0}' of the provided type or method '{1}' requires a value. Static parameters to type providers may be optionally specified using named arguments, e.g. '{2}&lt;{3}=...&gt;'.</source>
        <target state="translated">提供的类型或方法“{1}”的静态参数“{0}”需要一个值。类型提供程序的静态参数可以选择使用命名参数指定，例如“{2}&lt;{3}=...&gt;”。</target>
        <note />
      </trans-unit>
      <trans-unit id="etNoStaticParameterWithName">
        <source>No static parameter exists with name '{0}'</source>
        <target state="translated">不存在名称为“{0}”的静态参数</target>
        <note />
      </trans-unit>
      <trans-unit id="etStaticParameterAlreadyHasValue">
        <source>The static parameter '{0}' has already been given a value</source>
        <target state="translated">已向静态参数“{0}”提供了值</target>
        <note />
      </trans-unit>
      <trans-unit id="etMultipleStaticParameterWithName">
        <source>Multiple static parameters exist with name '{0}'</source>
        <target state="translated">存在多个名称为“{0}”的静态参数</target>
        <note />
      </trans-unit>
      <trans-unit id="tcCustomOperationMayNotBeUsedInConjunctionWithNonSimpleLetBindings">
        <source>A custom operation may not be used in conjunction with a non-value or recursive 'let' binding in another part of this computation expression</source>
        <target state="translated">在此计算表达式的其他部分，不能与非值或递归“let”绑定一起使用自定义运算符</target>
        <note />
      </trans-unit>
      <trans-unit id="tcCustomOperationMayNotBeUsedHere">
        <source>A custom operation may not be used in conjunction with 'use', 'try/with', 'try/finally', 'if/then/else' or 'match' operators within this computation expression</source>
        <target state="translated">在此计算表达式中，不能与“use”、“try/with”、“try/finally”、“if/then/else”或“match”运算符一起使用自定义运算</target>
        <note />
      </trans-unit>
      <trans-unit id="tcCustomOperationMayNotBeOverloaded">
        <source>The custom operation '{0}' refers to a method which is overloaded. The implementations of custom operations may not be overloaded.</source>
        <target state="translated">自定义运算“{0}”引用了重载的方法。自定义运算的实现不能进行重载。</target>
        <note />
      </trans-unit>
      <trans-unit id="tcIfThenElseMayNotBeUsedWithinQueries">
        <source>An if/then/else expression may not be used within queries. Consider using either an if/then expression, or use a sequence expression instead.</source>
        <target state="translated">if/then/else 表达式不能在查询中使用。请考虑使用 if/then 表达式，或改用序列表达式。</target>
        <note />
      </trans-unit>
      <trans-unit id="ilxgenUnexpectedArgumentToMethodHandleOfDuringCodegen">
        <source>Invalid argument to 'methodhandleof' during codegen</source>
        <target state="translated">codegen 过程中出现无效“methodhandleof”参数</target>
        <note />
      </trans-unit>
      <trans-unit id="etProvidedTypeReferenceMissingArgument">
        <source>A reference to a provided type was missing a value for the static parameter '{0}'. You may need to recompile one or more referenced assemblies.</source>
        <target state="translated">对所提供类型的引用缺少静态参数“{0}”的值。可能需要重新编译一个或多个引用的程序集。</target>
        <note />
      </trans-unit>
      <trans-unit id="etProvidedTypeReferenceInvalidText">
        <source>A reference to a provided type had an invalid value '{0}' for a static parameter. You may need to recompile one or more referenced assemblies.</source>
        <target state="translated">对所提供类型的引用具有无效的静态参数值“{0}”。可能需要重新编译一个或多个引用的程序集。</target>
        <note />
      </trans-unit>
      <trans-unit id="tcCustomOperationNotUsedCorrectly">
        <source>'{0}' is not used correctly. This is a custom operation in this query or computation expression.</source>
        <target state="translated">“{0}”使用有误。这是此查询或计算表达式中的自定义运算。</target>
        <note />
      </trans-unit>
      <trans-unit id="tcCustomOperationNotUsedCorrectly2">
        <source>'{0}' is not used correctly. Usage: {1}. This is a custom operation in this query or computation expression.</source>
        <target state="translated">“{0}”使用有误。用法: {1}。这是此查询或计算表达式中的自定义运算。</target>
        <note />
      </trans-unit>
      <trans-unit id="customOperationTextLikeJoin">
        <source>{0} var in collection {1} (outerKey = innerKey). Note that parentheses are required after '{2}'</source>
        <target state="translated">{0} var in collection {1} (outerKey = innerKey)。请注意，“{2}”后需使用括号</target>
        <note />
      </trans-unit>
      <trans-unit id="customOperationTextLikeGroupJoin">
        <source>{0} var in collection {1} (outerKey = innerKey) into group. Note that parentheses are required after '{2}'</source>
        <target state="translated">{0} var in collection {1} (outerKey = innerKey) into group。请注意，“{2}”后需使用括号。</target>
        <note />
      </trans-unit>
      <trans-unit id="customOperationTextLikeZip">
        <source>{0} var in collection</source>
        <target state="translated">{0} var in collection</target>
        <note />
      </trans-unit>
      <trans-unit id="tcBinaryOperatorRequiresVariable">
        <source>'{0}' must be followed by a variable name. Usage: {1}.</source>
        <target state="translated">“{0}”后面必须跟变量名。用法: {1}。</target>
        <note />
      </trans-unit>
      <trans-unit id="tcOperatorIncorrectSyntax">
        <source>Incorrect syntax for '{0}'. Usage: {1}.</source>
        <target state="translated">“{0}”的语法不正确。用法: {1}。</target>
        <note />
      </trans-unit>
      <trans-unit id="tcBinaryOperatorRequiresBody">
        <source>'{0}' must come after a 'for' selection clause and be followed by the rest of the query. Syntax: ... {1} ...</source>
        <target state="translated">“{0}”的前面必须是“for”选择子句，后面必须是查询的剩余部分。语法: ... {1} ...</target>
        <note />
      </trans-unit>
      <trans-unit id="tcCustomOperationHasIncorrectArgCount">
        <source>'{0}' is used with an incorrect number of arguments. This is a custom operation in this query or computation expression. Expected {1} argument(s), but given {2}.</source>
        <target state="translated">“{0}”使用的参数数量有误。这是此查询或计算表达式中的自定义运算。应为 {1} 个参数，但提供了 {2} 个。</target>
        <note />
      </trans-unit>
      <trans-unit id="parsExpectedExpressionAfterToken">
        <source>Expected an expression after this point</source>
        <target state="translated">此点之后应是表达式</target>
        <note />
      </trans-unit>
      <trans-unit id="parsExpectedTypeAfterToken">
        <source>Expected a type after this point</source>
        <target state="translated">此点之后应是类型</target>
        <note />
      </trans-unit>
      <trans-unit id="parsUnmatchedLBrackLess">
        <source>Unmatched '[&lt;'. Expected closing '&gt;]'</source>
        <target state="translated">不匹配的“[&lt;”。应为结束“&gt;]”</target>
        <note />
      </trans-unit>
      <trans-unit id="parsUnexpectedEndOfFileMatch">
        <source>Unexpected end of input in 'match' expression. Expected 'match &lt;expr&gt; with | &lt;pat&gt; -&gt; &lt;expr&gt; | &lt;pat&gt; -&gt; &lt;expr&gt; ...'.</source>
        <target state="translated">“match”表达式中出现意外的输入结尾。应为“match &lt;表达式&gt; with | &lt;分区&gt; -&gt; &lt;表达式&gt; | &lt;分区&gt; -&gt; &lt;表达式&gt; ...”。</target>
        <note />
      </trans-unit>
      <trans-unit id="parsUnexpectedEndOfFileTry">
        <source>Unexpected end of input in 'try' expression. Expected 'try &lt;expr&gt; with &lt;rules&gt;' or 'try &lt;expr&gt; finally &lt;expr&gt;'.</source>
        <target state="translated">“try”表达式中出现意外的输入结尾。应为“try &lt;表达式&gt; with &lt;规则&gt;”或“try &lt;表达式&gt; finally &lt;表达式&gt;”。</target>
        <note />
      </trans-unit>
      <trans-unit id="parsUnexpectedEndOfFileWhile">
        <source>Unexpected end of input in 'while' expression. Expected 'while &lt;expr&gt; do &lt;expr&gt;'.</source>
        <target state="translated">“while”表达式中出现意外的输入结尾。应为“while &lt;表达式&gt; do &lt;表达式&gt;”。</target>
        <note />
      </trans-unit>
      <trans-unit id="parsUnexpectedEndOfFileFor">
        <source>Unexpected end of input in 'for' expression. Expected 'for &lt;pat&gt; in &lt;expr&gt; do &lt;expr&gt;'.</source>
        <target state="translated">“for”表达式中出现意外的输入结尾。应为“for &lt;模式&gt; in &lt;表达式&gt; do &lt;表达式&gt;”。</target>
        <note />
      </trans-unit>
      <trans-unit id="parsUnexpectedEndOfFileWith">
        <source>Unexpected end of input in 'match' or 'try' expression</source>
        <target state="translated">“match”或“try”表达式中出现意外的输入结尾</target>
        <note />
      </trans-unit>
      <trans-unit id="parsUnexpectedEndOfFileThen">
        <source>Unexpected end of input in 'then' branch of conditional expression. Expected 'if &lt;expr&gt; then &lt;expr&gt;' or 'if &lt;expr&gt; then &lt;expr&gt; else &lt;expr&gt;'.</source>
        <target state="translated">条件表达式的“then”分支中出现意外的输入结尾。应为“if &lt;表达式&gt; then &lt;表达式&gt;”或“if &lt;表达式&gt; then &lt;表达式&gt; else &lt;表达式&gt;”。</target>
        <note />
      </trans-unit>
      <trans-unit id="parsUnexpectedEndOfFileElse">
        <source>Unexpected end of input in 'else' branch of conditional expression. Expected 'if &lt;expr&gt; then &lt;expr&gt;' or 'if &lt;expr&gt; then &lt;expr&gt; else &lt;expr&gt;'.</source>
        <target state="translated">条件表达式的“else”分支中出现意外的输入结尾。应为“if &lt;表达式&gt; then &lt;表达式&gt;”或“if &lt;表达式&gt; then &lt;表达式&gt; else &lt;表达式&gt;”。</target>
        <note />
      </trans-unit>
      <trans-unit id="parsUnexpectedEndOfFileFunBody">
        <source>Unexpected end of input in body of lambda expression. Expected 'fun &lt;pat&gt; ... &lt;pat&gt; -&gt; &lt;expr&gt;'.</source>
        <target state="translated">lambda 表达式体中出现意外的输入结尾。应为“fun &lt;分区&gt; ... &lt;分区&gt; -&gt; &lt;表达式&gt;”。</target>
        <note />
      </trans-unit>
      <trans-unit id="parsUnexpectedEndOfFileTypeArgs">
        <source>Unexpected end of input in type arguments</source>
        <target state="translated">类型参数中出现意外的输入结尾</target>
        <note />
      </trans-unit>
      <trans-unit id="parsUnexpectedEndOfFileTypeSignature">
        <source>Unexpected end of input in type signature</source>
        <target state="translated">类型签名中出现意外的输入结尾</target>
        <note />
      </trans-unit>
      <trans-unit id="parsUnexpectedEndOfFileTypeDefinition">
        <source>Unexpected end of input in type definition</source>
        <target state="translated">类型定义中出现意外的输入结尾</target>
        <note />
      </trans-unit>
      <trans-unit id="parsUnexpectedEndOfFileObjectMembers">
        <source>Unexpected end of input in object members</source>
        <target state="translated">对象成员中出现意外的输入结尾</target>
        <note />
      </trans-unit>
      <trans-unit id="parsUnexpectedEndOfFileDefinition">
        <source>Unexpected end of input in value, function or member definition</source>
        <target state="translated">值、函数或成员定义中出现意外的输入结尾</target>
        <note />
      </trans-unit>
      <trans-unit id="parsUnexpectedEndOfFileExpression">
        <source>Unexpected end of input in expression</source>
        <target state="translated">表达式中出现意外的输入结尾</target>
        <note />
      </trans-unit>
      <trans-unit id="parsExpectedNameAfterToken">
        <source>Unexpected end of type. Expected a name after this point.</source>
        <target state="translated">意外的类型结尾。此点之后应是名称。</target>
        <note />
      </trans-unit>
      <trans-unit id="parsUnmatchedLet">
        <source>Incomplete value or function definition. If this is in an expression, the body of the expression must be indented to the same column as the 'let' keyword.</source>
        <target state="translated">值或函数定义不完整。如果该定义处于表达式中，则表达式体必须与“let”关键字缩进到相同的列。</target>
        <note />
      </trans-unit>
      <trans-unit id="parsUnmatchedLetBang">
        <source>Incomplete value definition. If this is in an expression, the body of the expression must be indented to the same column as the 'let!' keyword.</source>
        <target state="translated">值定义不完整。如果该定义处于表达式中，则表达式体必须与“let!”关键字缩进到相同的列。</target>
        <note />
      </trans-unit>
      <trans-unit id="parsUnmatchedUseBang">
        <source>Incomplete value definition. If this is in an expression, the body of the expression must be indented to the same column as the 'use!' keyword.</source>
        <target state="translated">值定义不完整。如果该定义处于表达式中，则表达式体必须与“use!”关键字缩进到相同的列。</target>
        <note />
      </trans-unit>
      <trans-unit id="parsUnmatchedUse">
        <source>Incomplete value definition. If this is in an expression, the body of the expression must be indented to the same column as the 'use' keyword.</source>
        <target state="translated">值定义不完整。如果该定义处于表达式中，则表达式体必须与“use”关键字缩进到相同的列。</target>
        <note />
      </trans-unit>
      <trans-unit id="parsWhileDoExpected">
        <source>Missing 'do' in 'while' expression. Expected 'while &lt;expr&gt; do &lt;expr&gt;'.</source>
        <target state="translated">“while”表达式中缺少“do”。应为“while &lt;表达式&gt; do &lt;表达式&gt;”。</target>
        <note />
      </trans-unit>
      <trans-unit id="parsForDoExpected">
        <source>Missing 'do' in 'for' expression. Expected 'for &lt;pat&gt; in &lt;expr&gt; do &lt;expr&gt;'.</source>
        <target state="translated">“for”表达式中缺少“do”。应为“for &lt;模式&gt; in &lt;表达式&gt; do &lt;表达式&gt;”。</target>
        <note />
      </trans-unit>
      <trans-unit id="tcInvalidRelationInJoin">
        <source>Invalid join relation in '{0}'. Expected 'expr &lt;op&gt; expr', where &lt;op&gt; is =, =?, ?= or ?=?.</source>
        <target state="translated">“{0}”中的联接关系无效。应为“expr &lt;op&gt; expr”，其中 &lt;op&gt; 为 =、=?、?= 或 ?=?。</target>
        <note />
      </trans-unit>
      <trans-unit id="typeInfoCallsWord">
        <source>Calls</source>
        <target state="translated">调用</target>
        <note />
      </trans-unit>
      <trans-unit id="impInvalidNumberOfGenericArguments">
        <source>Invalid number of generic arguments to type '{0}' in provided type. Expected '{1}' arguments, given '{2}'.</source>
        <target state="translated">所提供类型中的类型“{0}”的泛型参数数量无效。应是“{1}”个参数，提供了“{2}”个。</target>
        <note />
      </trans-unit>
      <trans-unit id="impInvalidMeasureArgument1">
        <source>Invalid value '{0}' for unit-of-measure parameter '{1}'</source>
        <target state="translated">度量单位参数“{1}”的值“{0}”无效</target>
        <note />
      </trans-unit>
      <trans-unit id="impInvalidMeasureArgument2">
        <source>Invalid value unit-of-measure parameter '{0}'</source>
        <target state="translated">值度量单位参数“{0}”无效</target>
        <note />
      </trans-unit>
      <trans-unit id="etPropertyNeedsCanWriteOrCanRead">
        <source>Property '{0}' on provided type '{1}' is neither readable nor writable as it has CanRead=false and CanWrite=false</source>
        <target state="translated">所提供的类型“{1}”的属性“{0}”即不可读也不可写，因为该属性的 CanRead 为 false，且 CanWrite 也为 false</target>
        <note />
      </trans-unit>
      <trans-unit id="tcIntoNeedsRestOfQuery">
        <source>A use of 'into' must be followed by the remainder of the computation</source>
        <target state="translated">“into”的使用必须后跟计算的剩余部分</target>
        <note />
      </trans-unit>
      <trans-unit id="tcOperatorDoesntAcceptInto">
        <source>The operator '{0}' does not accept the use of 'into'</source>
        <target state="translated">运算符“{0}”不接受“into”的用法</target>
        <note />
      </trans-unit>
      <trans-unit id="tcCustomOperationInvalid">
        <source>The definition of the custom operator '{0}' does not use a valid combination of attribute flags</source>
        <target state="translated">自定义运算符“{0}”的定义未使用有效的特性标志组合</target>
        <note />
      </trans-unit>
      <trans-unit id="tcThisTypeMayNotHaveACLIMutableAttribute">
        <source>This type definition may not have the 'CLIMutable' attribute. Only record types may have this attribute.</source>
        <target state="translated">此类型定义不能具有“CLIMutable”特性。只有记录类型可以有此特性。</target>
        <note />
      </trans-unit>
      <trans-unit id="tcAutoPropertyRequiresImplicitConstructionSequence">
        <source>'member val' definitions are only permitted in types with a primary constructor. Consider adding arguments to your type definition, e.g. 'type X(args) = ...'.</source>
        <target state="translated">“member val”定义仅允许用于具有主构造函数的类型中。请考虑向您的类型定义添加参数，例如“type X(args) = ...”。</target>
        <note />
      </trans-unit>
      <trans-unit id="parsMutableOnAutoPropertyShouldBeGetSet">
        <source>Property definitions may not be declared mutable. To indicate that this property can be set, use 'member val PropertyName = expr with get,set'.</source>
        <target state="translated">属性定义不能声明为可变。若要指示此属性可以进行设置，请使用“member val PropertyName = expr with get,set”。</target>
        <note />
      </trans-unit>
      <trans-unit id="parsMutableOnAutoPropertyShouldBeGetSetNotJustSet">
        <source>To indicate that this property can be set, use 'member val PropertyName = expr with get,set'.</source>
        <target state="translated">若要指示此属性可以进行设置，请使用“member val PropertyName = expr with get,set”。</target>
        <note />
      </trans-unit>
      <trans-unit id="chkNoByrefsOfByrefs">
        <source>Type '{0}' is illegal because in byref&lt;T&gt;, T cannot contain byref types.</source>
        <target state="translated">类型“{0}”非法，因为在 byref&lt;T&gt; 中，T 不能包含 byref 类型。</target>
        <note />
      </trans-unit>
      <trans-unit id="tastopsMaxArrayThirtyTwo">
        <source>F# supports array ranks between 1 and 32. The value {0} is not allowed.</source>
        <target state="translated">F# 支持 1 到 32 之间的数组秩。不允许使用值 {0}。</target>
        <note />
      </trans-unit>
      <trans-unit id="tcNoIntegerForLoopInQuery">
        <source>In queries, use the form 'for x in n .. m do ...' for ranging over integers</source>
        <target state="translated">在查询中，应使用“for x in n .. m do ...”的形式处理整数范围</target>
        <note />
      </trans-unit>
      <trans-unit id="tcNoWhileInQuery">
        <source>'while' expressions may not be used in queries</source>
        <target state="translated">“while”表达式不能在查询中使用</target>
        <note />
      </trans-unit>
      <trans-unit id="tcNoTryFinallyInQuery">
        <source>'try/finally' expressions may not be used in queries</source>
        <target state="translated">“try/finally”表达式不能在查询中使用</target>
        <note />
      </trans-unit>
      <trans-unit id="tcUseMayNotBeUsedInQueries">
        <source>'use' expressions may not be used in queries</source>
        <target state="translated">“use”表达式不能在查询中使用</target>
        <note />
      </trans-unit>
      <trans-unit id="tcBindMayNotBeUsedInQueries">
        <source>'let!', 'use!' and 'do!' expressions may not be used in queries</source>
        <target state="translated">“let!”、“use!”和“do!”表达式不能用于查询中</target>
        <note />
      </trans-unit>
      <trans-unit id="tcReturnMayNotBeUsedInQueries">
        <source>'return' and 'return!' may not be used in queries</source>
        <target state="translated">“return”和“return!”不能在查询中使用</target>
        <note />
      </trans-unit>
      <trans-unit id="tcUnrecognizedQueryOperator">
        <source>This is not a known query operator. Query operators are identifiers such as 'select', 'where', 'sortBy', 'thenBy', 'groupBy', 'groupValBy', 'join', 'groupJoin', 'sumBy' and 'averageBy', defined using corresponding methods on the 'QueryBuilder' type.</source>
        <target state="translated">这不是已知的查询运算符。查询运算符是使用“QueryBuilder”类型的对应方法定义的标识符，如“select”、“where”、“sortBy”、“thenBy”、“groupBy”、“groupValBy”、“join”、“groupJoin”、“sumBy”和“averageBy”。</target>
        <note />
      </trans-unit>
      <trans-unit id="tcTryWithMayNotBeUsedInQueries">
        <source>'try/with' expressions may not be used in queries</source>
        <target state="translated">“try/with”表达式不能在查询中使用</target>
        <note />
      </trans-unit>
      <trans-unit id="tcNonSimpleLetBindingInQuery">
        <source>This 'let' definition may not be used in a query. Only simple value definitions may be used in queries.</source>
        <target state="translated">此“let”定义不能在查询中使用。查询中只能使用简单值定义。</target>
        <note />
      </trans-unit>
      <trans-unit id="etTooManyStaticParameters">
        <source>Too many static parameters. Expected at most {0} parameters, but got {1} unnamed and {2} named parameters.</source>
        <target state="translated">静态参数太多。最多应为 {0} 个参数，但是获得了 {1} 个未命名参数和 {2} 个命名参数。</target>
        <note />
      </trans-unit>
      <trans-unit id="infosInvalidProvidedLiteralValue">
        <source>Invalid provided literal value '{0}'</source>
        <target state="translated">所提供文本值“{0}”无效</target>
        <note />
      </trans-unit>
      <trans-unit id="invalidPlatformTarget">
        <source>The 'anycpu32bitpreferred' platform can only be used with EXE targets. You must use 'anycpu' instead.</source>
        <target state="translated">“anycpu32bitpreferred”平台只能用于 EXE 目标。必须改用“anycpu”。</target>
        <note />
      </trans-unit>
      <trans-unit id="tcThisValueMayNotBeInlined">
        <source>This member, function or value declaration may not be declared 'inline'</source>
        <target state="translated">此成员、函数或值声明不能声明为“inline”</target>
        <note />
      </trans-unit>
      <trans-unit id="etErasedTypeUsedInGeneration">
        <source>The provider '{0}' returned a non-generated type '{1}' in the context of a set of generated types. Consider adjusting the type provider to only return generated types.</source>
        <target state="translated">提供程序“{0}”在一组生成类型的上下文中返回了非生成类型“{1}”。请考虑调整类型提供程序以仅返回生成类型。</target>
        <note />
      </trans-unit>
      <trans-unit id="tcUnrecognizedQueryBinaryOperator">
        <source>Arguments to query operators may require parentheses, e.g. 'where (x &gt; y)' or 'groupBy (x.Length / 10)'</source>
        <target state="translated">查询运算符的参数可能需要括号，例如“where (x &gt; y)”或“groupBy (x.Length / 10)”</target>
        <note />
      </trans-unit>
      <trans-unit id="crefNoSetOfHole">
        <source>A quotation may not involve an assignment to or taking the address of a captured local variable</source>
        <target state="translated">引号可能不涉及对捕获的本地变量赋值或获取其地址</target>
        <note />
      </trans-unit>
      <trans-unit id="nicePrintOtherOverloads1">
        <source>+ 1 overload</source>
        <target state="translated">+ 1 重载</target>
        <note />
      </trans-unit>
      <trans-unit id="nicePrintOtherOverloadsN">
        <source>+ {0} overloads</source>
        <target state="translated">+ {0} 重载</target>
        <note />
      </trans-unit>
      <trans-unit id="erasedTo">
        <source>Erased to</source>
        <target state="translated">已清除到的位置</target>
        <note />
      </trans-unit>
      <trans-unit id="parsUnfinishedExpression">
        <source>Unexpected token '{0}' or incomplete expression</source>
        <target state="translated">意外的标记“{0}”或不完整的表达式</target>
        <note />
      </trans-unit>
      <trans-unit id="parsAttributeOnIncompleteCode">
        <source>Cannot find code target for this attribute, possibly because the code after the attribute is incomplete.</source>
        <target state="translated">无法找到此特性的代码目标，可能是因为此特性后面的代码不完整。</target>
        <note />
      </trans-unit>
      <trans-unit id="parsTypeNameCannotBeEmpty">
        <source>Type name cannot be empty.</source>
        <target state="translated">类型名不能是空的。</target>
        <note />
      </trans-unit>
      <trans-unit id="buildProblemReadingAssembly">
        <source>Problem reading assembly '{0}': {1}</source>
        <target state="translated">读取程序集“{0}”时出现问题: {1}</target>
        <note />
      </trans-unit>
      <trans-unit id="tcTPFieldMustBeLiteral">
        <source>Invalid provided field. Provided fields of erased provided types must be literals.</source>
        <target state="translated">提供的字段无效。属于已清除的提供类型的提供字段必须为文本。</target>
        <note />
      </trans-unit>
      <trans-unit id="loadingDescription">
        <source>(loading description...)</source>
        <target state="translated">(正在加载说明...)</target>
        <note />
      </trans-unit>
      <trans-unit id="descriptionUnavailable">
        <source>(description unavailable...)</source>
        <target state="translated">(说明不可用...)</target>
        <note />
      </trans-unit>
      <trans-unit id="chkTyparMultipleClassConstraints">
        <source>A type variable has been constrained by multiple different class types. A type variable may only have one class constraint.</source>
        <target state="translated">一个类型变量已由多个不同的类类型进行约束。一个类型变量只能有一个类约束。</target>
        <note />
      </trans-unit>
      <trans-unit id="tcMatchMayNotBeUsedWithQuery">
        <source>'match' expressions may not be used in queries</source>
        <target state="translated">“match”表达式不能在查询中使用</target>
        <note />
      </trans-unit>
      <trans-unit id="memberOperatorDefinitionWithNonTripleArgument">
        <source>Infix operator member '{0}' has {1} initial argument(s). Expected a tuple of 3 arguments</source>
        <target state="translated">中缀运算符成员“{0}”具有 {1} 个初始参数。需要一个由 3 个参数构成的元组。</target>
        <note />
      </trans-unit>
      <trans-unit id="cannotResolveNullableOperators">
        <source>The operator '{0}' cannot be resolved. Consider opening the module 'Microsoft.FSharp.Linq.NullableOperators'.</source>
        <target state="translated">无法解析运算符“{0}”。请考虑打开模块“Microsoft.FSharp.Linq.NullableOperators”。</target>
        <note />
      </trans-unit>
      <trans-unit id="tcOperatorRequiresIn">
        <source>'{0}' must be followed by 'in'. Usage: {1}.</source>
        <target state="translated">“{0}”后面必须跟“in”。用法: {1}。</target>
        <note />
      </trans-unit>
      <trans-unit id="parsIllegalMemberVarInObjectImplementation">
        <source>Neither 'member val' nor 'override val' definitions are permitted in object expressions.</source>
        <target state="translated">对象表达式中既不允许使用“member val”定义也不允许使用“override val”定义。</target>
        <note />
      </trans-unit>
      <trans-unit id="tcEmptyCopyAndUpdateRecordInvalid">
        <source>Copy-and-update record expressions must include at least one field.</source>
        <target state="translated">复制和更新记录表达式必须包含至少一个字段。</target>
        <note />
      </trans-unit>
      <trans-unit id="parsUnderscoreInvalidFieldName">
        <source>'_' cannot be used as field name</source>
        <target state="translated">“_”不能用作字段名称</target>
        <note />
      </trans-unit>
      <trans-unit id="tcGeneratedTypesShouldBeInternalOrPrivate">
        <source>The provided types generated by this use of a type provider may not be used from other F# assemblies and should be marked internal or private. Consider using 'type internal TypeName = ...' or 'type private TypeName = ...'.</source>
        <target state="translated">通过这种类型提供程序使用方式生成的提供的类型不能从其他 F# 程序集使用，应标记为内部或私有的。请考虑使用“type internal TypeName = ...”或“type private TypeName = ...”。</target>
        <note />
      </trans-unit>
      <trans-unit id="chkGetterAndSetterHaveSamePropertyType">
        <source>A property's getter and setter must have the same type. Property '{0}' has getter of type '{1}' but setter of type '{2}'.</source>
        <target state="translated">属性的 Getter 和 Setter 的类型必须相同。属性“{0}”的 Getter 的类型为“{1}”，而 Setter 的类型为“{2}”。</target>
        <note />
      </trans-unit>
      <trans-unit id="tcRuntimeSuppliedMethodCannotBeUsedInUserCode">
        <source>Array method '{0}' is supplied by the runtime and cannot be directly used in code. For operations with array elements consider using family of GetArray/SetArray functions from LanguagePrimitives.IntrinsicFunctions module.</source>
        <target state="translated">数组方法“{0}”由运行时提供且不能直接在代码中使用。对于带数组元素的操作，请考虑使用 LanguagePrimitives.IntrinsicFunctions 模块中的 GetArray/SetArray 函数系列。</target>
        <note />
      </trans-unit>
      <trans-unit id="tcUnionCaseConstructorDoesNotHaveFieldWithGivenName">
        <source>Union case/exception '{0}' does not have field named '{1}'.</source>
        <target state="translated">联合用例/异常“{0}”没有名为“{1}”的字段。</target>
        <note />
      </trans-unit>
      <trans-unit id="tcUnionCaseFieldCannotBeUsedMoreThanOnce">
        <source>Union case/exception field '{0}' cannot be used more than once.</source>
        <target state="translated">无法多次使用联合用例/异常字段“{0}”。</target>
        <note />
      </trans-unit>
      <trans-unit id="tcFieldNameIsUsedModeThanOnce">
        <source>Named field '{0}' is used more than once.</source>
        <target state="translated">命名字段“{0}”多次被使用。</target>
        <note />
      </trans-unit>
      <trans-unit id="tcFieldNameConflictsWithGeneratedNameForAnonymousField">
        <source>Named field '{0}' conflicts with autogenerated name for anonymous field.</source>
        <target state="translated">命名字段“{0}”与匿名字段的自动生成名称发生冲突。</target>
        <note />
      </trans-unit>
      <trans-unit id="tastConstantExpressionOverflow">
        <source>This literal expression or attribute argument results in an arithmetic overflow.</source>
        <target state="translated">此文本表达式或特性参数会导致算术溢出。</target>
        <note />
      </trans-unit>
      <trans-unit id="tcIllegalStructTypeForConstantExpression">
        <source>This is not valid literal expression. The [&lt;Literal&gt;] attribute will be ignored.</source>
        <target state="translated">这不是有效的文本表达式。将忽略 [&lt;Literal&gt;] 特性。</target>
        <note />
      </trans-unit>
      <trans-unit id="fscSystemRuntimeInteropServicesIsRequired">
        <source>System.Runtime.InteropServices assembly is required to use UnknownWrapper\DispatchWrapper classes.</source>
        <target state="translated">要使用 UnknownWrapper\DispatchWrapper 类，System.Runtime.InteropServices 程序集是必须的。</target>
        <note />
      </trans-unit>
      <trans-unit id="abImplicitHeapAllocation">
        <source>The mutable local '{0}' is implicitly allocated as a reference cell because it has been captured by a closure. This warning is for informational purposes only to indicate where implicit allocations are performed.</source>
        <target state="translated">可变本地变量“{0}”隐式分配为引用单元格，因为它已由关闭事件捕获。此警告只是为了提供信息，用于指示执行了隐式分配的情况。</target>
        <note />
      </trans-unit>
      <trans-unit id="estApplyStaticArgumentsForMethodNotImplemented">
        <source>A type provider implemented GetStaticParametersForMethod, but ApplyStaticArgumentsForMethod was not implemented or invalid</source>
        <target state="translated">一个类型提供程序实现了 GetStaticParametersForMethod，但是 ApplyStaticArgumentsForMethod 未实现或无效</target>
        <note />
      </trans-unit>
      <trans-unit id="etErrorApplyingStaticArgumentsToMethod">
        <source>An error occured applying the static arguments to a provided method</source>
        <target state="translated">将静态参数应用于提供的方法时发生错误</target>
        <note />
      </trans-unit>
      <trans-unit id="pplexUnexpectedChar">
        <source>Unexpected character '{0}' in preprocessor expression</source>
        <target state="translated">预处理器表达式中意外的字符“{0}”</target>
        <note />
      </trans-unit>
      <trans-unit id="ppparsUnexpectedToken">
        <source>Unexpected token '{0}' in preprocessor expression</source>
        <target state="translated">预处理器表达式中意外的标记“{0}”</target>
        <note />
      </trans-unit>
      <trans-unit id="ppparsIncompleteExpression">
        <source>Incomplete preprocessor expression</source>
        <target state="translated">不完整的预处理器表达式</target>
        <note />
      </trans-unit>
      <trans-unit id="ppparsMissingToken">
        <source>Missing token '{0}' in preprocessor expression</source>
        <target state="translated">预处理器表达式中缺少的标记“{0}”</target>
        <note />
      </trans-unit>
      <trans-unit id="pickleMissingDefinition">
        <source>An error occurred while reading the F# metadata node at position {0} in table '{1}' of assembly '{2}'. The node had no matching declaration. Please report this warning. You may need to recompile the F# assembly you are using.</source>
        <target state="translated">于程序集“{2}”的表“{1}”中的位置 {0} 处读取 F# 元数据节点时出错。该节点没有匹配的声明。请报告此警告。你可能需要重新编译正在使用的 F# 程序集。</target>
        <note />
      </trans-unit>
      <trans-unit id="checkNotSufficientlyGenericBecauseOfScope">
        <source>Type inference caused the type variable {0} to escape its scope. Consider adding an explicit type parameter declaration or adjusting your code to be less generic.</source>
        <target state="translated">类型推理使类型变量 {0} 逸出其范围。请考虑添加显示类型参数声明或调整代码使其通用性降低。</target>
        <note />
      </trans-unit>
      <trans-unit id="checkNotSufficientlyGenericBecauseOfScopeAnon">
        <source>Type inference caused an inference type variable to escape its scope. Consider adding type annotations to make your code less generic.</source>
        <target state="translated">类型推理使推理类型变量逸出其范围。请考虑添加类型批注，使代码通用性降低。</target>
        <note />
      </trans-unit>
      <trans-unit id="checkRaiseFamilyFunctionArgumentCount">
        <source>Redundant arguments are being ignored in function '{0}'. Expected {1} but got {2} arguments.</source>
        <target state="translated">冗余参数在函数“{0}”中被忽略。期望 {1} 但获得 {2} 参数。</target>
        <note />
      </trans-unit>
      <trans-unit id="checkLowercaseLiteralBindingInPattern">
        <source>Lowercase literal '{0}' is being shadowed by a new pattern with the same name. Only uppercase and module-prefixed literals can be used as named patterns.</source>
        <target state="translated">小写文字“{0}”被具有相同名称的新模式隐藏。只有大写文字和模块作为前缀的文字可以用作命名模式。</target>
        <note />
      </trans-unit>
      <trans-unit id="tcLiteralDoesNotTakeArguments">
        <source>This literal pattern does not take arguments</source>
        <target state="translated">此文本模式不带有参数</target>
        <note />
      </trans-unit>
      <trans-unit id="tcConstructorsIllegalInAugmentation">
        <source>Constructors are not permitted as extension members - they must be defined as part of the original definition of the type</source>
        <target state="translated">不允许将构造函数作为扩展成员 - 必须将它们定义为类型原始定义的一部分</target>
        <note />
      </trans-unit>
      <trans-unit id="optsInvalidResponseFile">
        <source>Invalid response file '{0}' ( '{1}' )</source>
        <target state="translated">无效的响应文件“{0}”(“{1}”)</target>
        <note />
      </trans-unit>
      <trans-unit id="optsResponseFileNotFound">
        <source>Response file '{0}' not found in '{1}'</source>
        <target state="translated">在“{1}”中找不到响应文件“{0}”</target>
        <note />
      </trans-unit>
      <trans-unit id="optsResponseFileNameInvalid">
        <source>Response file name '{0}' is empty, contains invalid characters, has a drive specification without an absolute path, or is too long</source>
        <target state="translated">响应文件名“{0}”为空，包含无效字符，具有没有绝对路径的驱动器规格，或过长</target>
        <note />
      </trans-unit>
      <trans-unit id="fsharpCoreNotFoundToBeCopied">
        <source>Cannot find FSharp.Core.dll in compiler's directory</source>
        <target state="translated">在编译器目录中找不到 FSharp.Core.dll</target>
        <note />
      </trans-unit>
      <trans-unit id="tcTupleStructMismatch">
        <source>One tuple type is a struct tuple, the other is a reference tuple</source>
        <target state="translated">有一个元组类型是结构元组，而另一个则是引用元组</target>
        <note />
      </trans-unit>
      <trans-unit id="etMissingStaticArgumentsToMethod">
        <source>This provided method requires static parameters</source>
        <target state="translated">所提供方法需要静态参数</target>
        <note />
      </trans-unit>
      <trans-unit id="considerUpcast">
        <source>The conversion from {0} to {1} is a compile-time safe upcast, not a downcast. Consider using 'upcast' instead of 'downcast'.</source>
        <target state="translated">从 {0} 到 {1} 的转换是编译时安全的向上转换，而非向下转换。考虑使用 "upcast"，而非 "downcast"。</target>
        <note />
      </trans-unit>
      <trans-unit id="considerUpcastOperator">
        <source>The conversion from {0} to {1} is a compile-time safe upcast, not a downcast. Consider using the :&gt; (upcast) operator instead of the :?&gt; (downcast) operator.</source>
        <target state="translated">从 {0} 到 {1} 的转换是编译时安全的向上转换，而非向下转换。考虑使用 :&gt; (向上转换)运算符，而非 :?&gt; (向下转换)运算符。</target>
        <note />
      </trans-unit>
      <trans-unit id="tcRecImplied">
        <source>The 'rec' on this module is implied by an outer 'rec' declaration and is being ignored</source>
        <target state="translated">此模块上的 "rec" 由外部 "rec" 声明暗示，正被忽略</target>
        <note />
      </trans-unit>
      <trans-unit id="tcOpenFirstInMutRec">
        <source>In a recursive declaration group, 'open' declarations must come first in each module</source>
        <target state="translated">在递归声明组中，"open" 声明必须位于每个模块的首位</target>
        <note />
      </trans-unit>
      <trans-unit id="tcModuleAbbrevFirstInMutRec">
        <source>In a recursive declaration group, module abbreviations must come after all 'open' declarations and before other declarations</source>
        <target state="translated">在递归声明组中，模块缩写必须处于所有 "open" 声明之后，并且在其他声明之前</target>
        <note />
      </trans-unit>
      <trans-unit id="tcUnsupportedMutRecDecl">
        <source>This declaration is not supported in recursive declaration groups</source>
        <target state="translated">递归声明组中不支持此声明</target>
        <note />
      </trans-unit>
      <trans-unit id="parsInvalidUseOfRec">
        <source>Invalid use of 'rec' keyword</source>
        <target state="translated">无效的 "rec" 关键字使用</target>
        <note />
      </trans-unit>
      <trans-unit id="tcStructUnionMultiCaseDistinctFields">
        <source>If a union type has more than one case and is a struct, then all fields within the union type must be given unique names.</source>
        <target state="translated">如果联合类型有多个用例且为结构，则必须赋予此联合类型中的所有字段唯一的名称。</target>
        <note />
      </trans-unit>
      <trans-unit id="CallerMemberNameIsOverriden">
        <source>The CallerMemberNameAttribute applied to parameter '{0}' will have no effect. It is overridden by the CallerFilePathAttribute.</source>
        <target state="translated">应用于参数“{0}”的 CallerMemberNameAttribute 不会起作用。它已由 CallerFilePathAttribute 替代。</target>
        <note />
      </trans-unit>
      <trans-unit id="tcFixedNotAllowed">
        <source>Invalid use of 'fixed'. 'fixed' may only be used in a declaration of the form 'use x = fixed expr' where the expression is an array, the address of a field, the address of an array element or a string'</source>
        <target state="translated">无效的 "fixed" 使用。"fixed" 只能用在 "use x = fixed expr" 形式的声明中，其中表达式为数组、字段的地址、数组元素或字符串的地址</target>
        <note />
      </trans-unit>
      <trans-unit id="tcCouldNotFindOffsetToStringData">
        <source>Could not find method System.Runtime.CompilerServices.OffsetToStringData in references when building 'fixed' expression.</source>
        <target state="translated">生成 "fixed" 表达式时，在引用中找不到方法 System.Runtime.CompilerServices.OffsetToStringData。</target>
        <note />
      </trans-unit>
      <trans-unit id="tcNamedActivePattern">
        <source>{0} is an active pattern and cannot be treated as a discriminated union case with named fields.</source>
        <target state="translated">{0} 为活动模式，不能将其作为带命名字段的可区分联合用例。</target>
        <note />
      </trans-unit>
      <trans-unit id="DefaultParameterValueNotAppropriateForArgument">
        <source>The default value does not have the same type as the argument. The DefaultParameterValue attribute and any Optional attribute will be ignored. Note: 'null' needs to be annotated with the correct type, e.g. 'DefaultParameterValue(null:obj)'.</source>
        <target state="translated">默认值与参数的类型不同。将忽略 DefaultParameterValue 属性以及任何可选属性。注意: "null" 需要用正确的类型进行批注，例如 "DefaultParameterValue(null:obj)"。</target>
        <note />
      </trans-unit>
      <trans-unit id="tcGlobalsSystemTypeNotFound">
        <source>The system type '{0}' was required but no referenced system DLL contained this type</source>
        <target state="translated">需要系统类型“{0}”，但没有引用系统 DLL 包含此类型</target>
        <note />
      </trans-unit>
      <trans-unit id="typrelMemberHasMultiplePossibleDispatchSlots">
        <source>The member '{0}' matches multiple overloads of the same method.\nPlease restrict it to one of the following:{1}.</source>
        <target state="translated">成员“{0}”与同一方法的多个重载匹配。\n请将其限制为下面其中一项: {1}。</target>
        <note />
      </trans-unit>
      <trans-unit id="methodIsNotStatic">
        <source>Method or object constructor '{0}' is not static</source>
        <target state="translated">方法或对象构造函数“{0}”不是静态的</target>
        <note />
      </trans-unit>
      <trans-unit id="parsUnexpectedSymbolEqualsInsteadOfIn">
        <source>Unexpected symbol '=' in expression. Did you intend to use 'for x in y .. z do' instead?</source>
        <target state="translated">表达式中出现意外符号 "="。是否想要改用 "for x in y .. z do"?</target>
        <note />
      </trans-unit>
      <trans-unit id="keywordDescriptionAbstract">
        <source>Indicates a method that either has no implementation in the type in which it is declared or that is virtual and has a default implementation.</source>
        <target state="translated">表示一种方法，该方法在进行声明的类型中没有任何实现，或该方法为虚拟方法且包含默认实现。</target>
        <note />
      </trans-unit>
      <trans-unit id="keyworkDescriptionAnd">
        <source>Used in mutually recursive bindings, in property declarations, and with multiple constraints on generic parameters.</source>
        <target state="translated">用于互相递归绑定、属性声明，并用于对泛型参数的多个约束。</target>
        <note />
      </trans-unit>
      <trans-unit id="keywordDescriptionAs">
        <source>Used to give the current class object an object name. Also used to give a name to a whole pattern within a pattern match.</source>
        <target state="translated">用于向当前类对象提供对象名称。另外，也用于向模式匹配中的整个模式提供名称。</target>
        <note />
      </trans-unit>
      <trans-unit id="keywordDescriptionAssert">
        <source>Used to verify code during debugging.</source>
        <target state="translated">用于在调试期间验证代码。</target>
        <note />
      </trans-unit>
      <trans-unit id="keywordDescriptionBase">
        <source>Used as the name of the base class object.</source>
        <target state="translated">用作基类对象的名称。</target>
        <note />
      </trans-unit>
      <trans-unit id="keywordDescriptionBegin">
        <source>In verbose syntax, indicates the start of a code block.</source>
        <target state="translated">在详细语法中，指示程序块的开头。</target>
        <note />
      </trans-unit>
      <trans-unit id="keywordDescriptionClass">
        <source>In verbose syntax, indicates the start of a class definition.</source>
        <target state="translated">在详细语法中，表示类定义的开头。</target>
        <note />
      </trans-unit>
      <trans-unit id="keywordDescriptionDefault">
        <source>Indicates an implementation of an abstract method; used together with an abstract method declaration to create a virtual method.</source>
        <target state="translated">表示抽象方法的实现；与抽象方法声明配合使用可创建虚拟方法。</target>
        <note />
      </trans-unit>
      <trans-unit id="keywordDescriptionDelegate">
        <source>Used to declare a delegate.</source>
        <target state="translated">用于声明委托。</target>
        <note />
      </trans-unit>
      <trans-unit id="keywordDescriptionDo">
        <source>Used in looping constructs or to execute imperative code.</source>
        <target state="translated">用于循环构造或执行强制性代码。</target>
        <note />
      </trans-unit>
      <trans-unit id="keywordDescriptionDone">
        <source>In verbose syntax, indicates the end of a block of code in a looping expression.</source>
        <target state="translated">在详细语法中，表示循环表达式中程序块的结尾。</target>
        <note />
      </trans-unit>
      <trans-unit id="keywordDescriptionDowncast">
        <source>Used to convert to a type that is lower in the inheritance chain.</source>
        <target state="translated">用于转换为较低继承链中的类型。</target>
        <note />
      </trans-unit>
      <trans-unit id="keywordDescriptionDownto">
        <source>In a for expression, used when counting in reverse.</source>
        <target state="translated">在 for 表达式中，在反向计数时使用。</target>
        <note />
      </trans-unit>
      <trans-unit id="keywordDescriptionElif">
        <source>Used in conditional branching. A short form of else if.</source>
        <target state="translated">用于条件性分支。Else if 的缩写形式。</target>
        <note />
      </trans-unit>
      <trans-unit id="keywordDescriptionElse">
        <source>Used in conditional branching.</source>
        <target state="translated">用于条件性分支。</target>
        <note />
      </trans-unit>
      <trans-unit id="keywordDescriptionEnd">
        <source>In type definitions and type extensions, indicates the end of a section of member definitions. In verbose syntax, used to specify the end of a code block that starts with the begin keyword.</source>
        <target state="translated">在类型定义和类型扩展中，表示成员定义的某部分的结尾。在详细语法中，用于指定以 begin 关键字开头的程序块的结尾。</target>
        <note />
      </trans-unit>
      <trans-unit id="keywordDescriptionException">
        <source>Used to declare an exception type.</source>
        <target state="translated">用于声明异常类型。</target>
        <note />
      </trans-unit>
      <trans-unit id="keywordDescriptionExtern">
        <source>Indicates that a declared program element is defined in another binary or assembly.</source>
        <target state="translated">表示声明的计划元素在其他二进制文件或程序集中定义。</target>
        <note />
      </trans-unit>
      <trans-unit id="keywordDescriptionTrueFalse">
        <source>Used as a Boolean literal.</source>
        <target state="translated">用作布尔文本</target>
        <note />
      </trans-unit>
      <trans-unit id="keywordDescriptionFinally">
        <source>Used together with try to introduce a block of code that executes regardless of whether an exception occurs.</source>
        <target state="translated">与 try 配合使用，以引入无论是否发生异常都将执行的代码块。</target>
        <note />
      </trans-unit>
      <trans-unit id="keywordDescriptionFor">
        <source>Used in looping constructs.</source>
        <target state="translated">用于循环构造。</target>
        <note />
      </trans-unit>
      <trans-unit id="keywordDescriptionFun">
        <source>Used in lambda expressions, also known as anonymous functions.</source>
        <target state="translated">用于 lambda 表达式，也称为异步函数。</target>
        <note />
      </trans-unit>
      <trans-unit id="keywordDescriptionFunction">
        <source>Used as a shorter alternative to the fun keyword and a match expression in a lambda expression that has pattern matching on a single argument.</source>
        <target state="translated">用作 fun 关键字的更短替代项以及 lambda 表达式中具有单个参数模式匹配的匹配表达式。</target>
        <note />
      </trans-unit>
      <trans-unit id="keywordDescriptionGlobal">
        <source>Used to reference the top-level .NET namespace.</source>
        <target state="translated">用于引用顶级 .NET 命名空间。</target>
        <note />
      </trans-unit>
      <trans-unit id="keywordDescriptionIf">
        <source>Used in conditional branching constructs.</source>
        <target state="translated">用于条件性分支构造。</target>
        <note />
      </trans-unit>
      <trans-unit id="keywordDescriptionIn">
        <source>Used for sequence expressions and, in verbose syntax, to separate expressions from bindings.</source>
        <target state="translated">用于序列表达式，并且在详细语法中，用于分隔绑定中的表达式。</target>
        <note />
      </trans-unit>
      <trans-unit id="keywordDescriptionInherit">
        <source>Used to specify a base class or base interface.</source>
        <target state="translated">用于指定基类或基接口。</target>
        <note />
      </trans-unit>
      <trans-unit id="keywordDescriptionInline">
        <source>Used to indicate a function that should be integrated directly into the caller's code.</source>
        <target state="translated">用于表示应直接集成到调用方代码中的函数。</target>
        <note />
      </trans-unit>
      <trans-unit id="keywordDescriptionInterface">
        <source>Used to declare and implement interfaces.</source>
        <target state="translated">用于声明和实现接口。</target>
        <note />
      </trans-unit>
      <trans-unit id="keywordDescriptionInternal">
        <source>Used to specify that a member is visible inside an assembly but not outside it.</source>
        <target state="translated">用于指定某成员在程序集内可见，但在程序集外不可见。</target>
        <note />
      </trans-unit>
      <trans-unit id="keywordDescriptionLazy">
        <source>Used to specify a computation that is to be performed only when a result is needed.</source>
        <target state="translated">用于指定仅当需要结果时要执行的计算。</target>
        <note />
      </trans-unit>
      <trans-unit id="keywordDescriptionLet">
        <source>Used to associate, or bind, a name to a value or function.</source>
        <target state="translated">用于将名称关联或绑定到值或函数。</target>
        <note />
      </trans-unit>
      <trans-unit id="keywordDescriptionLetBang">
        <source>Used in asynchronous workflows to bind a name to the result of an asynchronous computation, or, in other computation expressions, used to bind a name to a result, which is of the computation type.</source>
        <target state="translated">在异步工作流中用于将名称绑定到异步计算的结果，或在其他计算表达式中，用于将名称绑定到属于计算类型的结果。</target>
        <note />
      </trans-unit>
      <trans-unit id="keywordDescriptionMatch">
        <source>Used to branch by comparing a value to a pattern.</source>
        <target state="translated">用于通过比较值与模式来进行分支。</target>
        <note />
      </trans-unit>
      <trans-unit id="keywordDescriptionMember">
        <source>Used to declare a property or method in an object type.</source>
        <target state="translated">用于声明对象类型中的属性或方法。</target>
        <note />
      </trans-unit>
      <trans-unit id="keywordDescriptionModule">
        <source>Used to associate a name with a group of related types, values, and functions, to logically separate it from other code.</source>
        <target state="translated">用于将名称与一组相关类型、值和函数关联，从逻辑上将其与其他代码分开。</target>
        <note />
      </trans-unit>
      <trans-unit id="keywordDescriptionMutable">
        <source>Used to declare a variable, that is, a value that can be changed.</source>
        <target state="translated">用于声明变量，即可更改的值。</target>
        <note />
      </trans-unit>
      <trans-unit id="keywordDescriptionNamespace">
        <source>Used to associate a name with a group of related types and modules, to logically separate it from other code.</source>
        <target state="translated">用于将名称与一组相关类型和模块关联，从逻辑上将其与其他代码分开。</target>
        <note />
      </trans-unit>
      <trans-unit id="keywordDescriptionNew">
        <source>Used to declare, define, or invoke a constructor that creates or that can create an object. Also used in generic parameter constraints to indicate that a type must have a certain constructor.</source>
        <target state="translated">用于声明、定义或调用创建或可创建对象的构造函数。另外，也用于泛型参数约束，以表示类型必需包含某构造函数。</target>
        <note />
      </trans-unit>
      <trans-unit id="keywordDescriptionNot">
        <source>Not actually a keyword. However, not struct in combination is used as a generic parameter constraint.</source>
        <target state="translated">实际上不是关键字。但是，组合中的结构不会用作泛型参数约束。</target>
        <note />
      </trans-unit>
      <trans-unit id="keywordDescriptionNull">
        <source>Indicates the absence of an object. Also used in generic parameter constraints.</source>
        <target state="translated">表示缺少对象。另外，还用于泛型参数约束。</target>
        <note />
      </trans-unit>
      <trans-unit id="keywordDescriptionOf">
        <source>Used in discriminated unions to indicate the type of categories of values, and in delegate and exception declarations.</source>
        <target state="translated">在可区分的联合中用于表示值类别的类型，并用于委托和异常声明。</target>
        <note />
      </trans-unit>
      <trans-unit id="keywordDescriptionOpen">
        <source>Used to make the contents of a namespace or module available without qualification.</source>
        <target state="translated">用于使命名空间或模块的内容无需限定即可使用。</target>
        <note />
      </trans-unit>
      <trans-unit id="keywordDescriptionOr">
        <source>Used with Boolean conditions as a Boolean or operator. Equivalent to ||. Also used in member constraints.</source>
        <target state="translated">与布尔条件配合使用，作为布尔值或运算符。相当于 ||。另外，也用于成员约束。</target>
        <note />
      </trans-unit>
      <trans-unit id="keywordDescriptionOverride">
        <source>Used to implement a version of an abstract or virtual method that differs from the base version.</source>
        <target state="translated">用于实现与基础版本不同的抽象或虚拟方法的版本。</target>
        <note />
      </trans-unit>
      <trans-unit id="keywordDescriptionPrivate">
        <source>Restricts access to a member to code in the same type or module.</source>
        <target state="translated">限制成员使用相同类型或模块编码的权限。</target>
        <note />
      </trans-unit>
      <trans-unit id="keywordDescriptionPublic">
        <source>Allows access to a member from outside the type.</source>
        <target state="translated">允许访问类型外的成员。</target>
        <note />
      </trans-unit>
      <trans-unit id="keywordDescriptionRec">
        <source>Used to indicate that a function is recursive.</source>
        <target state="translated">用于表示某函数为递归函数。</target>
        <note />
      </trans-unit>
      <trans-unit id="keywordDescriptionReturn">
        <source>Used to indicate a value to provide as the result of a computation expression.</source>
        <target state="translated">用于表示一个可作为计算表达式的结果提供的值。</target>
        <note />
      </trans-unit>
      <trans-unit id="keywordDescriptionReturnBang">
        <source>Used to indicate a computation expression that, when evaluated, provides the result of the containing computation expression.</source>
        <target state="translated">用于表示一种计算表达式，该表达式在计算时，提供包含计算表达式的结果。</target>
        <note />
      </trans-unit>
      <trans-unit id="keywordDescriptionSelect">
        <source>Used in query expressions to specify what fields or columns to extract. Note that this is a contextual keyword, which means that it is not actually a reserved word and it only acts like a keyword in appropriate context.</source>
        <target state="translated">在查询表达式中用于指定要提取的字段或列。注意，这是上下文关键字，意味着它实际上并不是保留字，而只会充当相应上下文中的关键字。</target>
        <note />
      </trans-unit>
      <trans-unit id="keywordDescriptionStatic">
        <source>Used to indicate a method or property that can be called without an instance of a type, or a value member that is shared among all instances of a type.</source>
        <target state="translated">用于表示可在没有类型实例的情况下调用的方法或属性，或者在某类型的所有实例中共享的值成员。</target>
        <note />
      </trans-unit>
      <trans-unit id="keywordDescriptionStruct">
        <source>Used to declare a structure type. Also used in generic parameter constraints. Used for OCaml compatibility in module definitions.</source>
        <target state="translated">用于声明结构类型。另外，也用于泛型参数约束。用于模块定义中的 OCaml 兼容性。</target>
        <note />
      </trans-unit>
      <trans-unit id="keywordDescriptionThen">
        <source>Used in conditional expressions. Also used to perform side effects after object construction.</source>
        <target state="translated">用于条件表达式。另外，也用于处理构造对象后的意外结果。</target>
        <note />
      </trans-unit>
      <trans-unit id="keywordDescriptionTo">
        <source>Used in for loops to indicate a range.</source>
        <target state="translated">在 for 循环中用于表示范围。</target>
        <note />
      </trans-unit>
      <trans-unit id="keywordDescriptionTry">
        <source>Used to introduce a block of code that might generate an exception. Used together with with or finally.</source>
        <target state="translated">用于引入可能产生异常的代码块。与 with 或 finally 配合使用。</target>
        <note />
      </trans-unit>
      <trans-unit id="keywordDescriptionType">
        <source>Used to declare a class, record, structure, discriminated union, enumeration type, unit of measure, or type abbreviation.</source>
        <target state="translated">用于声明类、记录、结构、可区分的联合、枚举类型、度量单位或类型缩写。</target>
        <note />
      </trans-unit>
      <trans-unit id="keywordDescriptionUpcast">
        <source>Used to convert to a type that is higher in the inheritance chain.</source>
        <target state="translated">用于转换为较高继承链中的类型。</target>
        <note />
      </trans-unit>
      <trans-unit id="keywordDescriptionUse">
        <source>Used instead of let for values that require Dispose to be called to free resources.</source>
        <target state="translated">用于替代 let，以便要求 Dispose 的值可调用到免费资源。</target>
        <note />
      </trans-unit>
      <trans-unit id="keywordDescriptionUseBang">
        <source>Used instead of let! in asynchronous workflows and other computation expressions for values that require Dispose to be called to free resources.</source>
        <target state="translated">用于替代异步工作流和其他计算表达式中的 let!，以便要求 Dispose 的值可调用到免费资源。</target>
        <note />
      </trans-unit>
      <trans-unit id="keywordDescriptionVal">
        <source>Used in a signature to indicate a value, or in a type to declare a member, in limited situations.</source>
        <target state="translated">在签名中用于表示值，或在类型中用于声明成员，但情况有限。</target>
        <note />
      </trans-unit>
      <trans-unit id="keywordDescriptionVoid">
        <source>Indicates the .NET void type. Used when interoperating with other .NET languages.</source>
        <target state="translated">表示 .NET void 类型。在与其他 .NET 语言交互操作时使用。</target>
        <note />
      </trans-unit>
      <trans-unit id="keywordDescriptionWhen">
        <source>Used for Boolean conditions (when guards) on pattern matches and to introduce a constraint clause for a generic type parameter.</source>
        <target state="translated">用于模式匹配的布尔条件(临界时)以及用于引入泛型类型参数的约束子句。</target>
        <note />
      </trans-unit>
      <trans-unit id="keywordDescriptionWhile">
        <source>Introduces a looping construct.</source>
        <target state="translated">引入循环构造。</target>
        <note />
      </trans-unit>
      <trans-unit id="keywordDescriptionWith">
        <source>Used together with the match keyword in pattern matching expressions. Also used in object expressions, record copying expressions, and type extensions to introduce member definitions, and to introduce exception handlers.</source>
        <target state="translated">在模式匹配表达式中与 match 关键字配合使用。此外，也用于在对象表达式、记录复制表达式和类型扩展，以引入成员定义和异常处理程序。</target>
        <note />
      </trans-unit>
      <trans-unit id="keywordDescriptionYield">
        <source>Used in a sequence expression to produce a value for a sequence.</source>
        <target state="translated">在序列表达式中用于产生序列的值。</target>
        <note />
      </trans-unit>
      <trans-unit id="keywordDescriptionYieldBang">
        <source>Used in a computation expression to append the result of a given computation expression to a collection of results for the containing computation expression.</source>
        <target state="translated">在计算表达式中用于将给定计算表达式的结果追加到包含计算表达式的结果集合。</target>
        <note />
      </trans-unit>
      <trans-unit id="keywordDescriptionRightArrow">
        <source>In function types, delimits arguments and return values. Yields an expression (in sequence expressions); equivalent to the yield keyword. Used in match expressions</source>
        <target state="translated">在函数类型中，分隔参数并返回值。生成表达式(在序列表达式中)；相当于 yield 关键字。用于匹配表达式中。</target>
        <note />
      </trans-unit>
      <trans-unit id="keywordDescriptionLeftArrow">
        <source>Assigns a value to a variable.</source>
        <target state="translated">将一个值赋予变量。</target>
        <note />
      </trans-unit>
      <trans-unit id="keywordDescriptionCast">
        <source>Converts a type to type that is higher in the hierarchy.</source>
        <target state="translated">将某类型转换为较高层次结构中的类型。</target>
        <note />
      </trans-unit>
      <trans-unit id="keywordDescriptionDynamicCast">
        <source>Converts a type to a type that is lower in the hierarchy.</source>
        <target state="translated">将某类型转换为较低层次结构中的类型。</target>
        <note />
      </trans-unit>
      <trans-unit id="keywordDescriptionTypedQuotation">
        <source>Delimits a typed code quotation.</source>
        <target state="translated">分隔泛型代码引用。</target>
        <note />
      </trans-unit>
      <trans-unit id="keywordDescriptionUntypedQuotation">
        <source>Delimits a untyped code quotation.</source>
        <target state="translated">分隔泛型代码引用。</target>
        <note />
      </trans-unit>
      <trans-unit id="itemNotFoundDuringDynamicCodeGen">
        <source>{0} '{1}' not found in assembly '{2}'. A possible cause may be a version incompatibility. You may need to explicitly reference the correct version of this assembly to allow all referenced components to use the correct version.</source>
        <target state="translated">{0} 程序集“{2}”中找不到“{1}”。可能的原因或许是版本不兼容。可能需要显式引用此程序集的正确版本，以便所有引用的组件都能使用正确的版本。</target>
        <note />
      </trans-unit>
      <trans-unit id="itemNotFoundInTypeDuringDynamicCodeGen">
        <source>{0} '{1}' not found in type '{2}' from assembly '{3}'. A possible cause may be a version incompatibility. You may need to explicitly reference the correct version of this assembly to allow all referenced components to use the correct version.</source>
        <target state="translated">{0} 从程序集“{3}”的类型“{2}”中找不到“{1}”。可能的原因或许是版本不兼容。可能需要显式引用此程序集的正确版本，以便所有引用的组件都能使用正确的版本。</target>
        <note />
      </trans-unit>
      <trans-unit id="descriptionWordIs">
        <source>is</source>
        <target state="translated">是</target>
        <note />
      </trans-unit>
      <trans-unit id="notAFunction">
        <source>This value is not a function and cannot be applied.</source>
        <target state="translated">此值不是一个函数，无法应用。</target>
        <note />
      </trans-unit>
      <trans-unit id="notAFunctionButMaybeIndexerWithName">
        <source>This value is not a function and cannot be applied. Did you intend to access the indexer via {0}.[index] instead?</source>
        <target state="translated">此值不是一个函数，无法应用。是否曾打算改为通过 {0}.[index] 访问索引器?</target>
        <note />
      </trans-unit>
      <trans-unit id="notAFunctionButMaybeIndexer">
        <source>This expression is not a function and cannot be applied. Did you intend to access the indexer via expr.[index] instead?</source>
        <target state="translated">此值不是一个函数，无法应用。是否曾打算改为通过 expr.[index] 访问索引器?</target>
        <note />
      </trans-unit>
      <trans-unit id="notAFunctionButMaybeDeclaration">
        <source>This value is not a function and cannot be applied. Did you forget to terminate a declaration?</source>
        <target state="translated">此值不是一个函数，无法应用。您是否忘记结束某个声明?</target>
        <note />
      </trans-unit>
      <trans-unit id="ArgumentsInSigAndImplMismatch">
        <source>The argument names in the signature '{0}' and implementation '{1}' do not match. The argument name from the signature file will be used. This may cause problems when debugging or profiling.</source>
        <target state="translated">签名“{0}”和实现“{1}”中的参数名称不匹配。将使用签名文件中的参数名称。在进行调试或分析时这可能会导致问题。</target>
        <note />
      </trans-unit>
      <trans-unit id="pickleUnexpectedNonZero">
        <source>An error occurred while reading the F# metadata of assembly '{0}'. A reserved construct was utilized. You may need to upgrade your F# compiler or use an earlier version of the assembly that doesn't make use of a specific construct.</source>
        <target state="translated">读取程序集“{0}”的 F# 元数据时出错。使用了保留的构造。可能需要升级 F# 编译器或使用不用特定构造的较早版本的程序集。</target>
        <note />
      </trans-unit>
      <trans-unit id="tcTupleMemberNotNormallyUsed">
        <source>This method or property is not normally used from F# code, use an explicit tuple pattern for deconstruction instead.</source>
        <target state="translated">通常不通过 F# 代码使用此方法或属性，而是改用显式元组模式进行析构。</target>
        <note />
      </trans-unit>
      <trans-unit id="implicitlyDiscardedInSequenceExpression">
        <source>This expression returns a value of type '{0}' but is implicitly discarded. Consider using 'let' to bind the result to a name, e.g. 'let result = expression'. If you intended to use the expression as a value in the sequence then use an explicit 'yield'.</source>
        <target state="translated">此表达式返回类型为“{0}”的值，但被隐式放弃。请考虑使用 "let" 将结果绑定到名称，例如 "let result = expression"。如果要使用该表达式作为序列中的值，则使用显式 "yield"。</target>
        <note />
      </trans-unit>
      <trans-unit id="implicitlyDiscardedSequenceInSequenceExpression">
        <source>This expression returns a value of type '{0}' but is implicitly discarded. Consider using 'let' to bind the result to a name, e.g. 'let result = expression'. If you intended to use the expression as a value in the sequence then use an explicit 'yield!'.</source>
        <target state="translated">此表达式返回类型为“{0}”的值，但被隐式放弃。请考虑使用 "let" 将结果绑定到名称，例如 "let result = expression"。如果要使用该表达式作为序列中的值，则使用显式 "yield!"。</target>
        <note />
      </trans-unit>
      <trans-unit id="keywordDescriptionMatchBang">
        <source>Used in computation expressions to pattern match directly over the result of another computation expression.</source>
        <target state="translated">在计算表达式中用于直接对另一个计算表达式的结果进行模式匹配。</target>
        <note />
      </trans-unit>
      <trans-unit id="ilreadFileChanged">
        <source>The file '{0}' changed on disk unexpectedly, please reload.</source>
        <target state="translated">文件“{0}”在磁盘上意外更改，请重新加载。</target>
        <note />
      </trans-unit>
      <trans-unit id="writeToReadOnlyByref">
        <source>The byref pointer is readonly, so this write is not permitted.</source>
        <target state="translated">此 byref 指针为只读，因此，不允许此写入。</target>
        <note />
      </trans-unit>
      <trans-unit id="tastValueMustBeMutable">
        <source>A value must be mutable in order to mutate the contents or take the address of a value type, e.g. 'let mutable x = ...'</source>
        <target state="translated">值必须是可变的，以便更改内容或采用值类型的地址，例如“let mutable x = ...”</target>
        <note />
      </trans-unit>
      <trans-unit id="readOnlyAttributeOnStructWithMutableField">
        <source>A ReadOnly attribute has been applied to a struct type with a mutable field.</source>
        <target state="translated">已对包含可变字段的结构类型应用只读属性。</target>
        <note />
      </trans-unit>
      <trans-unit id="tcByrefReturnImplicitlyDereferenced">
        <source>A byref pointer returned by a function or method is implicitly dereferenced as of F# 4.5. To acquire the return value as a pointer, use the address-of operator, e.g. '&amp;f(x)' or '&amp;obj.Method(arg1, arg2)'.</source>
        <target state="translated">截至 F# 4.5，隐式取消引用函数或方法返回的 byref 指针。若要获取返回值作为指针，请使用 address-of 运算符，例如 “&amp;f(x)” 或 “&amp;obj.Method(arg1, arg2)”。</target>
        <note />
      </trans-unit>
      <trans-unit id="tcByRefLikeNotStruct">
        <source>A type annotated with IsByRefLike must also be a struct. Consider adding the [&lt;Struct&gt;] attribute to the type.</source>
        <target state="translated">使用 IsByRefLike 注释的类型也必须为结构。考虑将 [&lt;Struct&gt;] 属性添加到类型中。</target>
        <note />
      </trans-unit>
      <trans-unit id="chkNoByrefAddressOfLocal">
        <source>The address of the variable '{0}' or a related expression cannot be used at this point. This is to ensure the address of the local value does not escape its scope.</source>
        <target state="translated">此时无法使用变量“{0}”或相关表达式的地址。这是为了确保本地值的地址不超出其范围。</target>
        <note />
      </trans-unit>
      <trans-unit id="chkNoWriteToLimitedSpan">
        <source>This value can't be assigned because the target '{0}' may refer to non-stack-local memory, while the expression being assigned is assessed to potentially refer to stack-local memory. This is to help prevent pointers to stack-bound memory escaping their scope.</source>
        <target state="translated">无法分配此值，因为目标“{0}”可能涉及非堆栈本地内存，而分配的表达式经评估可能涉及堆栈本地内存。这有助于防止指向堆栈绑定内存的指针超出其范围。</target>
        <note />
      </trans-unit>
      <trans-unit id="tastValueMustBeLocal">
        <source>A value defined in a module must be mutable in order to take its address, e.g. 'let mutable x = ...'</source>
        <target state="translated">在模块中定义的值必须是可变的，以便获取其地址，例如 “let mutable x = ...”</target>
        <note />
      </trans-unit>
      <trans-unit id="tcIsReadOnlyNotStruct">
        <source>A type annotated with IsReadOnly must also be a struct. Consider adding the [&lt;Struct&gt;] attribute to the type.</source>
        <target state="translated">使用 IsReadOnly 注释的类型也必须为结构。考虑将 [&lt;Struct&gt;] 属性添加到类型中。</target>
        <note />
      </trans-unit>
      <trans-unit id="chkStructsMayNotReturnAddressesOfContents">
        <source>Struct members cannot return the address of fields of the struct by reference</source>
        <target state="translated">结构成员无法通过引用返回此结构的字段地址</target>
        <note />
      </trans-unit>
      <trans-unit id="chkNoByrefLikeFunctionCall">
        <source>The function or method call cannot be used at this point, because one argument that is a byref of a non-stack-local Span or IsByRefLike type is used with another argument that is a stack-local Span or IsByRefLike type. This is to ensure the address of the local value does not escape its scope.</source>
        <target state="translated">此时无法使用函数或方法调用，因为结合使用了一个非堆栈本地 Span 或 IsByRefLike 类型的 byref 参数和另一堆栈本地 Span 或 IsByRefLike 类型的参数。这是为了确保本地值的地址不超出其范围。</target>
        <note />
      </trans-unit>
      <trans-unit id="chkNoByrefAddressOfValueFromExpression">
        <source>The address of a value returned from the expression cannot be used at this point. This is to ensure the address of the local value does not escape its scope.</source>
        <target state="translated">此时无法使用从表达式返回的值的地址。这是为了确保本地值的地址不超出其范围。</target>
        <note />
      </trans-unit>
      <trans-unit id="chkNoSpanLikeVariable">
        <source>The Span or IsByRefLike variable '{0}' cannot be used at this point. This is to ensure the address of the local value does not escape its scope.</source>
        <target state="translated">此时无法使用 Span 或 IsByRefLike 变量“{0}”。这是为了确保本地值的地址不超出其范围。</target>
        <note />
      </trans-unit>
      <trans-unit id="chkNoSpanLikeValueFromExpression">
        <source>A Span or IsByRefLike value returned from the expression cannot be used at ths point. This is to ensure the address of the local value does not escape its scope.</source>
        <target state="translated">此时无法使用从表达式返回的 Span 或 IsByRefLike 值。这是为了确保本地值的地址不超出其范围。</target>
        <note />
      </trans-unit>
      <trans-unit id="tastCantTakeAddressOfExpression">
        <source>Cannot take the address of the value returned from the expression. Assign the returned value to a let-bound value before taking the address.</source>
        <target state="translated">无法采用从表达式返回的地址值。在采用地址前将返回值分配给 let 绑定值。</target>
        <note />
      </trans-unit>
<<<<<<< HEAD
      <trans-unit id="chkNoReturnOfLimitedSpan">
        <source>The Span or IsByRefLike expression cannot be returned from this function or method, because it is composed using elements that may escape their scope.</source>
        <target state="new">The Span or IsByRefLike expression cannot be returned from this function or method, because it is composed using elements that may escape their scope.</target>
=======
      <trans-unit id="tcByrefsMayNotHaveTypeExtensions">
        <source>Byref types are not allowed to have optional type extensions.</source>
        <target state="translated">不允许 byref 类型具有可选类型扩展名。</target>
        <note />
      </trans-unit>
      <trans-unit id="chkInvalidFunctionParameterType">
        <source>The parameter '{0}' has an invalid type '{1}'. This is not permitted by the rules of Common IL.</source>
        <target state="translated">参数 "{0}" 的类型 "{1}" 无效。通用 IL 的规则不允许使用此类型。</target>
        <note />
      </trans-unit>
      <trans-unit id="chkInvalidFunctionReturnType">
        <source>The function or method has an invalid return type '{0}'. This is not permitted by the rules of Common IL.</source>
        <target state="translated">函数或方法的返回类型 "{0}" 无效。通用 IL 的规则不允许使用此类型。</target>
        <note />
      </trans-unit>
      <trans-unit id="tcCannotCallExtensionMethodInrefToByref">
        <source>Cannot call the byref extension method '{0}. The first parameter requires the value to be mutable or a non-readonly byref type.</source>
        <target state="translated">无法调用 byref 扩展方法 "{0}"。第一个参数要求该值是可变的或非只读的 byref 类型。</target>
        <note />
      </trans-unit>
      <trans-unit id="tcCannotPartiallyApplyExtensionMethodForByref">
        <source>Cannot partially apply the extension method '{0}' because the first parameter is a byref type.</source>
        <target state="translated">无法部分应用扩展方法 "{0}", 因为第一个参数是 byref 类型。</target>
>>>>>>> 6e26c5ba
        <note />
      </trans-unit>
    </body>
  </file>
</xliff><|MERGE_RESOLUTION|>--- conflicted
+++ resolved
@@ -83,18 +83,18 @@
         <note />
       </trans-unit>
       <trans-unit id="listElementHasWrongType">
-        <source>All elements of a list must be of the same type as the first element, which here is '{0}'. This element has type '{1}'.</source>
-        <target state="needs-review-translation">列表构造函数表达式的所有元素必须具有同一类型。此表达式的类型应为“{0}”，但此处类型为“{1}”。</target>
+        <source>All elements of a list constructor expression must have the same type. This expression was expected to have type '{0}', but here has type '{1}'.</source>
+        <target state="translated">列表构造函数表达式的所有元素必须具有同一类型。此表达式的类型应为“{0}”，但此处类型为“{1}”。</target>
         <note />
       </trans-unit>
       <trans-unit id="arrayElementHasWrongType">
-        <source>All elements of an array must be of the same type as the first element, which here is '{0}'. This element has type '{1}'.</source>
-        <target state="needs-review-translation">数组构造函数表达式的所有元素必须具有同一类型。此表达式的类型应为“{0}”，但此处类型为“{1}”。</target>
+        <source>All elements of an array constructor expression must have the same type. This expression was expected to have type '{0}', but here has type '{1}'.</source>
+        <target state="translated">数组构造函数表达式的所有元素必须具有同一类型。此表达式的类型应为“{0}”，但此处类型为“{1}”。</target>
         <note />
       </trans-unit>
       <trans-unit id="missingElseBranch">
-        <source>This 'if' expression is missing an 'else' branch. Because 'if' is an expression, and not a statement, add an 'else' branch which also returns a value of type '{0}'.</source>
-        <target state="needs-review-translation">if 表达式缺少 "else" branch。"then" branch 的类型为“{0}”。因为 "if" 是一个表达式，而非语句，请添加将返回同一类型值的 "else" branch。</target>
+        <source>The 'if' expression is missing an 'else' branch. The 'then' branch has type '{0}'. Because 'if' is an expression, and not a statement, add an 'else' branch which returns a value of the same type.</source>
+        <target state="translated">if 表达式缺少 "else" branch。"then" branch 的类型为“{0}”。因为 "if" 是一个表达式，而非语句，请添加将返回同一类型值的 "else" branch。</target>
         <note />
       </trans-unit>
       <trans-unit id="ifExpression">
@@ -103,18 +103,13 @@
         <note />
       </trans-unit>
       <trans-unit id="elseBranchHasWrongType">
-        <source>All branches of an 'if' expression must return values of the same type as the first branch, which here is '{0}'. This branch returns a value of type '{1}'.</source>
-        <target state="needs-review-translation">if 表达式的所有分支必须具有同一类型。此表达式的类型应为“{0}”，但此处类型为“{1}”。</target>
+        <source>All branches of an 'if' expression must have the same type. This expression was expected to have type '{0}', but here has type '{1}'.</source>
+        <target state="translated">if 表达式的所有分支必须具有同一类型。此表达式的类型应为“{0}”，但此处类型为“{1}”。</target>
         <note />
       </trans-unit>
       <trans-unit id="followingPatternMatchClauseHasWrongType">
-<<<<<<< HEAD
-        <source>All branches of a pattern match expression must return values of the same type as the first branch, which here is '{0}'. This branch returns a value of type '{1}'.</source>
-        <target state="needs-review-translation">模式匹配表达式的所有分支必须返回相同类型的值。第一个分支返回“{0}”类型的值，但此分支返回“{1}”类型的值。</target>
-=======
         <source>All branches of a pattern match expression must return values of the same type. The first branch returned a value of type '{0}', but this branch returned a value of type '{1}'.</source>
         <target state="translated">模式匹配表达式的所有分支必须返回相同类型的值。第一个分支返回类型为“{0}”的值，但此分支返回类型为“{1}”的值。</target>
->>>>>>> 6e26c5ba
         <note />
       </trans-unit>
       <trans-unit id="patternMatchGuardIsNotBool">
@@ -7062,11 +7057,6 @@
         <target state="translated">无法采用从表达式返回的地址值。在采用地址前将返回值分配给 let 绑定值。</target>
         <note />
       </trans-unit>
-<<<<<<< HEAD
-      <trans-unit id="chkNoReturnOfLimitedSpan">
-        <source>The Span or IsByRefLike expression cannot be returned from this function or method, because it is composed using elements that may escape their scope.</source>
-        <target state="new">The Span or IsByRefLike expression cannot be returned from this function or method, because it is composed using elements that may escape their scope.</target>
-=======
       <trans-unit id="tcByrefsMayNotHaveTypeExtensions">
         <source>Byref types are not allowed to have optional type extensions.</source>
         <target state="translated">不允许 byref 类型具有可选类型扩展名。</target>
@@ -7090,7 +7080,6 @@
       <trans-unit id="tcCannotPartiallyApplyExtensionMethodForByref">
         <source>Cannot partially apply the extension method '{0}' because the first parameter is a byref type.</source>
         <target state="translated">无法部分应用扩展方法 "{0}", 因为第一个参数是 byref 类型。</target>
->>>>>>> 6e26c5ba
         <note />
       </trans-unit>
     </body>
