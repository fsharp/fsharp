--- conflicted
+++ resolved
@@ -83,18 +83,18 @@
         <note />
       </trans-unit>
       <trans-unit id="listElementHasWrongType">
-        <source>All elements of a list must be of the same type as the first element, which here is '{0}'. This element has type '{1}'.</source>
-        <target state="needs-review-translation">清單建構函式運算式的所有分支都必須是同一種類型。此運算式應具備類型 '{0}'，但卻為類型 '{1}'。</target>
+        <source>All elements of a list constructor expression must have the same type. This expression was expected to have type '{0}', but here has type '{1}'.</source>
+        <target state="translated">清單建構函式運算式的所有分支都必須是同一種類型。此運算式應具備類型 '{0}'，但卻為類型 '{1}'。</target>
         <note />
       </trans-unit>
       <trans-unit id="arrayElementHasWrongType">
-        <source>All elements of an array must be of the same type as the first element, which here is '{0}'. This element has type '{1}'.</source>
-        <target state="needs-review-translation">陣列建構函式運算式的所有項目都必須是同一種類型。此運算式應具備類型 '{0}'，但卻是類型 '{1}'。</target>
+        <source>All elements of an array constructor expression must have the same type. This expression was expected to have type '{0}', but here has type '{1}'.</source>
+        <target state="translated">陣列建構函式運算式的所有項目都必須是同一種類型。此運算式應具備類型 '{0}'，但卻是類型 '{1}'。</target>
         <note />
       </trans-unit>
       <trans-unit id="missingElseBranch">
-        <source>This 'if' expression is missing an 'else' branch. Because 'if' is an expression, and not a statement, add an 'else' branch which also returns a value of type '{0}'.</source>
-        <target state="needs-review-translation">'if' 運算式遺漏 'else' 分支。'then' 分支具有類型 '{0}'。因為 'if' 為運算式而非陳述式，所以請新增會傳回的值類型相同的 'else' 分支。</target>
+        <source>The 'if' expression is missing an 'else' branch. The 'then' branch has type '{0}'. Because 'if' is an expression, and not a statement, add an 'else' branch which returns a value of the same type.</source>
+        <target state="translated">'if' 運算式遺漏 'else' 分支。'then' 分支具有類型 '{0}'。因為 'if' 為運算式而非陳述式，所以請新增會傳回的值類型相同的 'else' 分支。</target>
         <note />
       </trans-unit>
       <trans-unit id="ifExpression">
@@ -103,18 +103,13 @@
         <note />
       </trans-unit>
       <trans-unit id="elseBranchHasWrongType">
-        <source>All branches of an 'if' expression must return values of the same type as the first branch, which here is '{0}'. This branch returns a value of type '{1}'.</source>
-        <target state="needs-review-translation">if' 運算式的所有分支都必須是同一種類型。此運算式應具備類型 '{0}'，但卻是類型 '{1}'。</target>
+        <source>All branches of an 'if' expression must have the same type. This expression was expected to have type '{0}', but here has type '{1}'.</source>
+        <target state="translated">if' 運算式的所有分支都必須是同一種類型。此運算式應具備類型 '{0}'，但卻是類型 '{1}'。</target>
         <note />
       </trans-unit>
       <trans-unit id="followingPatternMatchClauseHasWrongType">
-<<<<<<< HEAD
-        <source>All branches of a pattern match expression must return values of the same type as the first branch, which here is '{0}'. This branch returns a value of type '{1}'.</source>
-        <target state="needs-review-translation">模式比對運算式的所有分支，都必須傳回相同類型的值。第一個分支傳回了類型 '{0}' 的值，但此分支卻傳回了類型 '{1}' 的值。</target>
-=======
         <source>All branches of a pattern match expression must return values of the same type. The first branch returned a value of type '{0}', but this branch returned a value of type '{1}'.</source>
         <target state="translated">符合運算式的所有模式分支都必須傳回相同類型的值。第一個分支傳回了類型 '{0}' 的值，但此分支卻傳回類型 '{1}' 的值。</target>
->>>>>>> 6e26c5ba
         <note />
       </trans-unit>
       <trans-unit id="patternMatchGuardIsNotBool">
@@ -7062,11 +7057,6 @@
         <target state="translated">無法使用運算式傳回值的位址。在使用位址前，先將傳回值指派給以 let 繫結的值。</target>
         <note />
       </trans-unit>
-<<<<<<< HEAD
-      <trans-unit id="chkNoReturnOfLimitedSpan">
-        <source>The Span or IsByRefLike expression cannot be returned from this function or method, because it is composed using elements that may escape their scope.</source>
-        <target state="new">The Span or IsByRefLike expression cannot be returned from this function or method, because it is composed using elements that may escape their scope.</target>
-=======
       <trans-unit id="tcByrefsMayNotHaveTypeExtensions">
         <source>Byref types are not allowed to have optional type extensions.</source>
         <target state="translated">Byref 類型不得有選擇性類型延伸模組。</target>
@@ -7090,7 +7080,6 @@
       <trans-unit id="tcCannotPartiallyApplyExtensionMethodForByref">
         <source>Cannot partially apply the extension method '{0}' because the first parameter is a byref type.</source>
         <target state="translated">因為第一個參數是 byref 類型，所以無法部分套用擴充方法 '{0}'。</target>
->>>>>>> 6e26c5ba
         <note />
       </trans-unit>
     </body>
