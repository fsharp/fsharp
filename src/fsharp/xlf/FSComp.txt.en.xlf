--- conflicted
+++ resolved
@@ -83,18 +83,18 @@
         <note />
       </trans-unit>
       <trans-unit id="listElementHasWrongType">
-        <source>All elements of a list must be of the same type as the first element, which here is '{0}'. This element has type '{1}'.</source>
-        <target state="new">All elements of a list must be of the same type as the first element, which here is '{0}'. This element has type '{1}'.</target>
+        <source>All elements of a list constructor expression must have the same type. This expression was expected to have type '{0}', but here has type '{1}'.</source>
+        <target state="new">All elements of a list constructor expression must have the same type. This expression was expected to have type '{0}', but here has type '{1}'.</target>
         <note />
       </trans-unit>
       <trans-unit id="arrayElementHasWrongType">
-        <source>All elements of an array must be of the same type as the first element, which here is '{0}'. This element has type '{1}'.</source>
-        <target state="new">All elements of an array must be of the same type as the first element, which here is '{0}'. This element has type '{1}'.</target>
+        <source>All elements of an array constructor expression must have the same type. This expression was expected to have type '{0}', but here has type '{1}'.</source>
+        <target state="new">All elements of an array constructor expression must have the same type. This expression was expected to have type '{0}', but here has type '{1}'.</target>
         <note />
       </trans-unit>
       <trans-unit id="missingElseBranch">
-        <source>This 'if' expression is missing an 'else' branch. Because 'if' is an expression, and not a statement, add an 'else' branch which also returns a value of type '{0}'.</source>
-        <target state="new">This 'if' expression is missing an 'else' branch. Because 'if' is an expression, and not a statement, add an 'else' branch which also returns a value of type '{0}'.</target>
+        <source>The 'if' expression is missing an 'else' branch. The 'then' branch has type '{0}'. Because 'if' is an expression, and not a statement, add an 'else' branch which returns a value of the same type.</source>
+        <target state="new">The 'if' expression is missing an 'else' branch. The 'then' branch has type '{0}'. Because 'if' is an expression, and not a statement, add an 'else' branch which returns a value of the same type.</target>
         <note />
       </trans-unit>
       <trans-unit id="ifExpression">
@@ -103,13 +103,13 @@
         <note />
       </trans-unit>
       <trans-unit id="elseBranchHasWrongType">
-        <source>All branches of an 'if' expression must return values of the same type as the first branch, which here is '{0}'. This branch returns a value of type '{1}'.</source>
-        <target state="new">All branches of an 'if' expression must return values of the same type as the first branch, which here is '{0}'. This branch returns a value of type '{1}'.</target>
+        <source>All branches of an 'if' expression must have the same type. This expression was expected to have type '{0}', but here has type '{1}'.</source>
+        <target state="new">All branches of an 'if' expression must have the same type. This expression was expected to have type '{0}', but here has type '{1}'.</target>
         <note />
       </trans-unit>
       <trans-unit id="followingPatternMatchClauseHasWrongType">
-        <source>All branches of a pattern match expression must return values of the same type as the first branch, which here is '{0}'. This branch returns a value of type '{1}'.</source>
-        <target state="new">All branches of a pattern match expression must return values of the same type as the first branch, which here is '{0}'. This branch returns a value of type '{1}'.</target>
+        <source>All branches of a pattern match expression must return values of the same type. The first branch returned a value of type '{0}', but this branch returned a value of type '{1}'.</source>
+        <target state="new">All branches of a pattern match expression must return values of the same type. The first branch returned a value of type '{0}', but this branch returned a value of type '{1}'.</target>
         <note />
       </trans-unit>
       <trans-unit id="patternMatchGuardIsNotBool">
@@ -7057,11 +7057,6 @@
         <target state="new">Cannot take the address of the value returned from the expression. Assign the returned value to a let-bound value before taking the address.</target>
         <note />
       </trans-unit>
-<<<<<<< HEAD
-      <trans-unit id="chkNoReturnOfLimitedSpan">
-        <source>The Span or IsByRefLike expression cannot be returned from this function or method, because it is composed using elements that may escape their scope.</source>
-        <target state="new">The Span or IsByRefLike expression cannot be returned from this function or method, because it is composed using elements that may escape their scope.</target>
-=======
       <trans-unit id="tcByrefsMayNotHaveTypeExtensions">
         <source>Byref types are not allowed to have optional type extensions.</source>
         <target state="new">Byref types are not allowed to have optional type extensions.</target>
@@ -7085,7 +7080,6 @@
       <trans-unit id="tcCannotPartiallyApplyExtensionMethodForByref">
         <source>Cannot partially apply the extension method '{0}' because the first parameter is a byref type.</source>
         <target state="new">Cannot partially apply the extension method '{0}' because the first parameter is a byref type.</target>
->>>>>>> 6e26c5ba
         <note />
       </trans-unit>
     </body>
