--- conflicted
+++ resolved
@@ -83,18 +83,18 @@
         <note />
       </trans-unit>
       <trans-unit id="listElementHasWrongType">
-        <source>All elements of a list must be of the same type as the first element, which here is '{0}'. This element has type '{1}'.</source>
-        <target state="needs-review-translation">목록 생성자의 모든 요소는 동일한 형식이어야 합니다. 이 식에는 '{0}' 형식이 필요하지만 여기에서는 '{1}' 형식이 지정되었습니다.</target>
+        <source>All elements of a list constructor expression must have the same type. This expression was expected to have type '{0}', but here has type '{1}'.</source>
+        <target state="translated">목록 생성자의 모든 요소는 동일한 형식이어야 합니다. 이 식에는 '{0}' 형식이 필요하지만 여기에서는 '{1}' 형식이 지정되었습니다.</target>
         <note />
       </trans-unit>
       <trans-unit id="arrayElementHasWrongType">
-        <source>All elements of an array must be of the same type as the first element, which here is '{0}'. This element has type '{1}'.</source>
-        <target state="needs-review-translation">배열 생성자의 모든 요소는 동일한 형식이어야 합니다. 이 식에는 '{0}' 형식이 필요하지만 여기에서는 '{1}' 형식이 지정되었습니다.</target>
+        <source>All elements of an array constructor expression must have the same type. This expression was expected to have type '{0}', but here has type '{1}'.</source>
+        <target state="translated">배열 생성자의 모든 요소는 동일한 형식이어야 합니다. 이 식에는 '{0}' 형식이 필요하지만 여기에서는 '{1}' 형식이 지정되었습니다.</target>
         <note />
       </trans-unit>
       <trans-unit id="missingElseBranch">
-        <source>This 'if' expression is missing an 'else' branch. Because 'if' is an expression, and not a statement, add an 'else' branch which also returns a value of type '{0}'.</source>
-        <target state="needs-review-translation">'if' 식에 'else' 분기가 누락되었습니다. 'then' 분기의 형식은 '{0}'입니다. 'if'는 문이 아니라 식이므로 동일한 형식의 값을 반환하는 'else' 분기를 추가하세요.</target>
+        <source>The 'if' expression is missing an 'else' branch. The 'then' branch has type '{0}'. Because 'if' is an expression, and not a statement, add an 'else' branch which returns a value of the same type.</source>
+        <target state="translated">'if' 식에 'else' 분기가 누락되었습니다. 'then' 분기의 형식은 '{0}'입니다. 'if'는 문이 아니라 식이므로 동일한 형식의 값을 반환하는 'else' 분기를 추가하세요.</target>
         <note />
       </trans-unit>
       <trans-unit id="ifExpression">
@@ -103,18 +103,13 @@
         <note />
       </trans-unit>
       <trans-unit id="elseBranchHasWrongType">
-        <source>All branches of an 'if' expression must return values of the same type as the first branch, which here is '{0}'. This branch returns a value of type '{1}'.</source>
-        <target state="needs-review-translation">if' 식의 모든 분기는 동일한 형식이어야 합니다. 이 식에는 '{0}' 형식이 필요하지만 여기에서는 '{1}' 형식이 지정되었습니다.</target>
+        <source>All branches of an 'if' expression must have the same type. This expression was expected to have type '{0}', but here has type '{1}'.</source>
+        <target state="translated">if' 식의 모든 분기는 동일한 형식이어야 합니다. 이 식에는 '{0}' 형식이 필요하지만 여기에서는 '{1}' 형식이 지정되었습니다.</target>
         <note />
       </trans-unit>
       <trans-unit id="followingPatternMatchClauseHasWrongType">
-<<<<<<< HEAD
-        <source>All branches of a pattern match expression must return values of the same type as the first branch, which here is '{0}'. This branch returns a value of type '{1}'.</source>
-        <target state="needs-review-translation">패턴 일치 식의 모든 분기는 동일한 형식의 값을 반환해야 합니다. 첫 번째 분기는 '{0}' 형식의 값을 반환했지만 이 분기는 '{1}' 형식의 값을 반환했습니다.</target>
-=======
         <source>All branches of a pattern match expression must return values of the same type. The first branch returned a value of type '{0}', but this branch returned a value of type '{1}'.</source>
         <target state="translated">패턴 일치 식의 모든 분기는 동일한 형식의 값을 반환해야 합니다. 첫 번째 분기는 '{0}' 형식의 값을 반환했지만, 이 분기는 '{1}' 형식의 값을 반환했습니다.</target>
->>>>>>> 6e26c5ba
         <note />
       </trans-unit>
       <trans-unit id="patternMatchGuardIsNotBool">
@@ -7062,11 +7057,6 @@
         <target state="translated">식에서 반환된 값의 주소를 가져올 수 없습니다. 주소를 가져오기 전에 반환된 값을 let 바인딩 값에 할당하세요.</target>
         <note />
       </trans-unit>
-<<<<<<< HEAD
-      <trans-unit id="chkNoReturnOfLimitedSpan">
-        <source>The Span or IsByRefLike expression cannot be returned from this function or method, because it is composed using elements that may escape their scope.</source>
-        <target state="new">The Span or IsByRefLike expression cannot be returned from this function or method, because it is composed using elements that may escape their scope.</target>
-=======
       <trans-unit id="tcByrefsMayNotHaveTypeExtensions">
         <source>Byref types are not allowed to have optional type extensions.</source>
         <target state="translated">byref 형식에는 선택적 형식 확장을 사용할 수 없습니다.</target>
@@ -7090,7 +7080,6 @@
       <trans-unit id="tcCannotPartiallyApplyExtensionMethodForByref">
         <source>Cannot partially apply the extension method '{0}' because the first parameter is a byref type.</source>
         <target state="translated">첫 번째 매개 변수가 byref 형식이므로 '{0}' 확장 메서드를 부분적으로 적용할 수 없습니다.</target>
->>>>>>> 6e26c5ba
         <note />
       </trans-unit>
     </body>
