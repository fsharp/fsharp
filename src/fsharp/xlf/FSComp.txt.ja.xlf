﻿<?xml version="1.0" encoding="utf-8"?>
<xliff xmlns="urn:oasis:names:tc:xliff:document:1.2" xmlns:xsi="http://www.w3.org/2001/XMLSchema-instance" version="1.2" xsi:schemaLocation="urn:oasis:names:tc:xliff:document:1.2 xliff-core-1.2-transitional.xsd">
  <file datatype="xml" source-language="en" target-language="ja" original="../FSComp.resx">
    <body>
      <trans-unit id="undefinedNameNamespace">
        <source>The namespace '{0}' is not defined.</source>
        <target state="translated">名前空間 '{0}' が定義されていません。</target>
        <note />
      </trans-unit>
      <trans-unit id="undefinedNameNamespaceOrModule">
        <source>The namespace or module '{0}' is not defined.</source>
        <target state="translated">名前空間またはモジュール '{0}' が定義されていません。</target>
        <note />
      </trans-unit>
      <trans-unit id="undefinedNameFieldConstructorOrMember">
        <source>The field, constructor or member '{0}' is not defined.</source>
        <target state="translated">フィールド、コンストラクター、またはメンバー '{0}' が定義されていません。</target>
        <note />
      </trans-unit>
      <trans-unit id="undefinedNameValueConstructorNamespaceOrType">
        <source>The value, constructor, namespace or type '{0}' is not defined.</source>
        <target state="translated">値、コンストラクター、名前空間、または型 '{0}' が定義されていません。</target>
        <note />
      </trans-unit>
      <trans-unit id="undefinedNameValueOfConstructor">
        <source>The value or constructor '{0}' is not defined.</source>
        <target state="translated">値またはコンストラクター '{0}' が定義されていません。</target>
        <note />
      </trans-unit>
      <trans-unit id="undefinedNameValueNamespaceTypeOrModule">
        <source>The value, namespace, type or module '{0}' is not defined.</source>
        <target state="translated">値、名前空間、型、またはモジュール '{0}' が定義されていません。</target>
        <note />
      </trans-unit>
      <trans-unit id="undefinedNameConstructorModuleOrNamespace">
        <source>The constructor, module or namespace '{0}' is not defined.</source>
        <target state="translated">コンストラクター、モジュール、または名前空間 '{0}' が定義されていません。</target>
        <note />
      </trans-unit>
      <trans-unit id="undefinedNameType">
        <source>The type '{0}' is not defined.</source>
        <target state="translated">型 '{0}' が定義されていません。</target>
        <note />
      </trans-unit>
      <trans-unit id="undefinedNameTypeIn">
        <source>The type '{0}' is not defined in '{1}'.</source>
        <target state="translated">{1}' で型 '{0}' が定義されていません。</target>
        <note />
      </trans-unit>
      <trans-unit id="undefinedNameRecordLabelOrNamespace">
        <source>The record label or namespace '{0}' is not defined.</source>
        <target state="translated">レコード ラベルまたは名前空間 '{0}' が定義されていません。</target>
        <note />
      </trans-unit>
      <trans-unit id="undefinedNameRecordLabel">
        <source>The record label '{0}' is not defined.</source>
        <target state="translated">レコード ラベル '{0}' が定義されていません。</target>
        <note />
      </trans-unit>
      <trans-unit id="undefinedNameSuggestionsIntro">
        <source>Maybe you want one of the following:</source>
        <target state="translated">次のいずれかの可能性はありませんか:</target>
        <note />
      </trans-unit>
      <trans-unit id="undefinedNameTypeParameter">
        <source>The type parameter {0} is not defined.</source>
        <target state="translated">型パラメーター {0} が定義されていません。</target>
        <note />
      </trans-unit>
      <trans-unit id="undefinedNamePatternDiscriminator">
        <source>The pattern discriminator '{0}' is not defined.</source>
        <target state="translated">パターン識別子 '{0}' が定義されていません。</target>
        <note />
      </trans-unit>
      <trans-unit id="replaceWithSuggestion">
        <source>Replace with '{0}'</source>
        <target state="translated">'{0}' で置換</target>
        <note />
      </trans-unit>
      <trans-unit id="addIndexerDot">
        <source>Add . for indexer access.</source>
        <target state="translated">インデクサーにアクセスするには . を追加します。</target>
        <note />
      </trans-unit>
      <trans-unit id="listElementHasWrongType">
        <source>All elements of a list must be of the same type as the first element, which here is '{0}'. This element has type '{1}'.</source>
        <target state="needs-review-translation">リスト コンストラクター式のすべての要素は同じ型である必要があります。この式に必要な型は '{0}' ですが、ここでは型 '{1}' になっています。</target>
        <note />
      </trans-unit>
      <trans-unit id="arrayElementHasWrongType">
        <source>All elements of an array must be of the same type as the first element, which here is '{0}'. This element has type '{1}'.</source>
        <target state="needs-review-translation">配列コンストラクター式の要素はすべて同じ型である必要があります。この式に必要な型は '{0}' ですが、ここでは型 '{1}' になっています。</target>
        <note />
      </trans-unit>
      <trans-unit id="missingElseBranch">
        <source>This 'if' expression is missing an 'else' branch. Because 'if' is an expression, and not a statement, add an 'else' branch which also returns a value of type '{0}'.</source>
        <target state="needs-review-translation">'if' 式に 'else' ブランチがありません。'then' ブランチは型 '{0}' です。'if' はステートメントではなく式であるため、同じ型の値を返す 'else' ブランチを追加してください。</target>
        <note />
      </trans-unit>
      <trans-unit id="ifExpression">
        <source>The 'if' expression needs to have type '{0}' to satisfy context type requirements. It currently has type '{1}'.</source>
        <target state="translated">コンテキストの型要件を満たすためには、'if' 式の型は '{0}' である必要があります。現在の型は '{1}' です。</target>
        <note />
      </trans-unit>
      <trans-unit id="elseBranchHasWrongType">
        <source>All branches of an 'if' expression must return values of the same type as the first branch, which here is '{0}'. This branch returns a value of type '{1}'.</source>
        <target state="needs-review-translation">if' 式のすべてのブランチは同じ型である必要があります。この式に必要な型は '{0}' ですが、ここでは型 '{1}' になっています。</target>
        <note />
      </trans-unit>
      <trans-unit id="followingPatternMatchClauseHasWrongType">
<<<<<<< HEAD
        <source>All branches of a pattern match expression must return values of the same type as the first branch, which here is '{0}'. This branch returns a value of type '{1}'.</source>
        <target state="needs-review-translation">パターン マッチ式のすべてのブランチは、同じ型の値を返す必要があります。最初のブランチが返した値の型は '{0}' ですが、このブランチが返した値の型は '{1}' です。</target>
=======
        <source>All branches of a pattern match expression must return values of the same type. The first branch returned a value of type '{0}', but this branch returned a value of type '{1}'.</source>
        <target state="translated">パターン一致式のすべてのブランチは同じ型の値を返す必要があります。最初のブランチは、型 '{0}' の値を返しましたが、このブランチは型 '{1}' の値を返しました。</target>
>>>>>>> 6e26c5ba
        <note />
      </trans-unit>
      <trans-unit id="patternMatchGuardIsNotBool">
        <source>A pattern match guard must be of type 'bool', but this 'when' expression is of type '{0}'.</source>
        <target state="translated">パターン マッチ ガードは型 'bool' である必要がありますが、この 'when' 式は型 '{0}' です。</target>
        <note />
      </trans-unit>
      <trans-unit id="commaInsteadOfSemicolonInRecord">
        <source>A ';' is used to separate field values in records. Consider replacing ',' with ';'.</source>
        <target state="translated">';' は、レコード内でフィールド値を区切るために使われます。',' を ';' で置き換えることを検討してください。</target>
        <note />
      </trans-unit>
      <trans-unit id="derefInsteadOfNot">
        <source>The '!' operator is used to dereference a ref cell. Consider using 'not expr' here.</source>
        <target state="translated">'!' 演算子は ref セルの逆参照に使用されます。ここに 'not expr' を使用することをご検討ください。</target>
        <note />
      </trans-unit>
      <trans-unit id="buildUnexpectedTypeArgs">
        <source>The non-generic type '{0}' does not expect any type arguments, but here is given {1} type argument(s)</source>
        <target state="translated">非ジェネリック型 '{0}' に型引数は使用できませんが、{1} 個の型引数があります</target>
        <note />
      </trans-unit>
      <trans-unit id="returnUsedInsteadOfReturnBang">
        <source>Consider using 'return!' instead of 'return'.</source>
        <target state="translated">'return' の代わりに 'return!' を使うことを検討してください。</target>
        <note />
      </trans-unit>
      <trans-unit id="yieldUsedInsteadOfYieldBang">
        <source>Consider using 'yield!' instead of 'yield'.</source>
        <target state="translated">'yield' の代わりに 'yield!' を使うことを検討してください。</target>
        <note />
      </trans-unit>
      <trans-unit id="tupleRequiredInAbstractMethod">
        <source>\nA tuple type is required for one or more arguments. Consider wrapping the given arguments in additional parentheses or review the definition of the interface.</source>
        <target state="translated">\n1 つ以上の引数についてタプル型を指定する必要があります。指定した引数を追加のかっこ内にラップすることを検討するか、インターフェイスの定義を確認してください。</target>
        <note />
      </trans-unit>
      <trans-unit id="buildInvalidWarningNumber">
        <source>Invalid warning number '{0}'</source>
        <target state="translated">警告番号 '{0}' が無効です</target>
        <note />
      </trans-unit>
      <trans-unit id="buildInvalidVersionString">
        <source>Invalid version string '{0}'</source>
        <target state="translated">バージョン文字列 '{0}' が無効です</target>
        <note />
      </trans-unit>
      <trans-unit id="buildInvalidVersionFile">
        <source>Invalid version file '{0}'</source>
        <target state="translated">バージョン ファイル '{0}' が無効です</target>
        <note />
      </trans-unit>
      <trans-unit id="buildProductName">
        <source>Microsoft (R) F# Compiler version {0}</source>
        <target state="translated">Microsoft (R) F# Compiler バージョン {0}</target>
        <note />
      </trans-unit>
      <trans-unit id="buildProductNameCommunity">
        <source>F# Compiler for F# {0}</source>
        <target state="translated">F# {0} の F# コンパイラ</target>
        <note />
      </trans-unit>
      <trans-unit id="buildProblemWithFilename">
        <source>Problem with filename '{0}': {1}</source>
        <target state="translated">ファイル名 '{0}' に問題があります: {1}</target>
        <note />
      </trans-unit>
      <trans-unit id="buildNoInputsSpecified">
        <source>No inputs specified</source>
        <target state="translated">入力が指定されていません</target>
        <note />
      </trans-unit>
      <trans-unit id="buildPdbRequiresDebug">
        <source>The '--pdb' option requires the '--debug' option to be used</source>
        <target state="translated">'--pdb' オプションでは '--debug' オプションを使用する必要があります</target>
        <note />
      </trans-unit>
      <trans-unit id="buildInvalidSearchDirectory">
        <source>The search directory '{0}' is invalid</source>
        <target state="translated">検索ディレクトリ '{0}' が無効です</target>
        <note />
      </trans-unit>
      <trans-unit id="buildSearchDirectoryNotFound">
        <source>The search directory '{0}' could not be found</source>
        <target state="translated">検索ディレクトリ '{0}' が見つかりませんでした</target>
        <note />
      </trans-unit>
      <trans-unit id="buildInvalidFilename">
        <source>'{0}' is not a valid filename</source>
        <target state="translated">'{0}' は有効なファイル名ではありません</target>
        <note />
      </trans-unit>
      <trans-unit id="buildInvalidAssemblyName">
        <source>'{0}' is not a valid assembly name</source>
        <target state="translated">'{0}' は有効なアセンブリ名ではありません</target>
        <note />
      </trans-unit>
      <trans-unit id="buildInvalidPrivacy">
        <source>Unrecognized privacy setting '{0}' for managed resource, valid options are 'public' and 'private'</source>
        <target state="translated">マネージ リソースの認識されないプライバシー設定 '{0}'。有効なオプションは 'public' および 'private' です。</target>
        <note />
      </trans-unit>
      <trans-unit id="buildMultipleReferencesNotAllowed">
        <source>Multiple references to '{0}.dll' are not permitted</source>
        <target state="translated">'{0}.dll' に対する複数の参照は許可されていません</target>
        <note />
      </trans-unit>
      <trans-unit id="buildCouldNotReadVersionInfoFromMscorlib">
        <source>Could not read version from mscorlib.dll</source>
        <target state="translated">mscorlib.dll からバージョンを読み取ることができませんでした</target>
        <note />
      </trans-unit>
      <trans-unit id="buildCannotReadAssembly">
        <source>Unable to read assembly '{0}'</source>
        <target state="translated">アセンブリ '{0}' を読み取れません</target>
        <note />
      </trans-unit>
      <trans-unit id="buildAssemblyResolutionFailed">
        <source>Assembly resolution failure at or near this location</source>
        <target state="translated">この場所またはこの場所付近でアセンブリ解決エラーが発生しました</target>
        <note />
      </trans-unit>
      <trans-unit id="buildImplicitModuleIsNotLegalIdentifier">
        <source>The declarations in this file will be placed in an implicit module '{0}' based on the file name '{1}'. However this is not a valid F# identifier, so the contents will not be accessible from other files. Consider renaming the file or adding a 'module' or 'namespace' declaration at the top of the file.</source>
        <target state="translated">このファイルの宣言は、ファイル名 '{1}' に基づいて、暗黙的なモジュール '{0}' に配置されます。ただし、これは有効な F# 識別子ではないため、その内容には他のファイルからアクセスできません。ファイル名を変更するか、ファイルの一番上に 'module' または 'namespace' の宣言を追加してください。</target>
        <note />
      </trans-unit>
      <trans-unit id="buildMultiFileRequiresNamespaceOrModule">
        <source>Files in libraries or multiple-file applications must begin with a namespace or module declaration, e.g. 'namespace SomeNamespace.SubNamespace' or 'module SomeNamespace.SomeModule'. Only the last source file of an application may omit such a declaration.</source>
        <target state="translated">ライブラリまたは複数ファイル アプリケーション内のファイルは、名前空間またはモジュールの宣言から開始する必要があります (例: 'namespace SomeNamespace.SubNamespace' or 'module SomeNamespace.SomeModule'。アプリケーションの最後のソース ファイルのみ、このような宣言を省略できます。</target>
        <note />
      </trans-unit>
      <trans-unit id="noEqualSignAfterModule">
        <source>Files in libraries or multiple-file applications must begin with a namespace or module declaration. When using a module declaration at the start of a file the '=' sign is not allowed. If this is a top-level module, consider removing the = to resolve this error.</source>
        <target state="translated">ライブラリ内のファイル、または複数ファイル アプリケーション内のファイルでは、先頭に名前空間宣言またはモジュール宣言を置く必要があります。ファイルの先頭にモジュール宣言を置く場合、'=' 記号は指定できません。これが最上位レベルのモジュールである場合は、このエラーを解決するために = を削除することを検討してください。</target>
        <note />
      </trans-unit>
      <trans-unit id="buildMultipleToplevelModules">
        <source>This file contains multiple declarations of the form 'module SomeNamespace.SomeModule'. Only one declaration of this form is permitted in a file. Change your file to use an initial namespace declaration and/or use 'module ModuleName = ...' to define your modules.</source>
        <target state="translated">このファイルには、'module SomeNamespace.SomeModule' という形式の宣言が複数含まれます。1 ファイル内で指定できるこの形式の宣言は 1 つのみです。最初の名前空間宣言を使用するようにファイルを変更するか、'module ModuleName = ...' を使用してモジュールを定義してください。</target>
        <note />
      </trans-unit>
      <trans-unit id="buildOptionRequiresParameter">
        <source>Option requires parameter: {0}</source>
        <target state="translated">オプションにパラメーターが必要です: {0}</target>
        <note />
      </trans-unit>
      <trans-unit id="buildCouldNotFindSourceFile">
        <source>Source file '{0}' could not be found</source>
        <target state="translated">ソース ファイル '{0}' が見つかりませんでした</target>
        <note />
      </trans-unit>
      <trans-unit id="buildInvalidSourceFileExtension">
        <source>The file extension of '{0}' is not recognized. Source files must have extension .fs, .fsi, .fsx, .fsscript, .ml or .mli.</source>
        <target state="translated">'{0}' のファイル拡張子は認識されません。ソース ファイルの拡張子は .fs、.fsi、.fsx、.fsscript、.ml、または .mli にする必要があります。</target>
        <note />
      </trans-unit>
      <trans-unit id="buildCouldNotResolveAssembly">
        <source>Could not resolve assembly '{0}'</source>
        <target state="translated">アセンブリ '{0}' を解決できませんでした</target>
        <note />
      </trans-unit>
      <trans-unit id="buildCouldNotResolveAssemblyRequiredByFile">
        <source>Could not resolve assembly '{0}' required by '{1}'</source>
        <target state="translated">{1}' に必要なアセンブリ '{0}' を解決できませんでした</target>
        <note />
      </trans-unit>
      <trans-unit id="buildErrorOpeningBinaryFile">
        <source>Error opening binary file '{0}': {1}</source>
        <target state="translated">バイナリ ファイル '{0}' を開くときにエラーが発生しました: {1}</target>
        <note />
      </trans-unit>
      <trans-unit id="buildDifferentVersionMustRecompile">
        <source>The F#-compiled DLL '{0}' needs to be recompiled to be used with this version of F#</source>
        <target state="translated">F# でコンパイルされたこの DLL '{0}' は、このバージョンの F# で使用するために再コンパイルする必要があります</target>
        <note />
      </trans-unit>
      <trans-unit id="buildInvalidHashIDirective">
        <source>Invalid directive. Expected '#I \"&lt;path&gt;\"'.</source>
        <target state="translated">ディレクティブが無効です。'#I \"&lt;path&gt;\"' という形式で指定する必要があります。</target>
        <note />
      </trans-unit>
      <trans-unit id="buildInvalidHashrDirective">
        <source>Invalid directive. Expected '#r \"&lt;file-or-assembly&gt;\"'.</source>
        <target state="translated">ディレクティブが無効です。'#r \"&lt;file-or-assembly&gt;\"' という形式で指定する必要があります。</target>
        <note />
      </trans-unit>
      <trans-unit id="buildInvalidHashloadDirective">
        <source>Invalid directive. Expected '#load \"&lt;file&gt;\" ... \"&lt;file&gt;\"'.</source>
        <target state="translated">ディレクティブが無効です。'#load \"&lt;file&gt;\" ... \"&lt;file&gt;\"' という形式で指定する必要があります。</target>
        <note />
      </trans-unit>
      <trans-unit id="buildInvalidHashtimeDirective">
        <source>Invalid directive. Expected '#time', '#time \"on\"' or '#time \"off\"'.</source>
        <target state="translated">ディレクティブが無効です。'#time'、'#time \"on\"'、または '#time \"off\"' という形式で指定する必要があります。</target>
        <note />
      </trans-unit>
      <trans-unit id="buildDirectivesInModulesAreIgnored">
        <source>Directives inside modules are ignored</source>
        <target state="translated">モジュール内のディレクティブは無視されます</target>
        <note />
      </trans-unit>
      <trans-unit id="buildSignatureAlreadySpecified">
        <source>A signature for the file or module '{0}' has already been specified</source>
        <target state="translated">ファイルまたはモジュール '{0}' のシグネチャは指定済みです</target>
        <note />
      </trans-unit>
      <trans-unit id="buildImplementationAlreadyGivenDetail">
        <source>An implementation of file or module '{0}' has already been given. Compilation order is significant in F# because of type inference. You may need to adjust the order of your files to place the signature file before the implementation. In Visual Studio files are type-checked in the order they appear in the project file, which can be edited manually or adjusted using the solution explorer.</source>
        <target state="translated">ファイルまたはモジュール '{0}' の実装は指定済みです。型推論があるため、F# ではコンパイルの順序が重要です。必要に応じて、実装の前にシグネチャ ファイルを配置するよう、ファイルの順序を調整します。Visual Studio では、プロジェクト ファイル内の出現順にファイルが型チェックされます。プロジェクト ファイルは、手動で編集するか、ソリューション エクスプローラーを使用して調整することができます。</target>
        <note />
      </trans-unit>
      <trans-unit id="buildImplementationAlreadyGiven">
        <source>An implementation of the file or module '{0}' has already been given</source>
        <target state="translated">ファイルまたはモジュール '{0}' の実装は指定済みです</target>
        <note />
      </trans-unit>
      <trans-unit id="buildSignatureWithoutImplementation">
        <source>The signature file '{0}' does not have a corresponding implementation file. If an implementation file exists then check the 'module' and 'namespace' declarations in the signature and implementation files match.</source>
        <target state="translated">シグネチャ ファイル '{0}' に対応する実装ファイルがありません。実装ファイルが存在する場合、シグネチャ ファイルおよび実装ファイル内の 'module' 宣言や 'namespace' 宣言が一致することを確認してください。</target>
        <note />
      </trans-unit>
      <trans-unit id="buildArgInvalidInt">
        <source>'{0}' is not a valid integer argument</source>
        <target state="translated">'{0}' は有効な整数引数ではありません</target>
        <note />
      </trans-unit>
      <trans-unit id="buildArgInvalidFloat">
        <source>'{0}' is not a valid floating point argument</source>
        <target state="translated">'{0}' は有効な浮動小数点引数ではありません</target>
        <note />
      </trans-unit>
      <trans-unit id="buildUnrecognizedOption">
        <source>Unrecognized option: '{0}'</source>
        <target state="translated">認識されないオプション:'{0}'</target>
        <note />
      </trans-unit>
      <trans-unit id="buildInvalidModuleOrNamespaceName">
        <source>Invalid module or namespace name</source>
        <target state="translated">モジュール名または名前空間名が無効です</target>
        <note />
      </trans-unit>
      <trans-unit id="pickleErrorReadingWritingMetadata">
        <source>Error reading/writing metadata for the F# compiled DLL '{0}'. Was the DLL compiled with an earlier version of the F# compiler? (error: '{1}').</source>
        <target state="translated">F# でコンパイルした DLL '{0}' のメタデータの読み取り/書き込み中にエラーが発生しました。旧バージョンの F# コンパイラーでコンパイルした DLL ですか? (エラー: '{1}')</target>
        <note />
      </trans-unit>
      <trans-unit id="tastTypeOrModuleNotConcrete">
        <source>The type/module '{0}' is not a concrete module or type</source>
        <target state="translated">型/モジュール '{0}' は具象モジュールまたは具象型ではありません</target>
        <note />
      </trans-unit>
      <trans-unit id="tastTypeHasAssemblyCodeRepresentation">
        <source>The type '{0}' has an inline assembly code representation</source>
        <target state="translated">型 '{0}' にはインライン アセンブラー コード表現があります</target>
        <note />
      </trans-unit>
      <trans-unit id="tastNamespaceAndModuleWithSameNameInAssembly">
        <source>A namespace and a module named '{0}' both occur in two parts of this assembly</source>
        <target state="translated">'{0}' という名前空間とモジュールの両方がこのアセンブリの 2 か所で発生しています</target>
        <note />
      </trans-unit>
      <trans-unit id="tastTwoModulesWithSameNameInAssembly">
        <source>Two modules named '{0}' occur in two parts of this assembly</source>
        <target state="translated">'{0}' という 2 つのモジュールがこのアセンブリの 2 か所で使用されています</target>
        <note />
      </trans-unit>
      <trans-unit id="tastDuplicateTypeDefinitionInAssembly">
        <source>Two type definitions named '{0}' occur in namespace '{1}' in two parts of this assembly</source>
        <target state="translated">{0}' という 2 つの型の定義が、このアセンブリの 2 か所の名前空間 '{1}' で発生しています</target>
        <note />
      </trans-unit>
      <trans-unit id="tastConflictingModuleAndTypeDefinitionInAssembly">
        <source>A module and a type definition named '{0}' occur in namespace '{1}' in two parts of this assembly</source>
        <target state="translated">{0}' というモジュールおよび型の定義が、このアセンブリの 2 か所の名前空間 '{1}' で発生しています</target>
        <note />
      </trans-unit>
      <trans-unit id="tastInvalidMemberSignature">
        <source>Invalid member signature encountered because of an earlier error</source>
        <target state="translated">前に発生しているエラーのために、メンバーのシグネチャが無効です</target>
        <note />
      </trans-unit>
      <trans-unit id="tastValueDoesNotHaveSetterType">
        <source>This value does not have a valid property setter type</source>
        <target state="translated">この値には、有効なプロパティの set アクセス操作子の型がありません</target>
        <note />
      </trans-unit>
      <trans-unit id="tastInvalidFormForPropertyGetter">
        <source>Invalid form for a property getter. At least one '()' argument is required when using the explicit syntax.</source>
        <target state="translated">プロパティのゲッターの形式が無効です。明示的な構文を使用する場合、少なくとも 1 つの '()' 引数が必要です。</target>
        <note />
      </trans-unit>
      <trans-unit id="tastInvalidFormForPropertySetter">
        <source>Invalid form for a property setter. At least one argument is required.</source>
        <target state="translated">プロパティの set アクセス操作子の形式が無効です。少なくとも 1 つの引数が必要です。</target>
        <note />
      </trans-unit>
      <trans-unit id="tastUnexpectedByRef">
        <source>Unexpected use of a byref-typed variable</source>
        <target state="translated">byref 型変数の予期しない使用方法です:</target>
        <note />
      </trans-unit>
      <trans-unit id="tastInvalidMutationOfConstant">
        <source>Invalid mutation of a constant expression. Consider copying the expression to a mutable local, e.g. 'let mutable x = ...'.</source>
        <target state="translated">定数式の変更は無効です。変更可能なローカルに式をコピーしてください (たとえば、'let mutable x = ...')。</target>
        <note />
      </trans-unit>
      <trans-unit id="tastValueHasBeenCopied">
        <source>The value has been copied to ensure the original is not mutated by this operation or because the copy is implicit when returning a struct from a member and another member is then accessed</source>
        <target state="translated">この操作で元の値が変更されないように、値はコピーされました</target>
        <note />
      </trans-unit>
      <trans-unit id="tastRecursiveValuesMayNotBeInConstructionOfTuple">
        <source>Recursively defined values cannot appear directly as part of the construction of a tuple value within a recursive binding</source>
        <target state="translated">再帰的に定義された値は、再帰的な束縛内にあるタプル値の構造の一部として直接使用することはできません。</target>
        <note />
      </trans-unit>
      <trans-unit id="tastRecursiveValuesMayNotAppearInConstructionOfType">
        <source>Recursive values cannot appear directly as a construction of the type '{0}' within a recursive binding. This feature has been removed from the F# language. Consider using a record instead.</source>
        <target state="translated">再帰的な値は、再帰的な束縛内の型 '{0}' の構造として直接使用することはできません。この機能は F# 言語から削除されました。代わりにレコードを使用してください。</target>
        <note />
      </trans-unit>
      <trans-unit id="tastRecursiveValuesMayNotBeAssignedToNonMutableField">
        <source>Recursive values cannot be directly assigned to the non-mutable field '{0}' of the type '{1}' within a recursive binding. Consider using a mutable field instead.</source>
        <target state="translated">再帰的な値は、再帰的な束縛内の型 '{1}' の変更可能ではないフィールド '{0}' に直接割り当てることはできません。代わりに変更可能なフィールドを使用してください。</target>
        <note />
      </trans-unit>
      <trans-unit id="tastUnexpectedDecodeOfAutoOpenAttribute">
        <source>Unexpected decode of AutoOpenAttribute</source>
        <target state="translated">AutoOpenAttribute の予期しないデコードです:</target>
        <note />
      </trans-unit>
      <trans-unit id="tastUnexpectedDecodeOfInternalsVisibleToAttribute">
        <source>Unexpected decode of InternalsVisibleToAttribute</source>
        <target state="translated">InternalsVisibleToAttribute の予期しないデコードです:</target>
        <note />
      </trans-unit>
      <trans-unit id="tastUnexpectedDecodeOfInterfaceDataVersionAttribute">
        <source>Unexpected decode of InterfaceDataVersionAttribute</source>
        <target state="translated">InterfaceDataVersionAttribute の予期しないデコードです:</target>
        <note />
      </trans-unit>
      <trans-unit id="tastActivePatternsLimitedToSeven">
        <source>Active patterns cannot return more than 7 possibilities</source>
        <target state="translated">アクティブ パターンが返すことができる結果は 7 個以下です</target>
        <note />
      </trans-unit>
      <trans-unit id="tastNotAConstantExpression">
        <source>This is not a valid constant expression or custom attribute value</source>
        <target state="translated">これは有効な定数式でもカスタム属性値でもありません</target>
        <note />
      </trans-unit>
      <trans-unit id="ValueNotContainedMutabilityAttributesDiffer">
        <source>Module '{0}' contains\n    {1}    \nbut its signature specifies\n    {2}    \nThe mutability attributes differ</source>
        <target state="translated">モジュール '{0}' には\n    {1}    \nが含まれますが、シグネチャには\n    {2}    \nを指定しています。変更可能属性が異なります。</target>
        <note />
      </trans-unit>
      <trans-unit id="ValueNotContainedMutabilityNamesDiffer">
        <source>Module '{0}' contains\n    {1}    \nbut its signature specifies\n    {2}    \nThe names differ</source>
        <target state="translated">モジュール '{0}' には\n    {1}    \nが含まれますが、シグネチャには\n    {2}    \nを指定しています。名前が異なります。</target>
        <note />
      </trans-unit>
      <trans-unit id="ValueNotContainedMutabilityCompiledNamesDiffer">
        <source>Module '{0}' contains\n    {1}    \nbut its signature specifies\n    {2}    \nThe compiled names differ</source>
        <target state="translated">モジュール '{0}' には\n    {1}    \nが含まれていますが、シグネチャには\n    {2}    \nが指定されています。コンパイル名が異なります。</target>
        <note />
      </trans-unit>
      <trans-unit id="ValueNotContainedMutabilityDisplayNamesDiffer">
        <source>Module '{0}' contains\n    {1}    \nbut its signature specifies\n    {2}    \nThe display names differ</source>
        <target state="translated">モジュール '{0}' には\n    {1}    \nが含まれていますが、シグネチャには\n    {2}    \nが指定されています。表示名が異なります。</target>
        <note />
      </trans-unit>
      <trans-unit id="ValueNotContainedMutabilityAccessibilityMore">
        <source>Module '{0}' contains\n    {1}    \nbut its signature specifies\n    {2}    \nThe accessibility specified in the signature is more than that specified in the implementation</source>
        <target state="translated">モジュール '{0}' には\n    {1}    \nが含まれますが、シグネチャでは\n    {2}    \nを指定しています。シグネチャに指定されたアクセシビリティの方が、実装よりも高い設定です。</target>
        <note />
      </trans-unit>
      <trans-unit id="ValueNotContainedMutabilityInlineFlagsDiffer">
        <source>Module '{0}' contains\n    {1}    \nbut its signature specifies\n    {2}    \nThe inline flags differ</source>
        <target state="translated">モジュール '{0}' には\n    {1}    \nが含まれますが、シグネチャには\n    {2}    \nを指定しています。インライン フラグが異なります。</target>
        <note />
      </trans-unit>
      <trans-unit id="ValueNotContainedMutabilityLiteralConstantValuesDiffer">
        <source>Module '{0}' contains\n    {1}    \nbut its signature specifies\n    {2}    \nThe literal constant values and/or attributes differ</source>
        <target state="translated">モジュール '{0}' には\n    {1}    \nが含まれますが、シグネチャには\n    {2}    \nを指定しています。リテラル定数値、属性、またはその両方が異なります。</target>
        <note />
      </trans-unit>
      <trans-unit id="ValueNotContainedMutabilityOneIsTypeFunction">
        <source>Module '{0}' contains\n    {1}    \nbut its signature specifies\n    {2}    \nOne is a type function and the other is not. The signature requires explicit type parameters if they are present in the implementation.</source>
        <target state="translated">モジュール '{0}' には\n    {1}    \nが含まれますが、シグネチャには\n    {2}    \nを指定しています。一方は型関数ですが、もう一方は違います。型パラメーターが実装にある場合、シグネチャには明示的な型パラメーターが必要です。</target>
        <note />
      </trans-unit>
      <trans-unit id="ValueNotContainedMutabilityParameterCountsDiffer">
        <source>Module '{0}' contains\n    {1}    \nbut its signature specifies\n    {2}    \nThe respective type parameter counts differ</source>
        <target state="translated">モジュール '{0}' には\n    {1}    \nが含まれますが、シグネチャには\n    {2}    \nを指定しています。それぞれの型パラメーター数が異なります。</target>
        <note />
      </trans-unit>
      <trans-unit id="ValueNotContainedMutabilityTypesDiffer">
        <source>Module '{0}' contains\n    {1}    \nbut its signature specifies\n    {2}    \nThe types differ</source>
        <target state="translated">モジュール '{0}' には\n    {1}    \nが含まれますが、シグネチャには\n    {2}    \nを指定しています。型が異なります。</target>
        <note />
      </trans-unit>
      <trans-unit id="ValueNotContainedMutabilityExtensionsDiffer">
        <source>Module '{0}' contains\n    {1}    \nbut its signature specifies\n    {2}    \nOne is an extension member and the other is not</source>
        <target state="translated">モジュール '{0}' には\n    {1}    \nが含まれますが、シグネチャには\n    {2}    \nを指定しています。一方は拡張メンバーですが、もう一方は違います。</target>
        <note />
      </trans-unit>
      <trans-unit id="ValueNotContainedMutabilityArityNotInferred">
        <source>Module '{0}' contains\n    {1}    \nbut its signature specifies\n    {2}    \nAn arity was not inferred for this value</source>
        <target state="translated">モジュール '{0}' には\n    {1}    \nが含まれますが、シグネチャには\n    {2}    \nを指定しています。この値の項数は推論されませんでした。</target>
        <note />
      </trans-unit>
      <trans-unit id="ValueNotContainedMutabilityGenericParametersDiffer">
        <source>Module '{0}' contains\n    {1}    \nbut its signature specifies\n    {2}    \nThe number of generic parameters in the signature and implementation differ (the signature declares {3} but the implementation declares {4}</source>
        <target state="translated">モジュール '{0}' には\n    {1}    \nが含まれますが、シグネチャには\n    {2}    \nを指定しています。シグネチャと実装のジェネリック パラメーター数が異なります (シグネチャは {3} 個を宣言しましたが、実装は {4} 個です)。</target>
        <note />
      </trans-unit>
      <trans-unit id="ValueNotContainedMutabilityGenericParametersAreDifferentKinds">
        <source>Module '{0}' contains\n    {1}    \nbut its signature specifies\n    {2}    \nThe generic parameters in the signature and implementation have different kinds. Perhaps there is a missing [&lt;Measure&gt;] attribute.</source>
        <target state="translated">モジュール '{0}' には\n    {1}    \nが含まれますが、シグネチャには\n    {2}    \nを指定しています。シグネチャと実装のジェネリック パラメーターは種類が異なります。[&lt;Measure&gt;] 属性を指定していない可能性があります。</target>
        <note />
      </trans-unit>
      <trans-unit id="ValueNotContainedMutabilityAritiesDiffer">
        <source>Module '{0}' contains\n    {1}    \nbut its signature specifies\n    {2}    \nThe arities in the signature and implementation differ. The signature specifies that '{3}' is function definition or lambda expression accepting at least {4} argument(s), but the implementation is a computed function value. To declare that a computed function value is a permitted implementation simply parenthesize its type in the signature, e.g.\n\tval {5}: int -&gt; (int -&gt; int)\ninstead of\n\tval {6}: int -&gt; int -&gt; int.</source>
        <target state="translated">モジュール '{0}' には\n    {1}    \nが含まれますが、シグネチャでは\n    {2}    \nを指定しています。シグネチャと実装の項数が異なります。シグネチャは、'{3}' が {4} 個以上の引数を受け入れる関数定義またはラムダ式であると指定していますが、実装は計算された関数値です。計算された関数値が許可された実装であることを宣言するには、シグネチャの型をかっこで囲んでください。たとえば、\n\tval {6}: int -&gt; int -&gt; int\nではなく、次のように指定します。\n\tval {5}: int -&gt; (int -&gt; int)</target>
        <note />
      </trans-unit>
      <trans-unit id="ValueNotContainedMutabilityDotNetNamesDiffer">
        <source>Module '{0}' contains\n    {1}    \nbut its signature specifies\n    {2}    \nThe CLI member names differ</source>
        <target state="translated">モジュール '{0}' には\n    {1}    \nが含まれますが、シグネチャには\n    {2}    \nを指定しています。CLI メンバー名が異なります。</target>
        <note />
      </trans-unit>
      <trans-unit id="ValueNotContainedMutabilityStaticsDiffer">
        <source>Module '{0}' contains\n    {1}    \nbut its signature specifies\n    {2}    \nOne is static and the other isn't</source>
        <target state="translated">モジュール '{0}' には\n    {1}    \nが含まれますが、シグネチャには\n    {2}    \nを指定しています。一方は静的ですが、もう一方は違います。</target>
        <note />
      </trans-unit>
      <trans-unit id="ValueNotContainedMutabilityVirtualsDiffer">
        <source>Module '{0}' contains\n    {1}    \nbut its signature specifies\n    {2}    \nOne is virtual and the other isn't</source>
        <target state="translated">モジュール '{0}' には\n    {1}    \nが含まれますが、シグネチャには\n    {2}    \nを指定しています。一方は仮想ですが、もう一方は違います。</target>
        <note />
      </trans-unit>
      <trans-unit id="ValueNotContainedMutabilityAbstractsDiffer">
        <source>Module '{0}' contains\n    {1}    \nbut its signature specifies\n    {2}    \nOne is abstract and the other isn't</source>
        <target state="translated">モジュール '{0}' には\n    {1}    \nが含まれますが、シグネチャには\n    {2}    \nを指定しています。一方は抽象ですが、もう一方は違います。</target>
        <note />
      </trans-unit>
      <trans-unit id="ValueNotContainedMutabilityFinalsDiffer">
        <source>Module '{0}' contains\n    {1}    \nbut its signature specifies\n    {2}    \nOne is final and the other isn't</source>
        <target state="translated">モジュール '{0}' には\n    {1}    \nが含まれますが、シグネチャには\n    {2}    \nを指定しています。一方は final ですが、もう一方は違います。</target>
        <note />
      </trans-unit>
      <trans-unit id="ValueNotContainedMutabilityOverridesDiffer">
        <source>Module '{0}' contains\n    {1}    \nbut its signature specifies\n    {2}    \nOne is marked as an override and the other isn't</source>
        <target state="translated">モジュール '{0}' には\n    {1}    \nが含まれますが、シグネチャには\n    {2}    \nを指定しています。一方はオーバーライドとマークされていますが、もう一方は違います。</target>
        <note />
      </trans-unit>
      <trans-unit id="ValueNotContainedMutabilityOneIsConstructor">
        <source>Module '{0}' contains\n    {1}    \nbut its signature specifies\n    {2}    \nOne is a constructor/property and the other is not</source>
        <target state="translated">モジュール '{0}' には\n    {1}    \nが含まれますが、シグネチャには\n    {2}    \nを指定しています。一方はコンストラクター/プロパティですが、もう一方は違います。</target>
        <note />
      </trans-unit>
      <trans-unit id="ValueNotContainedMutabilityStaticButInstance">
        <source>Module '{0}' contains\n    {1}    \nbut its signature specifies\n    {2}    \nThe compiled representation of this method is as a static member but the signature indicates its compiled representation is as an instance member</source>
        <target state="translated">モジュール '{0}' には\n    {1}    \nが含まれますが、シグネチャには\n    {2}    \nを指定しています。このメソッドのコンパイル済み表現は静的メンバーとして指定されていますが、シグネチャが示すコンパイル済み表現はインスタンス メンバーです。</target>
        <note />
      </trans-unit>
      <trans-unit id="ValueNotContainedMutabilityInstanceButStatic">
        <source>Module '{0}' contains\n    {1}    \nbut its signature specifies\n    {2}    \nThe compiled representation of this method is as an instance member, but the signature indicates its compiled representation is as a static member</source>
        <target state="translated">モジュール '{0}' には\n    {1}    \nが含まれますが、シグネチャには\n    {2}    \nを指定しています。このメソッドのコンパイル済み表現はインスタンス メンバーとして指定されていますが、シグネチャが示すコンパイル済み表現は静的メンバーです。</target>
        <note />
      </trans-unit>
      <trans-unit id="DefinitionsInSigAndImplNotCompatibleNamesDiffer">
        <source>The {0} definitions in the signature and implementation are not compatible because the names differ. The type is called '{1}' in the signature file but '{2}' in implementation.</source>
        <target state="translated">シグネチャおよび実装内の {0} 定義は、名前が異なるため、互換性がありません。この型はシグネチャ ファイルでは '{1}' という名前ですが、実装では '{2}' という名前です。</target>
        <note />
      </trans-unit>
      <trans-unit id="DefinitionsInSigAndImplNotCompatibleParameterCountsDiffer">
        <source>The {0} definitions for type '{1}' in the signature and implementation are not compatible because the respective type parameter counts differ</source>
        <target state="translated">型パラメーターの数が異なるため、シグネチャおよび実装内の型 '{1}' の {0} 定義は互換性がありません</target>
        <note />
      </trans-unit>
      <trans-unit id="DefinitionsInSigAndImplNotCompatibleAccessibilityDiffer">
        <source>The {0} definitions for type '{1}' in the signature and implementation are not compatible because the accessibility specified in the signature is more than that specified in the implementation</source>
        <target state="translated">シグネチャに指定されたアクセシビリティが実装の指定よりも高いため、シグネチャおよび実装内の型 '{1}' の {0} 定義は互換性がありません</target>
        <note />
      </trans-unit>
      <trans-unit id="DefinitionsInSigAndImplNotCompatibleMissingInterface">
        <source>The {0} definitions for type '{1}' in the signature and implementation are not compatible because the signature requires that the type supports the interface {2} but the interface has not been implemented</source>
        <target state="translated">シグネチャでは型がインターフェイス {2} をサポートする必要がありますが、インターフェイスが実装されていないため、シグネチャおよび実装内の型 '{1}' の {0} 定義は互換性がありません</target>
        <note />
      </trans-unit>
      <trans-unit id="DefinitionsInSigAndImplNotCompatibleImplementationSaysNull">
        <source>The {0} definitions for type '{1}' in the signature and implementation are not compatible because the implementation says this type may use nulls as a representation but the signature does not</source>
        <target state="translated">実装では表現としてこの型に null を使用できると指定していますが、シグネチャは指定していないため、シグネチャおよび実装内の型 '{1}' の {0} 定義は互換性がありません</target>
        <note />
      </trans-unit>
      <trans-unit id="DefinitionsInSigAndImplNotCompatibleImplementationSaysNull2">
        <source>The {0} definitions for type '{1}' in the signature and implementation are not compatible because the implementation says this type may use nulls as an extra value but the signature does not</source>
        <target state="translated">実装では特別な値としてこの型に null を使用できると指定していますが、シグネチャは指定していないため、シグネチャおよび実装内の型 '{1}' の {0} 定義は互換性がありません</target>
        <note />
      </trans-unit>
      <trans-unit id="DefinitionsInSigAndImplNotCompatibleSignatureSaysNull">
        <source>The {0} definitions for type '{1}' in the signature and implementation are not compatible because the signature says this type may use nulls as a representation but the implementation does not</source>
        <target state="translated">シグネチャでは表現としてこの型に null を使用できると指定していますが、実装では指定していないため、シグネチャおよび実装内の型 '{1}' の {0} 定義は互換性がありません</target>
        <note />
      </trans-unit>
      <trans-unit id="DefinitionsInSigAndImplNotCompatibleSignatureSaysNull2">
        <source>The {0} definitions for type '{1}' in the signature and implementation are not compatible because the signature says this type may use nulls as an extra value but the implementation does not</source>
        <target state="translated">シグネチャでは特別な値としてこの型に null を使用できると指定していますが、実装は指定していないため、シグネチャおよび実装内の型 '{1}' の {0} 定義は互換性がありません</target>
        <note />
      </trans-unit>
      <trans-unit id="DefinitionsInSigAndImplNotCompatibleImplementationSealed">
        <source>The {0} definitions for type '{1}' in the signature and implementation are not compatible because the implementation type is sealed but the signature implies it is not. Consider adding the [&lt;Sealed&gt;] attribute to the signature.</source>
        <target state="translated">実装の型はシールドですが、シグネチャではシールドではないと考えられるため、シグネチャおよび実装内の型 '{1}' の {0} 定義は互換性がありません。シグネチャに [&lt;Sealed&gt;] 属性を追加してください。</target>
        <note />
      </trans-unit>
      <trans-unit id="DefinitionsInSigAndImplNotCompatibleImplementationIsNotSealed">
        <source>The {0} definitions for type '{1}' in the signature and implementation are not compatible because the implementation type is not sealed but signature implies it is. Consider adding the [&lt;Sealed&gt;] attribute to the implementation.</source>
        <target state="translated">実装の型はシールドですが、シグネチャではシールドではないと考えられるため、シグネチャおよび実装内の型 '{1}' の {0} 定義は互換性がありません。実装に [&lt;Sealed&gt;] 属性を追加してください。</target>
        <note />
      </trans-unit>
      <trans-unit id="DefinitionsInSigAndImplNotCompatibleImplementationIsAbstract">
        <source>The {0} definitions for type '{1}' in the signature and implementation are not compatible because the implementation is an abstract class but the signature is not. Consider adding the [&lt;AbstractClass&gt;] attribute to the signature.</source>
        <target state="translated">実装は抽象クラスですが、シグネチャは抽象クラスではないため、シグネチャおよび実装内の型 '{1}' の {0} 定義は互換性がありません。シグネチャに [&lt;AbstractClass&gt;] 属性を追加してください。</target>
        <note />
      </trans-unit>
      <trans-unit id="DefinitionsInSigAndImplNotCompatibleSignatureIsAbstract">
        <source>The {0} definitions for type '{1}' in the signature and implementation are not compatible because the signature is an abstract class but the implementation is not. Consider adding the [&lt;AbstractClass&gt;] attribute to the implementation.</source>
        <target state="translated">シグネチャは抽象クラスですが、実装は抽象クラスではないため、シグネチャおよび実装内の型 '{1}' の {0} 定義は互換性がありません。実装に [&lt;AbstractClass&gt;] 属性を追加してください。</target>
        <note />
      </trans-unit>
      <trans-unit id="DefinitionsInSigAndImplNotCompatibleTypesHaveDifferentBaseTypes">
        <source>The {0} definitions for type '{1}' in the signature and implementation are not compatible because the types have different base types</source>
        <target state="translated">型の基本型が異なるため、シグネチャおよび実装内の型 '{1}' の {0} 定義は互換性がありません</target>
        <note />
      </trans-unit>
      <trans-unit id="DefinitionsInSigAndImplNotCompatibleNumbersDiffer">
        <source>The {0} definitions for type '{1}' in the signature and implementation are not compatible because the number of {2}s differ</source>
        <target state="translated">{2} の数が異なるため、シグネチャおよび実装内の型 '{1}' の {0} 定義は互換性がありません</target>
        <note />
      </trans-unit>
      <trans-unit id="DefinitionsInSigAndImplNotCompatibleSignatureDefinesButImplDoesNot">
        <source>The {0} definitions for type '{1}' in the signature and implementation are not compatible because the signature defines the {2} '{3}' but the implementation does not (or does, but not in the same order)</source>
        <target state="translated">シグネチャでは {2} '{3}' を定義していますが、実装では定義していないため (または定義していても同じ順序ではないため)、シグネチャおよび実装内の型 '{1}' の {0} 定義は互換性がありません</target>
        <note />
      </trans-unit>
      <trans-unit id="DefinitionsInSigAndImplNotCompatibleImplDefinesButSignatureDoesNot">
        <source>The {0} definitions for type '{1}' in the signature and implementation are not compatible because the implementation defines the {2} '{3}' but the signature does not (or does, but not in the same order)</source>
        <target state="translated">実装では {2} '{3}' を定義していますが、シグネチャでは定義していないため (または定義していても同じ順序ではないため)、シグネチャおよび実装内の型 '{1}' の {0} 定義は互換性がありません</target>
        <note />
      </trans-unit>
      <trans-unit id="DefinitionsInSigAndImplNotCompatibleImplDefinesStruct">
        <source>The {0} definitions for type '{1}' in the signature and implementation are not compatible because the implementation defines a struct but the signature defines a type with a hidden representation</source>
        <target state="translated">実装では構造体を定義していますが、シグネチャでは隠ぺいされた表現で型を定義しているため、シグネチャおよび実装内の型 '{1}' の {0} 定義は互換性がありません</target>
        <note />
      </trans-unit>
      <trans-unit id="DefinitionsInSigAndImplNotCompatibleDotNetTypeRepresentationIsHidden">
        <source>The {0} definitions for type '{1}' in the signature and implementation are not compatible because a CLI type representation is being hidden by a signature</source>
        <target state="translated">CLI の型表現がシグネチャによって隠ぺいされているため、シグネチャおよび実装内の型 '{1}' の {0} 定義は互換性がありません</target>
        <note />
      </trans-unit>
      <trans-unit id="DefinitionsInSigAndImplNotCompatibleTypeIsHidden">
        <source>The {0} definitions for type '{1}' in the signature and implementation are not compatible because a type representation is being hidden by a signature</source>
        <target state="translated">型表現がシグネチャによって隠ぺいされているため、シグネチャおよび実装内の型 '{1}' の {0} 定義は互換性がありません</target>
        <note />
      </trans-unit>
      <trans-unit id="DefinitionsInSigAndImplNotCompatibleTypeIsDifferentKind">
        <source>The {0} definitions for type '{1}' in the signature and implementation are not compatible because the types are of different kinds</source>
        <target state="translated">型の種類が異なるため、シグネチャおよび実装内の型 '{1}' の {0} 定義は互換性がありません</target>
        <note />
      </trans-unit>
      <trans-unit id="DefinitionsInSigAndImplNotCompatibleILDiffer">
        <source>The {0} definitions for type '{1}' in the signature and implementation are not compatible because the IL representations differ</source>
        <target state="translated">IL 表現が異なるため、シグネチャおよび実装内の型 '{1}' の {0} 定義は互換性がありません</target>
        <note />
      </trans-unit>
      <trans-unit id="DefinitionsInSigAndImplNotCompatibleRepresentationsDiffer">
        <source>The {0} definitions for type '{1}' in the signature and implementation are not compatible because the representations differ</source>
        <target state="translated">シグネチャおよび実装内の型 '{1}' の {0} 定義は、表現が異なるため、互換性がありません</target>
        <note />
      </trans-unit>
      <trans-unit id="DefinitionsInSigAndImplNotCompatibleFieldWasPresent">
        <source>The {0} definitions for type '{1}' in the signature and implementation are not compatible because the field {2} was present in the implementation but not in the signature</source>
        <target state="translated">フィールド {2} が実装にはありますがシグネチャにはないため、シグネチャおよび実装内の型 '{1}' の {0} 定義は互換性がありません</target>
        <note />
      </trans-unit>
      <trans-unit id="DefinitionsInSigAndImplNotCompatibleFieldOrderDiffer">
        <source>The {0} definitions for type '{1}' in the signature and implementation are not compatible because the order of the fields is different in the signature and implementation</source>
        <target state="translated">フィールドの順序がシグネチャと実装とで異なるため、シグネチャおよび実装内の型 '{1}' の {0} 定義は互換性がありません</target>
        <note />
      </trans-unit>
      <trans-unit id="DefinitionsInSigAndImplNotCompatibleFieldRequiredButNotSpecified">
        <source>The {0} definitions for type '{1}' in the signature and implementation are not compatible because the field {2} was required by the signature but was not specified by the implementation</source>
        <target state="translated">シグネチャにはフィールド {2} が必要ですが、実装では指定されていないため、シグネチャおよび実装内の型 '{1}' の {0} 定義は互換性がありません</target>
        <note />
      </trans-unit>
      <trans-unit id="DefinitionsInSigAndImplNotCompatibleFieldIsInImplButNotSig">
        <source>The {0} definitions for type '{1}' in the signature and implementation are not compatible because the field '{2}' was present in the implementation but not in the signature. Struct types must now reveal their fields in the signature for the type, though the fields may still be labelled 'private' or 'internal'.</source>
        <target state="translated">フィールド '{2}' が実装にはありますがシグネチャにはないため、シグネチャおよび実装内の型 '{1}' の {0} 定義は互換性がありません。この型のシグネチャでは、構造体型のフィールドを公開する必要があります。ただし、フィールドのラベルは 'private' または 'internal' のままにすることもできます。</target>
        <note />
      </trans-unit>
      <trans-unit id="DefinitionsInSigAndImplNotCompatibleAbstractMemberMissingInImpl">
        <source>The {0} definitions for type '{1}' in the signature and implementation are not compatible because the abstract member '{2}' was required by the signature but was not specified by the implementation</source>
        <target state="translated">シグネチャには抽象メンバー '{2}' が必要ですが、実装では指定されていないため、シグネチャおよび実装内の型 '{1}' の {0} 定義は互換性がありません</target>
        <note />
      </trans-unit>
      <trans-unit id="DefinitionsInSigAndImplNotCompatibleAbstractMemberMissingInSig">
        <source>The {0} definitions for type '{1}' in the signature and implementation are not compatible because the abstract member '{2}' was present in the implementation but not in the signature</source>
        <target state="translated">抽象メンバー '{2}' が実装にはありますがシグネチャにはないため、シグネチャおよび実装内の型 '{1}' の {0} 定義は互換性がありません</target>
        <note />
      </trans-unit>
      <trans-unit id="DefinitionsInSigAndImplNotCompatibleSignatureDeclaresDiffer">
        <source>The {0} definitions for type '{1}' in the signature and implementation are not compatible because the signature declares a {2} while the implementation declares a {3}</source>
        <target state="translated">シグネチャは {2} を宣言していますが、実装では {3} を宣言しているため、シグネチャおよび実装内の型 '{1}' の {0} 定義は互換性がありません</target>
        <note />
      </trans-unit>
      <trans-unit id="DefinitionsInSigAndImplNotCompatibleAbbreviationsDiffer">
        <source>The {0} definitions for type '{1}' in the signature and implementation are not compatible because the abbreviations differ: {2} versus {3}</source>
        <target state="translated">シグネチャおよび実装内の型 '{1}' の {0} 定義は、省略形が異なるため ({2} と {3})、互換性がありません</target>
        <note />
      </trans-unit>
      <trans-unit id="DefinitionsInSigAndImplNotCompatibleAbbreviationHiddenBySig">
        <source>The {0} definitions for type '{1}' in the signature and implementation are not compatible because an abbreviation is being hidden by a signature. The abbreviation must be visible to other CLI languages. Consider making the abbreviation visible in the signature.</source>
        <target state="translated">省略形がシグネチャによって隠ぺいされているため、シグネチャおよび実装の型 '{1}' の {0} 定義に互換性がありません。省略形は他の CLI 言語から参照できるようにする必要があります。シグネチャ内の省略形を参照できるようにしてください。</target>
        <note />
      </trans-unit>
      <trans-unit id="DefinitionsInSigAndImplNotCompatibleSigHasAbbreviation">
        <source>The {0} definitions for type '{1}' in the signature and implementation are not compatible because the signature has an abbreviation while the implementation does not</source>
        <target state="translated">シグネチャには省略形がありますが、実装にはないため、シグネチャおよび実装内の型 '{1}' の {0} 定義は互換性がありません</target>
        <note />
      </trans-unit>
      <trans-unit id="ModuleContainsConstructorButNamesDiffer">
        <source>The module contains the constructor\n    {0}    \nbut its signature specifies\n    {1}    \nThe names differ</source>
        <target state="translated">モジュールにはコンストラクター\n    {0}    \nが含まれますが、シグネチャでは\n    {1}    \nを指定しています。名前が異なります。</target>
        <note />
      </trans-unit>
      <trans-unit id="ModuleContainsConstructorButDataFieldsDiffer">
        <source>The module contains the constructor\n    {0}    \nbut its signature specifies\n    {1}    \nThe respective number of data fields differ</source>
        <target state="translated">モジュールにはコンストラクター\n    {0}    \nが含まれますが、シグネチャでは\n    {1}    \nを指定しています。データ フィールドの数が異なります。</target>
        <note />
      </trans-unit>
      <trans-unit id="ModuleContainsConstructorButTypesOfFieldsDiffer">
        <source>The module contains the constructor\n    {0}    \nbut its signature specifies\n    {1}    \nThe types of the fields differ</source>
        <target state="translated">モジュールにはコンストラクター\n    {0}    \nが含まれますが、シグネチャでは\n    {1}    \nを指定しています。フィールドの型が異なります。</target>
        <note />
      </trans-unit>
      <trans-unit id="ModuleContainsConstructorButAccessibilityDiffers">
        <source>The module contains the constructor\n    {0}    \nbut its signature specifies\n    {1}    \nthe accessibility specified in the signature is more than that specified in the implementation</source>
        <target state="translated">モジュールにはコンストラクター\n    {0}    \nが含まれますが、シグネチャでは\n    {1}    \nを指定しています。シグネチャに指定されたアクセシビリティの方が、実装よりも高い設定です。</target>
        <note />
      </trans-unit>
      <trans-unit id="FieldNotContainedNamesDiffer">
        <source>The module contains the field\n    {0}    \nbut its signature specifies\n    {1}    \nThe names differ</source>
        <target state="translated">モジュールにはフィールド\n    {0}    \nが含まれますが、シグネチャでは\n    {1}    \nを指定しています。名前が異なります。</target>
        <note />
      </trans-unit>
      <trans-unit id="FieldNotContainedAccessibilitiesDiffer">
        <source>The module contains the field\n    {0}    \nbut its signature specifies\n    {1}    \nthe accessibility specified in the signature is more than that specified in the implementation</source>
        <target state="translated">モジュールにはフィールド\n    {0}    \nが含まれますが、シグネチャでは\n    {1}    \nを指定しています。シグネチャに指定されたアクセシビリティの方が、実装よりも高い設定です。</target>
        <note />
      </trans-unit>
      <trans-unit id="FieldNotContainedStaticsDiffer">
        <source>The module contains the field\n    {0}    \nbut its signature specifies\n    {1}    \nThe 'static' modifiers differ</source>
        <target state="translated">モジュールにはフィールド\n    {0}    \nが含まれますが、シグネチャでは\n    {1}    \nを指定しています。'static' 修飾子が異なります。</target>
        <note />
      </trans-unit>
      <trans-unit id="FieldNotContainedMutablesDiffer">
        <source>The module contains the field\n    {0}    \nbut its signature specifies\n    {1}    \nThe 'mutable' modifiers differ</source>
        <target state="translated">モジュールにはフィールド\n    {0}    \nが含まれますが、シグネチャでは\n    {1}    \nを指定しています。'mutable' 修飾子が異なります。</target>
        <note />
      </trans-unit>
      <trans-unit id="FieldNotContainedLiteralsDiffer">
        <source>The module contains the field\n    {0}    \nbut its signature specifies\n    {1}    \nThe 'literal' modifiers differ</source>
        <target state="translated">モジュールにはフィールド\n    {0}    \nが含まれますが、シグネチャでは\n    {1}    \nを指定しています。'literal' 修飾子が異なります。</target>
        <note />
      </trans-unit>
      <trans-unit id="FieldNotContainedTypesDiffer">
        <source>The module contains the field\n    {0}    \nbut its signature specifies\n    {1}    \nThe types differ</source>
        <target state="translated">モジュールにはフィールド\n    {0}    \nが含まれますが、シグネチャでは\n    {1}    \nを指定しています。型が異なります。</target>
        <note />
      </trans-unit>
      <trans-unit id="typrelCannotResolveImplicitGenericInstantiation">
        <source>The implicit instantiation of a generic construct at or near this point could not be resolved because it could resolve to multiple unrelated types, e.g. '{0}' and '{1}'. Consider using type annotations to resolve the ambiguity</source>
        <target state="translated">この場所またはその付近にあるジェネリック コンストラクトの暗黙的なインスタンス化を解決できませんでした。これは、関連性のない複数の型に解決される可能性があるためです (たとえば、'{0}' と '{1}')。あいまいさを解決するために、型の注釈を使用してください。</target>
        <note />
      </trans-unit>
      <trans-unit id="typrelCannotResolveAmbiguityInPrintf">
        <source>Could not resolve the ambiguity inherent in the use of a 'printf'-style format string</source>
        <target state="translated">'printf' 形式の書式指定文字列の使用に関して、あいまいな継承を解決できませんでした</target>
        <note />
      </trans-unit>
      <trans-unit id="typrelCannotResolveAmbiguityInEnum">
        <source>Could not resolve the ambiguity in the use of a generic construct with an 'enum' constraint at or near this position</source>
        <target state="translated">この位置、またはこの位置付近にある 'enum' 制約を含むジェネリック コンストラクトの使用に関して、あいまいさを解決できませんでした</target>
        <note />
      </trans-unit>
      <trans-unit id="typrelCannotResolveAmbiguityInDelegate">
        <source>Could not resolve the ambiguity in the use of a generic construct with a 'delegate' constraint at or near this position</source>
        <target state="translated">この位置、またはこの位置付近にある 'delegate' 制約を含むジェネリック コンストラクトの使用に関して、あいまいさを解決できませんでした</target>
        <note />
      </trans-unit>
      <trans-unit id="typrelInvalidValue">
        <source>Invalid value</source>
        <target state="translated">無効な値</target>
        <note />
      </trans-unit>
      <trans-unit id="typrelSigImplNotCompatibleParamCountsDiffer">
        <source>The signature and implementation are not compatible because the respective type parameter counts differ</source>
        <target state="translated">それぞれの型パラメーターの数が異なるため、シグネチャおよび実装は互換性がありません</target>
        <note />
      </trans-unit>
      <trans-unit id="typrelSigImplNotCompatibleCompileTimeRequirementsDiffer">
        <source>The signature and implementation are not compatible because the type parameter in the class/signature has a different compile-time requirement to the one in the member/implementation</source>
        <target state="translated">クラス/シグネチャの型パラメーターには、メンバー/実装の型パラメーターとは異なるコンパイル時の要件があるため、シグネチャと実装には互換性がありません</target>
        <note />
      </trans-unit>
      <trans-unit id="typrelSigImplNotCompatibleConstraintsDiffer">
        <source>The signature and implementation are not compatible because the declaration of the type parameter '{0}' requires a constraint of the form {1}</source>
        <target state="translated">型パラメーター '{0}' の宣言には形式 {1} の制約が必要なため、シグネチャと実装には互換性がありません</target>
        <note />
      </trans-unit>
      <trans-unit id="typrelSigImplNotCompatibleConstraintsDifferRemove">
        <source>The signature and implementation are not compatible because the type parameter '{0}' has a constraint of the form {1} but the implementation does not. Either remove this constraint from the signature or add it to the implementation.</source>
        <target state="translated">型パラメーター '{0}' には形式 {1} の制約がありますが、実装にはないため、シグネチャと実装には互換性がありません。シグネチャからこの制約を削除するか、実装に制約を追加してください。</target>
        <note />
      </trans-unit>
      <trans-unit id="typrelTypeImplementsIComparableShouldOverrideObjectEquals">
        <source>The type '{0}' implements 'System.IComparable'. Consider also adding an explicit override for 'Object.Equals'</source>
        <target state="translated">型 '{0}' は 'System.IComparable' を実装しています。'Object.Equals' の明示的なオーバーライドも追加してください。</target>
        <note />
      </trans-unit>
      <trans-unit id="typrelTypeImplementsIComparableDefaultObjectEqualsProvided">
        <source>The type '{0}' implements 'System.IComparable' explicitly but provides no corresponding override for 'Object.Equals'. An implementation of 'Object.Equals' has been automatically provided, implemented via 'System.IComparable'. Consider implementing the override 'Object.Equals' explicitly</source>
        <target state="translated">型 '{0}' は 'System.IComparable' を明示的に実装していますが、'Object.Equals' に対応するオーバーライドを提供していません。'Object.Equals' の実装は自動的に提供され、'System.IComparable' を介して実装されます。明示的にオーバーライド 'Object.Equals' を実装してください。</target>
        <note />
      </trans-unit>
      <trans-unit id="typrelExplicitImplementationOfGetHashCodeOrEquals">
        <source>The struct, record or union type '{0}' has an explicit implementation of 'Object.GetHashCode' or 'Object.Equals'. You must apply the 'CustomEquality' attribute to the type</source>
        <target state="translated">構造体型、レコード型、または共用体型 '{0}' には 'Object.GetHashCode' または 'Object.Equals' の明示的な実装があります。この型には 'CustomEquality' 属性を適用してください。</target>
        <note />
      </trans-unit>
      <trans-unit id="typrelExplicitImplementationOfGetHashCode">
        <source>The struct, record or union type '{0}' has an explicit implementation of 'Object.GetHashCode'. Consider implementing a matching override for 'Object.Equals(obj)'</source>
        <target state="translated">構造体型、レコード型、または共用体型 '{0}' には 'Object.GetHashCode' の明示的な実装があります。'Object.Equals(obj)' に対応するオーバーライドを実装してください。</target>
        <note />
      </trans-unit>
      <trans-unit id="typrelExplicitImplementationOfEquals">
        <source>The struct, record or union type '{0}' has an explicit implementation of 'Object.Equals'. Consider implementing a matching override for 'Object.GetHashCode()'</source>
        <target state="translated">構造体型、レコード型、または共用体型 '{0}' には 'Object.Equals' の明示的な実装があります。'Object.GetHashCode()' に対応するオーバーライドを実装してください。</target>
        <note />
      </trans-unit>
      <trans-unit id="ExceptionDefsNotCompatibleHiddenBySignature">
        <source>The exception definitions are not compatible because a CLI exception mapping is being hidden by a signature. The exception mapping must be visible to other modules. The module contains the exception definition\n    {0}    \nbut its signature specifies\n\t{1}</source>
        <target state="translated">CLI の例外のマッピングがシグネチャによって隠ぺいされているため、例外の定義に互換性がありません。例外のマッピングは他のモジュールから参照できるようにする必要があります。モジュールには例外の定義\n    {0}    \nが含まれますが、シグネチャでは\n\t{1}\nを指定しています。</target>
        <note />
      </trans-unit>
      <trans-unit id="ExceptionDefsNotCompatibleDotNetRepresentationsDiffer">
        <source>The exception definitions are not compatible because the CLI representations differ. The module contains the exception definition\n    {0}    \nbut its signature specifies\n\t{1}</source>
        <target state="translated">CLI 表現が異なるため、例外の定義に互換性がありません。モジュールには例外の定義\n    {0}    \nが含まれますが、シグネチャでは\n\t{1}\nを指定しています。</target>
        <note />
      </trans-unit>
      <trans-unit id="ExceptionDefsNotCompatibleAbbreviationHiddenBySignature">
        <source>The exception definitions are not compatible because the exception abbreviation is being hidden by the signature. The abbreviation must be visible to other CLI languages. Consider making the abbreviation visible in the signature. The module contains the exception definition\n    {0}    \nbut its signature specifies\n\t{1}.</source>
        <target state="translated">例外の省略形がシグネチャによって隠ぺいされているため、例外の定義に互換性がありません。省略形は他の CLI 言語から参照できるようにする必要があります。シグネチャ内の省略形を参照できるようにしてください。モジュールには例外の定義\n    {0}    \nがありますが、シグネチャでは\n\t{1}\nを指定しています。</target>
        <note />
      </trans-unit>
      <trans-unit id="ExceptionDefsNotCompatibleSignaturesDiffer">
        <source>The exception definitions are not compatible because the exception abbreviations in the signature and implementation differ. The module contains the exception definition\n    {0}    \nbut its signature specifies\n\t{1}.</source>
        <target state="translated">例外の省略形がシグネチャと実装とで異なるため、例外の定義に互換性がありません。モジュールには例外の定義\n    {0}    \nが含まれますが、シグネチャでは\n\t{1}\nを指定しています。</target>
        <note />
      </trans-unit>
      <trans-unit id="ExceptionDefsNotCompatibleExceptionDeclarationsDiffer">
        <source>The exception definitions are not compatible because the exception declarations differ. The module contains the exception definition\n    {0}    \nbut its signature specifies\n\t{1}.</source>
        <target state="translated">例外の宣言が異なるため、例外の定義に互換性がありません。モジュールには例外の定義\n    {0}    \nが含まれますが、シグネチャでは\n\t{1}\nを指定しています。</target>
        <note />
      </trans-unit>
      <trans-unit id="ExceptionDefsNotCompatibleFieldInSigButNotImpl">
        <source>The exception definitions are not compatible because the field '{0}' was required by the signature but was not specified by the implementation. The module contains the exception definition\n    {1}    \nbut its signature specifies\n\t{2}.</source>
        <target state="translated">シグネチャにはフィールド '{0}' が必要ですが、実装では指定されなかったため、例外の定義に互換性がありません。モジュールには例外の定義\n    {1}    \nが含まれますが、シグネチャでは\n\t{2}\nを指定しています。</target>
        <note />
      </trans-unit>
      <trans-unit id="ExceptionDefsNotCompatibleFieldInImplButNotSig">
        <source>The exception definitions are not compatible because the field '{0}' was present in the implementation but not in the signature. The module contains the exception definition\n    {1}    \nbut its signature specifies\n\t{2}.</source>
        <target state="translated">実装にはフィールド '{0}' がありますが、シグネチャにはないため、例外の定義に互換性がありません。モジュールには例外の定義\n    {1}    \nが含まれますが、シグネチャでは\n\t{2}\nを指定しています。</target>
        <note />
      </trans-unit>
      <trans-unit id="ExceptionDefsNotCompatibleFieldOrderDiffers">
        <source>The exception definitions are not compatible because the order of the fields is different in the signature and implementation. The module contains the exception definition\n    {0}    \nbut its signature specifies\n\t{1}.</source>
        <target state="translated">フィールドの順序がシグネチャと実装とで異なるため、例外の定義に互換性がありません。モジュールには例外の定義\n    {0}    \nが含まれますが、シグネチャでは\n\t{1}\nを指定しています。</target>
        <note />
      </trans-unit>
      <trans-unit id="typrelModuleNamespaceAttributesDifferInSigAndImpl">
        <source>The namespace or module attributes differ between signature and implementation</source>
        <target state="translated">名前空間属性またはモジュール属性が、シグネチャと実装とで異なります</target>
        <note />
      </trans-unit>
      <trans-unit id="typrelMethodIsOverconstrained">
        <source>This method is over-constrained in its type parameters</source>
        <target state="translated">型パラメーターのこのメソッドは、制約過多です</target>
        <note />
      </trans-unit>
      <trans-unit id="typrelOverloadNotFound">
        <source>No implementations of '{0}' had the correct number of arguments and type parameters. The required signature is '{1}'.</source>
        <target state="translated">正しい数の引数と型パラメーターが指定された '{0}' の実装がありません。必要なシグネチャは '{1}' です。</target>
        <note />
      </trans-unit>
      <trans-unit id="typrelOverrideWasAmbiguous">
        <source>The override for '{0}' was ambiguous</source>
        <target state="translated">'{0}' のオーバーライドがあいまいでした</target>
        <note />
      </trans-unit>
      <trans-unit id="typrelMoreThenOneOverride">
        <source>More than one override implements '{0}'</source>
        <target state="translated">複数のオーバーライドが '{0}' を実装しています</target>
        <note />
      </trans-unit>
      <trans-unit id="typrelMethodIsSealed">
        <source>The method '{0}' is sealed and cannot be overridden</source>
        <target state="translated">メソッド '{0}' がシールドであるため、オーバーライドできません</target>
        <note />
      </trans-unit>
      <trans-unit id="typrelOverrideImplementsMoreThenOneSlot">
        <source>The override '{0}' implements more than one abstract slot, e.g. '{1}' and '{2}'</source>
        <target state="translated">オーバーライド '{0}' は複数の抽象スロットを実装しています (たとえば、'{1}' と '{2}')</target>
        <note />
      </trans-unit>
      <trans-unit id="typrelDuplicateInterface">
        <source>Duplicate or redundant interface</source>
        <target state="translated">インターフェイスが重複するか、冗長です</target>
        <note />
      </trans-unit>
      <trans-unit id="typrelNeedExplicitImplementation">
        <source>The interface '{0}' is included in multiple explicitly implemented interface types. Add an explicit implementation of this interface.</source>
        <target state="translated">複数の明示的に実装されたインターフェイス型に、インターフェイス '{0}' が含まれています。このインターフェイスの明示的な実装を追加してください。</target>
        <note />
      </trans-unit>
      <trans-unit id="typrelNamedArgumentHasBeenAssignedMoreThenOnce">
        <source>A named argument has been assigned more than one value</source>
        <target state="translated">名前付き引数に複数の値が割り当てられました</target>
        <note />
      </trans-unit>
      <trans-unit id="typrelNoImplementationGiven">
        <source>No implementation was given for '{0}'</source>
        <target state="translated">'{0}' に指定された実装がありませんでした</target>
        <note />
      </trans-unit>
      <trans-unit id="typrelNoImplementationGivenWithSuggestion">
        <source>No implementation was given for '{0}'. Note that all interface members must be implemented and listed under an appropriate 'interface' declaration, e.g. 'interface ... with member ...'.</source>
        <target state="translated">'{0}' に指定された実装がありませんでした。すべてのインターフェイス メンバーを実装し、適切な 'interface' 宣言で列挙してください (たとえば、'interface ... with member ...')。</target>
        <note />
      </trans-unit>
      <trans-unit id="typrelMemberDoesNotHaveCorrectNumberOfArguments">
        <source>The member '{0}' does not have the correct number of arguments. The required signature is '{1}'.</source>
        <target state="translated">メンバー '{0}' には引数の正しいメンバーがありません。必要なシグネチャは '{1}' です。</target>
        <note />
      </trans-unit>
      <trans-unit id="typrelMemberDoesNotHaveCorrectNumberOfTypeParameters">
        <source>The member '{0}' does not have the correct number of method type parameters. The required signature is '{1}'.</source>
        <target state="translated">メンバー '{0}' には正しい数のメソッド型パラメーターがありません。必要なシグネチャは '{1}' です。</target>
        <note />
      </trans-unit>
      <trans-unit id="typrelMemberDoesNotHaveCorrectKindsOfGenericParameters">
        <source>The member '{0}' does not have the correct kinds of generic parameters. The required signature is '{1}'.</source>
        <target state="translated">メンバー '{0}' には正しい種類のジェネリック パラメーターがありません。必要なシグネチャは '{1}' です。</target>
        <note />
      </trans-unit>
      <trans-unit id="typrelMemberCannotImplement">
        <source>The member '{0}' cannot be used to implement '{1}'. The required signature is '{2}'.</source>
        <target state="translated">{1}' を実装するためにメンバー '{0}' は使用できません。必要なシグネチャは '{2}' です。</target>
        <note />
      </trans-unit>
      <trans-unit id="astParseEmbeddedILError">
        <source>Error while parsing embedded IL</source>
        <target state="translated">埋め込まれた IL の解析中にエラーが発生しました</target>
        <note />
      </trans-unit>
      <trans-unit id="astParseEmbeddedILTypeError">
        <source>Error while parsing embedded IL type</source>
        <target state="translated">埋め込まれた IL 型の解析中にエラーが発生しました</target>
        <note />
      </trans-unit>
      <trans-unit id="astDeprecatedIndexerNotation">
        <source>This indexer notation has been removed from the F# language</source>
        <target state="translated">このインデクサー表記は F# 言語から削除されました</target>
        <note />
      </trans-unit>
      <trans-unit id="astInvalidExprLeftHandOfAssignment">
        <source>Invalid expression on left of assignment</source>
        <target state="translated">代入式の左辺が無効です</target>
        <note />
      </trans-unit>
      <trans-unit id="augNoRefEqualsOnStruct">
        <source>The 'ReferenceEquality' attribute cannot be used on structs. Consider using the 'StructuralEquality' attribute instead, or implement an override for 'System.Object.Equals(obj)'.</source>
        <target state="translated">構造体で 'ReferenceEquality' 属性は使用できません。代わりに 'StructuralEquality' 属性を使用するか、'System.Object.Equals(obj)' のオーバーライドを実装してください。</target>
        <note />
      </trans-unit>
      <trans-unit id="augInvalidAttrs">
        <source>This type uses an invalid mix of the attributes 'NoEquality', 'ReferenceEquality', 'StructuralEquality', 'NoComparison' and 'StructuralComparison'</source>
        <target state="translated">この型には、'NoEquality' 属性、'ReferenceEquality' 属性、'StructuralEquality' 属性、'NoComparison' 属性、および 'StructuralComparison' 属性の無効な組み合わせが使用されています</target>
        <note />
      </trans-unit>
      <trans-unit id="augNoEqualityNeedsNoComparison">
        <source>The 'NoEquality' attribute must be used in conjunction with the 'NoComparison' attribute</source>
        <target state="translated">'NoEquality' 属性は、'NoComparison' 属性と組み合わせて使用する必要があります</target>
        <note />
      </trans-unit>
      <trans-unit id="augStructCompNeedsStructEquality">
        <source>The 'StructuralComparison' attribute must be used in conjunction with the 'StructuralEquality' attribute</source>
        <target state="translated">'StructuralComparison' 属性は、'StructuralEquality' 属性と組み合わせて使用する必要があります</target>
        <note />
      </trans-unit>
      <trans-unit id="augStructEqNeedsNoCompOrStructComp">
        <source>The 'StructuralEquality' attribute must be used in conjunction with the 'NoComparison' or 'StructuralComparison' attributes</source>
        <target state="translated">'StructuralEquality' 属性は、'NoComparison' 属性または 'StructuralComparison' 属性と組み合わせて使用する必要があります</target>
        <note />
      </trans-unit>
      <trans-unit id="augTypeCantHaveRefEqAndStructAttrs">
        <source>A type cannot have both the 'ReferenceEquality' and 'StructuralEquality' or 'StructuralComparison' attributes</source>
        <target state="translated">1 つの型に 'ReferenceEquality' 属性および 'StructuralEquality' 属性、または 'ReferenceEquality' 属性および 'StructuralComparison' 属性を同時に使用することはできません</target>
        <note />
      </trans-unit>
      <trans-unit id="augOnlyCertainTypesCanHaveAttrs">
        <source>Only record, union, exception and struct types may be augmented with the 'ReferenceEquality', 'StructuralEquality' and 'StructuralComparison' attributes</source>
        <target state="translated">'ReferenceEquality' 属性、'StructuralEquality' 属性、および 'StructuralComparison' 属性を使用して拡張できるのは、レコード型、共用体型、例外型、および構造体型のみです</target>
        <note />
      </trans-unit>
      <trans-unit id="augRefEqCantHaveObjEquals">
        <source>A type with attribute 'ReferenceEquality' cannot have an explicit implementation of 'Object.Equals(obj)', 'System.IEquatable&lt;_&gt;' or 'System.Collections.IStructuralEquatable'</source>
        <target state="translated">'ReferenceEquality' 属性を持つ型には、'Object.Equals(obj)'、'System.IEquatable&lt;_&gt;'、または 'System.Collections.IStructuralEquatable' を明示的に実装することはできません</target>
        <note />
      </trans-unit>
      <trans-unit id="augCustomEqNeedsObjEquals">
        <source>A type with attribute 'CustomEquality' must have an explicit implementation of at least one of 'Object.Equals(obj)', 'System.IEquatable&lt;_&gt;' or 'System.Collections.IStructuralEquatable'</source>
        <target state="translated">'CustomEquality' 属性を持つ型には、’Object.Equals(obj)’、'System.IEquatable&lt;_&gt;' または 'System.Collections.IStructuralEquatable' の少なくとも 1 つの明示的な実装が必要です</target>
        <note />
      </trans-unit>
      <trans-unit id="augCustomCompareNeedsIComp">
        <source>A type with attribute 'CustomComparison' must have an explicit implementation of at least one of 'System.IComparable' or 'System.Collections.IStructuralComparable'</source>
        <target state="translated">'CustomComparison' 属性を持つ型には、'System.IComparable' または 'System.Collections.IStructuralComparable' の少なくとも 1 つの明示的な実装が必要です</target>
        <note />
      </trans-unit>
      <trans-unit id="augNoEqNeedsNoObjEquals">
        <source>A type with attribute 'NoEquality' should not usually have an explicit implementation of 'Object.Equals(obj)'. Disable this warning if this is intentional for interoperability purposes</source>
        <target state="translated">通常、'NoEquality' 属性を持つ型には、'Object.Equals(obj)' を明示的に実装しません。相互運用性のために意図的に実装した場合、この警告は無効にしてください。</target>
        <note />
      </trans-unit>
      <trans-unit id="augNoCompCantImpIComp">
        <source>A type with attribute 'NoComparison' should not usually have an explicit implementation of 'System.IComparable', 'System.IComparable&lt;_&gt;' or 'System.Collections.IStructuralComparable'. Disable this warning if this is intentional for interoperability purposes</source>
        <target state="translated">通常、'NoComparison' 属性を持つ型には、'System.IComparable'、'System.IComparable&lt;_&gt;'、または 'System.Collections.IStructuralComparable' を明示的に実装しません。相互運用性のために意図的に実装した場合、この警告は無効にしてください。</target>
        <note />
      </trans-unit>
      <trans-unit id="augCustomEqNeedsNoCompOrCustomComp">
        <source>The 'CustomEquality' attribute must be used in conjunction with the 'NoComparison' or 'CustomComparison' attributes</source>
        <target state="translated">'CustomEquality' 属性は、'NoComparison' 属性または 'CustomComparison' 属性と組み合わせて使用する必要があります</target>
        <note />
      </trans-unit>
      <trans-unit id="forPositionalSpecifiersNotPermitted">
        <source>Positional specifiers are not permitted in format strings</source>
        <target state="translated">位置指定子は書式指定文字列で許可されていません</target>
        <note />
      </trans-unit>
      <trans-unit id="forMissingFormatSpecifier">
        <source>Missing format specifier</source>
        <target state="translated">書式指定子がありません</target>
        <note />
      </trans-unit>
      <trans-unit id="forFlagSetTwice">
        <source>'{0}' flag set twice</source>
        <target state="translated">'{0}' フラグが 2 回設定されました</target>
        <note />
      </trans-unit>
      <trans-unit id="forPrefixFlagSpacePlusSetTwice">
        <source>Prefix flag (' ' or '+') set twice</source>
        <target state="translated">プレフィックスのフラグ (' ' または '+') が 2 回設定されました</target>
        <note />
      </trans-unit>
      <trans-unit id="forHashSpecifierIsInvalid">
        <source>The # formatting modifier is invalid in F#</source>
        <target state="translated"># 書式修飾子は F# では無効です</target>
        <note />
      </trans-unit>
      <trans-unit id="forBadPrecision">
        <source>Bad precision in format specifier</source>
        <target state="translated">書式指定子の精度に誤りがあります</target>
        <note />
      </trans-unit>
      <trans-unit id="forBadWidth">
        <source>Bad width in format specifier</source>
        <target state="translated">書式指定子の幅に誤りがあります</target>
        <note />
      </trans-unit>
      <trans-unit id="forDoesNotSupportZeroFlag">
        <source>'{0}' format does not support '0' flag</source>
        <target state="translated">'{0}' 形式は '0' フラグをサポートしていません</target>
        <note />
      </trans-unit>
      <trans-unit id="forPrecisionMissingAfterDot">
        <source>Precision missing after the '.'</source>
        <target state="translated">'.' の後に精度がありません</target>
        <note />
      </trans-unit>
      <trans-unit id="forFormatDoesntSupportPrecision">
        <source>'{0}' format does not support precision</source>
        <target state="translated">'{0}' 形式は精度をサポートしていません</target>
        <note />
      </trans-unit>
      <trans-unit id="forBadFormatSpecifier">
        <source>Bad format specifier (after l or L): Expected ld,li,lo,lu,lx or lX. In F# code you can use %d, %x, %o or %u instead, which are overloaded to work with all basic integer types.</source>
        <target state="translated">(l または L の後の) 書式指定子に誤りがあります。ld、li、lo、lu、lx、または lX を指定してください。F# コードでは、代わりに %d、%x、%o、または %u を使用できます。これらは、すべての基本的な整数型を扱うためにオーバーロードされます。</target>
        <note />
      </trans-unit>
      <trans-unit id="forLIsUnnecessary">
        <source>The 'l' or 'L' in this format specifier is unnecessary. In F# code you can use %d, %x, %o or %u instead, which are overloaded to work with all basic integer types.</source>
        <target state="translated">この書式指定子に 'l' または 'L' は不要です。F# のコードでは、%d、%x、%o、または %u を使用できます。これらは、すべての基本的な整数型を扱うためにオーバーロードされます。</target>
        <note />
      </trans-unit>
      <trans-unit id="forHIsUnnecessary">
        <source>The 'h' or 'H' in this format specifier is unnecessary. You can use %d, %x, %o or %u instead, which are overloaded to work with all basic integer types.</source>
        <target state="translated">この書式指定子に 'h' または 'H' は不要です。代わりに %d、%x、%o、または %u を使用できます。これらは、すべての基本的な整数型を扱うためにオーバーロードされます。</target>
        <note />
      </trans-unit>
      <trans-unit id="forDoesNotSupportPrefixFlag">
        <source>'{0}' does not support prefix '{1}' flag</source>
        <target state="translated">{0}' はプレフィックスの '{1}' フラグをサポートしていません</target>
        <note />
      </trans-unit>
      <trans-unit id="forBadFormatSpecifierGeneral">
        <source>Bad format specifier: '{0}'</source>
        <target state="translated">書式指定子に誤りがあります:'{0}'</target>
        <note />
      </trans-unit>
      <trans-unit id="elSysEnvExitDidntExit">
        <source>System.Environment.Exit did not exit</source>
        <target state="translated">System.Environment.Exit が終了しませんでした</target>
        <note />
      </trans-unit>
      <trans-unit id="elDeprecatedOperator">
        <source>The treatment of this operator is now handled directly by the F# compiler and its meaning cannot be redefined</source>
        <target state="translated">この演算子は F# コンパイラが直接処理するようになったため、演算子の意味を再定義することはできません</target>
        <note />
      </trans-unit>
      <trans-unit id="chkProtectedOrBaseCalled">
        <source>A protected member is called or 'base' is being used. This is only allowed in the direct implementation of members since they could escape their object scope.</source>
        <target state="translated">プロテクト メンバーが呼び出されたか、'base' が使用されています。この操作が許可されているのはメンバーの直接実装の場合のみです。直接実装ではオブジェクトのスコープを回避できます。</target>
        <note />
      </trans-unit>
      <trans-unit id="chkByrefUsedInInvalidWay">
        <source>The byref-typed variable '{0}' is used in an invalid way. Byrefs cannot be captured by closures or passed to inner functions.</source>
        <target state="translated">byref 型の変数 '{0}' の使用方法に誤りがあります。byref をクロージャでキャプチャすること、または内部関数に渡すことはできません。</target>
        <note />
      </trans-unit>
      <trans-unit id="chkBaseUsedInInvalidWay">
        <source>The 'base' keyword is used in an invalid way. Base calls cannot be used in closures. Consider using a private member to make base calls.</source>
        <target state="translated">'base' キーワードの使用方法に誤りがあります。'base' の呼び出しはクロージャに使用できません。'base' の呼び出しを行うには、プライベート メンバーを使用してください。</target>
        <note />
      </trans-unit>
      <trans-unit id="chkVariableUsedInInvalidWay">
        <source>The variable '{0}' is used in an invalid way</source>
        <target state="translated">変数 '{0}' の使用方法に誤りがあります</target>
        <note />
      </trans-unit>
      <trans-unit id="chkTypeLessAccessibleThanType">
        <source>The type '{0}' is less accessible than the value, member or type '{1}' it is used in.</source>
        <target state="translated">型 '{0}' は、使用されている値、メンバー、型 '{1}' よりもアクセシビリティが低く設定されています。</target>
        <note />
      </trans-unit>
      <trans-unit id="chkSystemVoidOnlyInTypeof">
        <source>'System.Void' can only be used as 'typeof&lt;System.Void&gt;' in F#</source>
        <target state="translated">F# では、'System.Void' は 'typeof&lt;System.Void&gt;' としてのみ使用できます</target>
        <note />
      </trans-unit>
      <trans-unit id="chkErrorUseOfByref">
        <source>A type instantiation involves a byref type. This is not permitted by the rules of Common IL.</source>
        <target state="translated">型のインスタンス化に byref 型が使用されています。この操作は Common IL の規則では許可されていません。</target>
        <note />
      </trans-unit>
      <trans-unit id="chkErrorContainsCallToRethrow">
        <source>Calls to 'reraise' may only occur directly in a handler of a try-with</source>
        <target state="translated">'reraise' への呼び出しを直接実行できるのは、try-with ハンドラーの中のみです。</target>
        <note />
      </trans-unit>
      <trans-unit id="chkSplicingOnlyInQuotations">
        <source>Expression-splicing operators may only be used within quotations</source>
        <target state="translated">式スプライス演算子は引用符で囲む必要があります</target>
        <note />
      </trans-unit>
      <trans-unit id="chkNoFirstClassSplicing">
        <source>First-class uses of the expression-splicing operator are not permitted</source>
        <target state="translated">式スプライス演算子のファーストクラスの使用は許可されていません</target>
        <note />
      </trans-unit>
      <trans-unit id="chkNoFirstClassAddressOf">
        <source>First-class uses of the address-of operators are not permitted</source>
        <target state="translated">アドレス演算子のファーストクラスの使用は許可されていません</target>
        <note />
      </trans-unit>
      <trans-unit id="chkNoFirstClassRethrow">
        <source>First-class uses of the 'reraise' function is not permitted</source>
        <target state="translated">'reraise' 関数のファーストクラスの使用は許可されていません</target>
        <note />
      </trans-unit>
      <trans-unit id="chkNoByrefAtThisPoint">
        <source>The byref typed value '{0}' cannot be used at this point</source>
        <target state="translated">この時点で byref 型の値 '{0}' は使用できません</target>
        <note />
      </trans-unit>
      <trans-unit id="chkLimitationsOfBaseKeyword">
        <source>'base' values may only be used to make direct calls to the base implementations of overridden members</source>
        <target state="translated">'base' 値を使用できるのは、オーバーライドされたメンバーの基本実装に対して直接呼び出しを行う場合のみです。</target>
        <note />
      </trans-unit>
      <trans-unit id="chkObjCtorsCantUseExceptionHandling">
        <source>Object constructors cannot directly use try/with and try/finally prior to the initialization of the object. This includes constructs such as 'for x in ...' that may elaborate to uses of these constructs. This is a limitation imposed by Common IL.</source>
        <target state="translated">オブジェクト コンストラクターでは、オブジェクトの初期化前に try/with および try/finally を直接使用できません。'for x in ...' などのコストラクトを呼び出す可能性があるようなコンストラクトがこれに含まれます。これは Common IL での制限事項です。</target>
        <note />
      </trans-unit>
      <trans-unit id="chkNoAddressOfAtThisPoint">
        <source>The address of the variable '{0}' cannot be used at this point</source>
        <target state="translated">この時点で変数 '{0}' のアドレスは使用できません</target>
        <note />
      </trans-unit>
      <trans-unit id="chkNoAddressStaticFieldAtThisPoint">
        <source>The address of the static field '{0}' cannot be used at this point</source>
        <target state="translated">この時点で静的フィールド '{0}' のアドレスは使用できません</target>
        <note />
      </trans-unit>
      <trans-unit id="chkNoAddressFieldAtThisPoint">
        <source>The address of the field '{0}' cannot be used at this point</source>
        <target state="translated">この時点でフィールド '{0}' のアドレスは使用できません</target>
        <note />
      </trans-unit>
      <trans-unit id="chkNoAddressOfArrayElementAtThisPoint">
        <source>The address of an array element cannot be used at this point</source>
        <target state="translated">この時点で配列要素のアドレスは使用できません</target>
        <note />
      </trans-unit>
      <trans-unit id="chkFirstClassFuncNoByref">
        <source>The type of a first-class function cannot contain byrefs</source>
        <target state="translated">ファーストクラス関数の型に byref を含むことはできません</target>
        <note />
      </trans-unit>
      <trans-unit id="chkReturnTypeNoByref">
        <source>A method return type would contain byrefs which is not permitted</source>
        <target state="translated">メソッドの戻り値の型に許可されていない byref が含まれています</target>
        <note />
      </trans-unit>
      <trans-unit id="chkInvalidCustAttrVal">
        <source>Invalid custom attribute value (not a constant or literal)</source>
        <target state="translated">カスタム属性値が無効です (定数またはリテラルではありません)</target>
        <note />
      </trans-unit>
      <trans-unit id="chkAttrHasAllowMultiFalse">
        <source>The attribute type '{0}' has 'AllowMultiple=false'. Multiple instances of this attribute cannot be attached to a single language element.</source>
        <target state="translated">属性の型 '{0}' に 'AllowMultiple=false' があります。この属性を持つ複数のインスタンスは、単一の言語要素にアタッチできません。</target>
        <note />
      </trans-unit>
      <trans-unit id="chkMemberUsedInInvalidWay">
        <source>The member '{0}' is used in an invalid way. A use of '{1}' has been inferred prior to its definition at or near '{2}'. This is an invalid forward reference.</source>
        <target state="translated">メンバー '{0}' の使用方法に誤りがあります。'{2}' または '{2}' 付近の定義の前に '{1}' の使用が推論されました。これは無効な前方参照です。</target>
        <note />
      </trans-unit>
      <trans-unit id="chkNoByrefAsTopValue">
        <source>A byref typed value would be stored here. Top-level let-bound byref values are not permitted.</source>
        <target state="translated">byref 型の値がここに保存されます。トップレベルの let-bound byref 値は許可されていません。</target>
        <note />
      </trans-unit>
      <trans-unit id="chkReflectedDefCantSplice">
        <source>[&lt;ReflectedDefinition&gt;] terms cannot contain uses of the prefix splice operator '%'</source>
        <target state="translated">[&lt;ReflectedDefinition&gt;] 用語には、プレフィックスのスプライス演算子 '%' を使用できません</target>
        <note />
      </trans-unit>
      <trans-unit id="chkEntryPointUsage">
        <source>A function labeled with the 'EntryPointAttribute' attribute must be the last declaration in the last file in the compilation sequence.</source>
        <target state="translated">'EntryPointAttribute' 属性のラベルを付けた関数は、コンパイル シーケンスの最後のファイルの最後の宣言にする必要があります。</target>
        <note />
      </trans-unit>
      <trans-unit id="chkUnionCaseCompiledForm">
        <source>compiled form of the union case</source>
        <target state="translated">共用体ケースのコンパイル済みの形式</target>
        <note />
      </trans-unit>
      <trans-unit id="chkUnionCaseDefaultAugmentation">
        <source>default augmentation of the union case</source>
        <target state="translated">共用体ケースの既定の拡張</target>
        <note />
      </trans-unit>
      <trans-unit id="chkPropertySameNameMethod">
        <source>The property '{0}' has the same name as a method in type '{1}'.</source>
        <target state="translated">プロパティ '{0}' は、型 '{1}' のメソッドと名前が同じです。</target>
        <note />
      </trans-unit>
      <trans-unit id="chkGetterSetterDoNotMatchAbstract">
        <source>The property '{0}' of type '{1}' has a getter and a setter that do not match. If one is abstract then the other must be as well.</source>
        <target state="translated">型 '{1}' のプロパティ '{0}' には一致しないゲッターとセッターがあります。一方が抽象の場合、もう一方も抽象にします。</target>
        <note />
      </trans-unit>
      <trans-unit id="chkPropertySameNameIndexer">
        <source>The property '{0}' has the same name as another property in type '{1}', but one takes indexer arguments and the other does not. You may be missing an indexer argument to one of your properties.</source>
        <target state="translated">プロパティ '{0}' は型 '{1}' の別のプロパティと名前が同じですが、一方はインデクサー引数を使用し、もう一方は使用していません。一方のプロパティでインデクサー引数を失う可能性があります。</target>
        <note />
      </trans-unit>
      <trans-unit id="chkCantStoreByrefValue">
        <source>A type would store a byref typed value. This is not permitted by Common IL.</source>
        <target state="translated">型に byref 型の値が保存されています。この操作は Common IL では許可されていません。</target>
        <note />
      </trans-unit>
      <trans-unit id="chkDuplicateMethod">
        <source>Duplicate method. The method '{0}' has the same name and signature as another method in type '{1}'.</source>
        <target state="translated">重複したメソッド。メソッド '{0}' は、名前とシグネチャが型 '{1}' の別のメソッドと同じです。</target>
        <note />
      </trans-unit>
      <trans-unit id="chkDuplicateMethodWithSuffix">
        <source>Duplicate method. The method '{0}' has the same name and signature as another method in type '{1}' once tuples, functions, units of measure and/or provided types are erased.</source>
        <target state="translated">重複したメソッド。メソッド '{0}' は、タプル、関数、測定単位、指定された型が消去されると、名前とシグネチャが型 '{1}' の他のメソッドと同じになります。</target>
        <note />
      </trans-unit>
      <trans-unit id="chkDuplicateMethodCurried">
        <source>The method '{0}' has curried arguments but has the same name as another method in type '{1}'. Methods with curried arguments cannot be overloaded. Consider using a method taking tupled arguments.</source>
        <target state="translated">メソッド '{0}' にはカリー化された引数が使用されていますが、型 '{1}' の別のメソッドと名前が同じです。カリー化された引数を使用したメソッドはオーバーロードできません。メソッドにはタプル化された引数を使用することをご検討ください。</target>
        <note />
      </trans-unit>
      <trans-unit id="chkCurriedMethodsCantHaveOutParams">
        <source>Methods with curried arguments cannot declare 'out', 'ParamArray', 'optional', 'ReflectedDefinition', 'byref', 'CallerLineNumber', 'CallerMemberName', or 'CallerFilePath' arguments</source>
        <target state="translated">カリー化された引数を使用したメソッドでは、'out'、'ParamArray'、'optional'、'ReflectedDefinition'、'byref'、'CallerLineNumber'、'CallerMemberName'、または 'CallerFilePath' の各引数を宣言できません</target>
        <note />
      </trans-unit>
      <trans-unit id="chkDuplicateProperty">
        <source>Duplicate property. The property '{0}' has the same name and signature as another property in type '{1}'.</source>
        <target state="translated">重複したプロパティ。プロパティ '{0}' は、名前とシグネチャが型 '{1}' の別のプロパティと同じです。</target>
        <note />
      </trans-unit>
      <trans-unit id="chkDuplicatePropertyWithSuffix">
        <source>Duplicate property. The property '{0}' has the same name and signature as another property in type '{1}' once tuples, functions, units of measure and/or provided types are erased.</source>
        <target state="translated">重複したプロパティ。プロパティ '{0}' は、タプル、関数、測定単位、指定された型が消去されると、名前とシグネチャが型 '{1}' の別のプロパティと同じになります。</target>
        <note />
      </trans-unit>
      <trans-unit id="chkDuplicateMethodInheritedType">
        <source>Duplicate method. The abstract method '{0}' has the same name and signature as an abstract method in an inherited type.</source>
        <target state="translated">重複したメソッド。抽象メソッド '{0}' は、名前とシグネチャが継承型の抽象メソッドと同じです。</target>
        <note />
      </trans-unit>
      <trans-unit id="chkDuplicateMethodInheritedTypeWithSuffix">
        <source>Duplicate method. The abstract method '{0}' has the same name and signature as an abstract method in an inherited type once tuples, functions, units of measure and/or provided types are erased.</source>
        <target state="translated">重複したメソッド。抽象メソッド '{0}' は、タプル、関数、測定単位、または指定された型が消去されると、名前とシグネチャが継承型の抽象メソッドと同じになります。</target>
        <note />
      </trans-unit>
      <trans-unit id="chkMultipleGenericInterfaceInstantiations">
        <source>This type implements the same interface at different generic instantiations '{0}' and '{1}'. This is not permitted in this version of F#.</source>
        <target state="translated">この型は、異なるジェネリックのインスタンス化 '{0}' と '{1}' で同じインターフェイスを実装しています。これは、このバージョンの F# で許可されていません。</target>
        <note />
      </trans-unit>
      <trans-unit id="chkValueWithDefaultValueMustHaveDefaultValue">
        <source>The type of a field using the 'DefaultValue' attribute must admit default initialization, i.e. have 'null' as a proper value or be a struct type whose fields all admit default initialization. You can use 'DefaultValue(false)' to disable this check</source>
        <target state="translated">'DefaultValue' 属性を使用するフィールドの型は、既定の初期化を許可する必要があります。つまり、'null' が正規の値として含まれるか、すべてのフィールドが既定の初期化を許可する構造体型です。このチェックを無効にするには、'DefaultValue(false)' を使用します。</target>
        <note />
      </trans-unit>
      <trans-unit id="chkNoByrefInTypeAbbrev">
        <source>The type abbreviation contains byrefs. This is not permitted by F#.</source>
        <target state="translated">型略称に byref が含まれます。この操作は F# で許可されていません。</target>
        <note />
      </trans-unit>
      <trans-unit id="crefBoundVarUsedInSplice">
        <source>The variable '{0}' is bound in a quotation but is used as part of a spliced expression. This is not permitted since it may escape its scope.</source>
        <target state="translated">変数 '{0}' は引用符内でバインドされていますが、スプライスされた式の一部として使用されています。スコープが回避される可能性があるため、この操作は許可されていません。</target>
        <note />
      </trans-unit>
      <trans-unit id="crefQuotationsCantContainGenericExprs">
        <source>Quotations cannot contain uses of generic expressions</source>
        <target state="translated">引用符内にはジェネリック式の使用を含めることはできません</target>
        <note />
      </trans-unit>
      <trans-unit id="crefQuotationsCantContainGenericFunctions">
        <source>Quotations cannot contain function definitions that are inferred or declared to be generic. Consider adding some type constraints to make this a valid quoted expression.</source>
        <target state="translated">引用符内には、ジェネリック型に推論または宣言する関数定義を含めることはできません。有効な引用符付きの式にするには、何らかの型の制約を追加してください。</target>
        <note />
      </trans-unit>
      <trans-unit id="crefQuotationsCantContainObjExprs">
        <source>Quotations cannot contain object expressions</source>
        <target state="translated">引用符内には、オブジェクト式を含めることはできません</target>
        <note />
      </trans-unit>
      <trans-unit id="crefQuotationsCantContainAddressOf">
        <source>Quotations cannot contain expressions that take the address of a field</source>
        <target state="translated">引用符内には、フィールドのアドレスを使用した式を含めることはできません</target>
        <note />
      </trans-unit>
      <trans-unit id="crefQuotationsCantContainStaticFieldRef">
        <source>Quotations cannot contain expressions that fetch static fields</source>
        <target state="translated">引用符内には、静的フィールドをフェッチする式を含めることはできません</target>
        <note />
      </trans-unit>
      <trans-unit id="crefQuotationsCantContainInlineIL">
        <source>Quotations cannot contain inline assembly code or pattern matching on arrays</source>
        <target state="translated">引用符内にインライン アセンブラー コードまたは配列のパターン マッチを含めることはできません</target>
        <note />
      </trans-unit>
      <trans-unit id="crefQuotationsCantContainDescendingForLoops">
        <source>Quotations cannot contain descending for loops</source>
        <target state="translated">引用符内に降順の for loop を含めることはできません</target>
        <note />
      </trans-unit>
      <trans-unit id="crefQuotationsCantFetchUnionIndexes">
        <source>Quotations cannot contain expressions that fetch union case indexes</source>
        <target state="translated">引用符内には、共用体ケースのインデックスをフェッチする式を含めることはできません</target>
        <note />
      </trans-unit>
      <trans-unit id="crefQuotationsCantSetUnionFields">
        <source>Quotations cannot contain expressions that set union case fields</source>
        <target state="translated">引用符内には、共用体ケースのフィールドを設定する式を含めることはできません</target>
        <note />
      </trans-unit>
      <trans-unit id="crefQuotationsCantSetExceptionFields">
        <source>Quotations cannot contain expressions that set fields in exception values</source>
        <target state="translated">引用符内には、例外値のフィールドを設定する式を含めることはできません</target>
        <note />
      </trans-unit>
      <trans-unit id="crefQuotationsCantRequireByref">
        <source>Quotations cannot contain expressions that require byref pointers</source>
        <target state="translated">引用符内には、byref ポインターを必要とする式を含めることはできません</target>
        <note />
      </trans-unit>
      <trans-unit id="crefQuotationsCantCallTraitMembers">
        <source>Quotations cannot contain expressions that make member constraint calls, or uses of operators that implicitly resolve to a member constraint call</source>
        <target state="translated">引用符内にメンバーの制約を呼び出す式を含めること、または暗黙的にメンバーの制約の呼び出しに解決される演算子を使用することはできません</target>
        <note />
      </trans-unit>
      <trans-unit id="crefQuotationsCantContainThisConstant">
        <source>Quotations cannot contain this kind of constant</source>
        <target state="translated">引用符内には、この種類の定数を含めることはできません</target>
        <note />
      </trans-unit>
      <trans-unit id="crefQuotationsCantContainThisPatternMatch">
        <source>Quotations cannot contain this kind of pattern match</source>
        <target state="translated">引用符内には、この種類のパターン マッチを含めることはできません</target>
        <note />
      </trans-unit>
      <trans-unit id="crefQuotationsCantContainArrayPatternMatching">
        <source>Quotations cannot contain array pattern matching</source>
        <target state="translated">引用符内には、配列のパターン マッチを含めることはできません</target>
        <note />
      </trans-unit>
      <trans-unit id="crefQuotationsCantContainThisType">
        <source>Quotations cannot contain this kind of type</source>
        <target state="translated">引用符内には、この種類の型を含めることはできません</target>
        <note />
      </trans-unit>
      <trans-unit id="csTypeCannotBeResolvedAtCompileTime">
        <source>The declared type parameter '{0}' cannot be used here since the type parameter cannot be resolved at compile time</source>
        <target state="translated">宣言された型パラメーター '{0}' はコンパイル時に解決できないため、使用できません</target>
        <note />
      </trans-unit>
      <trans-unit id="csCodeLessGeneric">
        <source>This code is less generic than indicated by its annotations. A unit-of-measure specified using '_' has been determined to be '1', i.e. dimensionless. Consider making the code generic, or removing the use of '_'.</source>
        <target state="translated">このコードは注釈よりも総称性が低く設定されています。'_' を使用して指定された単位は、'1' (無次元) と判断されます。コードをジェネリックにするか、'_' を使用しないでください。</target>
        <note />
      </trans-unit>
      <trans-unit id="csTypeInferenceMaxDepth">
        <source>Type inference problem too complicated (maximum iteration depth reached). Consider adding further type annotations.</source>
        <target state="translated">複雑すぎるため、型推論ができません (最大反復回数に達しました)。さらに詳細な型の注釈を増やしてください。</target>
        <note />
      </trans-unit>
      <trans-unit id="csExpectedArguments">
        <source>Expected arguments to an instance member</source>
        <target state="translated">インスタンス メンバーに対して引数を指定してください</target>
        <note />
      </trans-unit>
      <trans-unit id="csIndexArgumentMismatch">
        <source>This indexer expects {0} arguments but is here given {1}</source>
        <target state="translated">このインデクサーには {0} 個の引数が必要ですが、存在するのは {1} 個です</target>
        <note />
      </trans-unit>
      <trans-unit id="csExpectTypeWithOperatorButGivenFunction">
        <source>Expecting a type supporting the operator '{0}' but given a function type. You may be missing an argument to a function.</source>
        <target state="translated">演算子 '{0}' をサポートし、特定の関数型である型が必要です。関数に対する引数が足りない可能性があります。</target>
        <note />
      </trans-unit>
      <trans-unit id="csExpectTypeWithOperatorButGivenTuple">
        <source>Expecting a type supporting the operator '{0}' but given a tuple type</source>
        <target state="translated">演算子 '{0}' をサポートする型が必要ですが、タプル型が指定されました</target>
        <note />
      </trans-unit>
      <trans-unit id="csTypesDoNotSupportOperator">
        <source>None of the types '{0}' support the operator '{1}'</source>
        <target state="translated">型 '{0}' はいずれも演算子 '{1}' をサポートしていません</target>
        <note />
      </trans-unit>
      <trans-unit id="csTypeDoesNotSupportOperator">
        <source>The type '{0}' does not support the operator '{1}'</source>
        <target state="translated">型 '{0}' は演算子 '{1}' をサポートしていません</target>
        <note />
      </trans-unit>
      <trans-unit id="csTypesDoNotSupportOperatorNullable">
        <source>None of the types '{0}' support the operator '{1}'. Consider opening the module 'Microsoft.FSharp.Linq.NullableOperators'.</source>
        <target state="translated">型 '{0}' はいずれも演算子 '{1}' をサポートしていません。'Microsoft.FSharp.Linq.NullableOperators' モジュールを開いてください。</target>
        <note />
      </trans-unit>
      <trans-unit id="csTypeDoesNotSupportOperatorNullable">
        <source>The type '{0}' does not support the operator '{1}'. Consider opening the module 'Microsoft.FSharp.Linq.NullableOperators'.</source>
        <target state="translated">型 '{0}' は演算子 '{1}' をサポートしていません。'Microsoft.FSharp.Linq.NullableOperators' モジュールを開いてください。</target>
        <note />
      </trans-unit>
      <trans-unit id="csTypeDoesNotSupportConversion">
        <source>The type '{0}' does not support a conversion to the type '{1}'</source>
        <target state="translated">型 '{0}' は型 '{1}' への変換をサポートしていません</target>
        <note />
      </trans-unit>
      <trans-unit id="csMethodFoundButIsStatic">
        <source>The type '{0}' has a method '{1}' (full name '{2}'), but the method is static</source>
        <target state="translated">型 '{0}' にメソッド '{1}' (フル ネームは '{2}') がありますが、メソッドは静的です</target>
        <note />
      </trans-unit>
      <trans-unit id="csMethodFoundButIsNotStatic">
        <source>The type '{0}' has a method '{1}' (full name '{2}'), but the method is not static</source>
        <target state="translated">型 '{0}' にメソッド '{1}' (フル ネームは '{2}') がありますが、メソッドは静的ではありません</target>
        <note />
      </trans-unit>
      <trans-unit id="csStructConstraintInconsistent">
        <source>The constraints 'struct' and 'not struct' are inconsistent</source>
        <target state="translated">'struct' および 'not struct' という制約は矛盾しています</target>
        <note />
      </trans-unit>
      <trans-unit id="csTypeDoesNotHaveNull">
        <source>The type '{0}' does not have 'null' as a proper value</source>
        <target state="translated">型 '{0}' に 'null' は使用できません</target>
        <note />
      </trans-unit>
      <trans-unit id="csNullableTypeDoesNotHaveNull">
        <source>The type '{0}' does not have 'null' as a proper value. To create a null value for a Nullable type use 'System.Nullable()'.</source>
        <target state="translated">型 '{0}' に 'null' は使用できません。Null 許容型に対して null 値を作成するには、'System.Nullable()' を使用します。</target>
        <note />
      </trans-unit>
      <trans-unit id="csTypeDoesNotSupportComparison1">
        <source>The type '{0}' does not support the 'comparison' constraint because it has the 'NoComparison' attribute</source>
        <target state="translated">型 '{0}' は 'NoComparison' 属性があるため、'comparison' 制約をサポートしません</target>
        <note />
      </trans-unit>
      <trans-unit id="csTypeDoesNotSupportComparison2">
        <source>The type '{0}' does not support the 'comparison' constraint. For example, it does not support the 'System.IComparable' interface</source>
        <target state="translated">型 '{0}' は 'comparison' 制約をサポートしません。たとえば、'System.IComparable' インターフェイスをサポートしません。</target>
        <note />
      </trans-unit>
      <trans-unit id="csTypeDoesNotSupportComparison3">
        <source>The type '{0}' does not support the 'comparison' constraint because it is a record, union or struct with one or more structural element types which do not support the 'comparison' constraint. Either avoid the use of comparison with this type, or add the 'StructuralComparison' attribute to the type to determine which field type does not support comparison</source>
        <target state="translated">型 '{0}' は、'comparison' 制約をサポートしない 1 個または複数の構造体の要素型を持つレコード、共用体、または構造体なので、'comparison' 制約をサポートしません。この型では comparison を使用しないようにするか、または、comparison をサポートしないフィールド型を決定するために、'StructuralComparison' 属性を型に追加してください。</target>
        <note />
      </trans-unit>
      <trans-unit id="csTypeDoesNotSupportEquality1">
        <source>The type '{0}' does not support the 'equality' constraint because it has the 'NoEquality' attribute</source>
        <target state="translated">型 '{0}' は 'NoEquality' 属性があるため、'equality' 制約をサポートしません</target>
        <note />
      </trans-unit>
      <trans-unit id="csTypeDoesNotSupportEquality2">
        <source>The type '{0}' does not support the 'equality' constraint because it is a function type</source>
        <target state="translated">型 '{0}' は関数型なので、'equality' 制約をサポートしません</target>
        <note />
      </trans-unit>
      <trans-unit id="csTypeDoesNotSupportEquality3">
        <source>The type '{0}' does not support the 'equality' constraint because it is a record, union or struct with one or more structural element types which do not support the 'equality' constraint. Either avoid the use of equality with this type, or add the 'StructuralEquality' attribute to the type to determine which field type does not support equality</source>
        <target state="translated">型 '{0}' は、'equality' 制約をサポートしない 1 個または複数の構造体の要素型を持つレコード、共用体、または構造体なので、'equality' 制約をサポートしません。この型を持つ equality を使用しないでください。または、equality をサポートしないフィールド型を決定するために、'StructuralEquality' 属性を型に追加してください。</target>
        <note />
      </trans-unit>
      <trans-unit id="csTypeIsNotEnumType">
        <source>The type '{0}' is not a CLI enum type</source>
        <target state="translated">型 '{0}' は CLI の列挙型ではありません</target>
        <note />
      </trans-unit>
      <trans-unit id="csTypeHasNonStandardDelegateType">
        <source>The type '{0}' has a non-standard delegate type</source>
        <target state="translated">型 '{0}' には標準ではないデリゲート型があります</target>
        <note />
      </trans-unit>
      <trans-unit id="csTypeIsNotDelegateType">
        <source>The type '{0}' is not a CLI delegate type</source>
        <target state="translated">型 '{0}' は CLI のデリゲート型ではありません</target>
        <note />
      </trans-unit>
      <trans-unit id="csTypeParameterCannotBeNullable">
        <source>This type parameter cannot be instantiated to 'Nullable'. This is a restriction imposed in order to ensure the meaning of 'null' in some CLI languages is not confusing when used in conjunction with 'Nullable' values.</source>
        <target state="translated">の型パラメーターは 'Nullable' にインスタンス化できません。別の CLI 言語などでも 'Nullable' の値との関係で、'null' の意味があいまいにならないように、この制限があります。</target>
        <note />
      </trans-unit>
      <trans-unit id="csGenericConstructRequiresStructType">
        <source>A generic construct requires that the type '{0}' is a CLI or F# struct type</source>
        <target state="translated">ジェネリック コンストラクトの型 '{0}' は、CLI または F# の構造体型にする必要があります</target>
        <note />
      </trans-unit>
      <trans-unit id="csGenericConstructRequiresUnmanagedType">
        <source>A generic construct requires that the type '{0}' is an unmanaged type</source>
        <target state="translated">ジェネリック コンストラクターの型 '{0}' はアンマネージ型にする必要があります</target>
        <note />
      </trans-unit>
      <trans-unit id="csTypeNotCompatibleBecauseOfPrintf">
        <source>The type '{0}' is not compatible with any of the types {1}, arising from the use of a printf-style format string</source>
        <target state="translated">型 '{0}' は、printf 形式の書式指定文字列の使用によって生じる型 {1} のいずれとも互換性がありません</target>
        <note />
      </trans-unit>
      <trans-unit id="csGenericConstructRequiresReferenceSemantics">
        <source>A generic construct requires that the type '{0}' have reference semantics, but it does not, i.e. it is a struct</source>
        <target state="translated">ジェネリック コンストラクトの型 '{0}' には参照のセマンティクスが必要ですが、存在しません (つまり構造体です)</target>
        <note />
      </trans-unit>
      <trans-unit id="csGenericConstructRequiresNonAbstract">
        <source>A generic construct requires that the type '{0}' be non-abstract</source>
        <target state="translated">ジェネリック コンストラクトの型 '{0}' は、非抽象にする必要があります</target>
        <note />
      </trans-unit>
      <trans-unit id="csGenericConstructRequiresPublicDefaultConstructor">
        <source>A generic construct requires that the type '{0}' have a public default constructor</source>
        <target state="translated">ジェネリック コンストラクトの型 '{0}' には、パブリック既定コンストラクターが必要です</target>
        <note />
      </trans-unit>
      <trans-unit id="csTypeInstantiationLengthMismatch">
        <source>Type instantiation length mismatch</source>
        <target state="translated">型のインスタンス化の長さが一致しません</target>
        <note />
      </trans-unit>
      <trans-unit id="csOptionalArgumentNotPermittedHere">
        <source>Optional arguments not permitted here</source>
        <target state="translated">オプションの引数は使用できません</target>
        <note />
      </trans-unit>
      <trans-unit id="csMemberIsNotStatic">
        <source>{0} is not a static member</source>
        <target state="translated">{0} は静的メンバーではありません</target>
        <note />
      </trans-unit>
      <trans-unit id="csMemberIsNotInstance">
        <source>{0} is not an instance member</source>
        <target state="translated">{0} はインスタンス メンバーではありません</target>
        <note />
      </trans-unit>
      <trans-unit id="csArgumentLengthMismatch">
        <source>Argument length mismatch</source>
        <target state="translated">引数の長さが一致しません</target>
        <note />
      </trans-unit>
      <trans-unit id="csArgumentTypesDoNotMatch">
        <source>The argument types don't match</source>
        <target state="translated">引数の型が一致しません</target>
        <note />
      </trans-unit>
      <trans-unit id="csMethodExpectsParams">
        <source>This method expects a CLI 'params' parameter in this position. 'params' is a way of passing a variable number of arguments to a method in languages such as C#. Consider passing an array for this argument</source>
        <target state="translated">このメソッドのこの位置には、CLI 'params' パラメーターが必要です。'params' は、可変個数の引数を C# などの言語のメソッドに渡すときに使用されます。この引数には配列を渡してください。</target>
        <note />
      </trans-unit>
      <trans-unit id="csMemberIsNotAccessible">
        <source>The member or object constructor '{0}' is not {1}</source>
        <target state="translated">メンバーまたはオブジェクト コンストラクター '{0}' は {1} ではありません</target>
        <note />
      </trans-unit>
      <trans-unit id="csMemberIsNotAccessible2">
        <source>The member or object constructor '{0}' is not {1}. Private members may only be accessed from within the declaring type. Protected members may only be accessed from an extending type and cannot be accessed from inner lambda expressions.</source>
        <target state="translated">メンバーまたはオブジェクト コンストラクター '{0}' は {1} ではありません。プライベート メンバーには、宣言する型の中からのみアクセスできます。プロテクト メンバーには、拡張する型からのみアクセスでき、内部ラムダ式からアクセスすることはできません。</target>
        <note />
      </trans-unit>
      <trans-unit id="csMethodIsNotAStaticMethod">
        <source>{0} is not a static method</source>
        <target state="translated">{0} は静的メソッドではありません</target>
        <note />
      </trans-unit>
      <trans-unit id="csMethodIsNotAnInstanceMethod">
        <source>{0} is not an instance method</source>
        <target state="translated">{0} はインスタンス メソッドではありません</target>
        <note />
      </trans-unit>
      <trans-unit id="csMemberHasNoArgumentOrReturnProperty">
        <source>The member or object constructor '{0}' has no argument or settable return property '{1}'. {2}.</source>
        <target state="translated">メンバーまたはオブジェクト コンストラクター '{0}' には、引数または設定可能な戻り値のプロパティ '{1}' がありません。{2}</target>
        <note />
      </trans-unit>
      <trans-unit id="csCtorHasNoArgumentOrReturnProperty">
        <source>The object constructor '{0}' has no argument or settable return property '{1}'. {2}.</source>
        <target state="translated">オブジェクト コンストラクター '{0}' には、引数または設定可能な戻り値のプロパティ '{1}' がありません。{2}。</target>
        <note />
      </trans-unit>
      <trans-unit id="csRequiredSignatureIs">
        <source>The required signature is {0}</source>
        <target state="translated">必要なシグネチャは {0} です</target>
        <note />
      </trans-unit>
      <trans-unit id="csMemberSignatureMismatch">
        <source>The member or object constructor '{0}' requires {1} argument(s). The required signature is '{2}'.</source>
        <target state="translated">メンバーまたはオブジェクト コンストラクター '{0}' には {1} 個の引数が必要です。必要なシグネチャは '{2}' です。</target>
        <note />
      </trans-unit>
      <trans-unit id="csMemberSignatureMismatch2">
        <source>The member or object constructor '{0}' requires {1} additional argument(s). The required signature is '{2}'.</source>
        <target state="translated">メンバーまたはオブジェクト コンストラクター '{0}' には追加で {1} 個の引数が必要です。必要なシグネチャは '{2}' です。</target>
        <note />
      </trans-unit>
      <trans-unit id="csMemberSignatureMismatch3">
        <source>The member or object constructor '{0}' requires {1} argument(s). The required signature is '{2}'. Some names for missing arguments are {3}.</source>
        <target state="translated">メンバーまたはオブジェクト コンストラクター '{0}' には {1} 個の引数が必要です。必要なシグネチャは '{2}' です。足りない引数の名前は {3} です。</target>
        <note />
      </trans-unit>
      <trans-unit id="csMemberSignatureMismatch4">
        <source>The member or object constructor '{0}' requires {1} additional argument(s). The required signature is '{2}'. Some names for missing arguments are {3}.</source>
        <target state="translated">メンバーまたはオブジェクト コンストラクター '{0}' には追加で {1} 個の引数が必要です。必要なシグネチャは '{2}' です。足りない引数の名前は {3} です。</target>
        <note />
      </trans-unit>
      <trans-unit id="csMemberSignatureMismatchArityNamed">
        <source>The member or object constructor '{0}' requires {1} argument(s) but is here given {2} unnamed and {3} named argument(s). The required signature is '{4}'.</source>
        <target state="translated">メンバーまたはオブジェクト コンストラクター '{0}' には {1} 個の引数が必要ですが、名前がない引数が {2} 個、名前付き引数が {3} 個です。必要なシグネチャは '{4}' です。</target>
        <note />
      </trans-unit>
      <trans-unit id="csMemberSignatureMismatchArity">
        <source>The member or object constructor '{0}' takes {1} argument(s) but is here given {2}. The required signature is '{3}'.</source>
        <target state="translated">メンバーまたはオブジェクト コンストラクター '{0}' には {1} 個の引数が必要ですが、{2} 個です。必要なシグネチャは '{3}' です。</target>
        <note />
      </trans-unit>
      <trans-unit id="csCtorSignatureMismatchArity">
        <source>The object constructor '{0}' takes {1} argument(s) but is here given {2}. The required signature is '{3}'.</source>
        <target state="translated">オブジェクト コンストラクター '{0}' には {1} 個の引数が必要ですが、指定されているのは {2} 個です。必要なシグネチャは '{3}' です。</target>
        <note />
      </trans-unit>
      <trans-unit id="csCtorSignatureMismatchArityProp">
        <source>The object constructor '{0}' takes {1} argument(s) but is here given {2}. The required signature is '{3}'. If some of the arguments are meant to assign values to properties, consider separating those arguments with a comma (',').</source>
        <target state="translated">オブジェクト コンストラクター '{0}' には {1} 個の引数が必要ですが、指定されているのは {2} 個です。必要なシグネチャは '{3}' です。いくつかの引数がプロパティに値を割り当てる引数である場合は、それらの引数をコンマ (',') で区切ることを検討してください。</target>
        <note />
      </trans-unit>
      <trans-unit id="csMemberSignatureMismatchArityType">
        <source>The member or object constructor '{0}' takes {1} type argument(s) but is here given {2}. The required signature is '{3}'.</source>
        <target state="translated">メンバーまたはオブジェクト コンストラクター '{0}' には {1} 個の型引数が必要ですが、存在するのは {2} 個です。必要なシグネチャは '{3}' です。</target>
        <note />
      </trans-unit>
      <trans-unit id="csMemberNotAccessible">
        <source>A member or object constructor '{0}' taking {1} arguments is not accessible from this code location. All accessible versions of method '{2}' take {3} arguments.</source>
        <target state="translated">{1} 個の引数を使用するメンバーまたはオブジェクト コンストラクター '{0}' は、このコードの場所からはアクセスできません。メソッド '{2}' のすべてのアクセス可能なバージョンは {3} 個の引数を使用します。</target>
        <note />
      </trans-unit>
      <trans-unit id="csIncorrectGenericInstantiation">
        <source>Incorrect generic instantiation. No {0} member named '{1}' takes {2} generic arguments.</source>
        <target state="translated">ジェネリックのインスタンス化が正しくありません。{2} のジェネリック引数を使用する '{1}' という {0} メンバーはありません。</target>
        <note />
      </trans-unit>
      <trans-unit id="csMemberOverloadArityMismatch">
        <source>The member or object constructor '{0}' does not take {1} argument(s). An overload was found taking {2} arguments.</source>
        <target state="translated">メンバーまたはオブジェクト コンストラクター '{0}' は {1} 個の引数ではありません。{2} 個の引数を使用するオーバーロードが見つかりました。</target>
        <note />
      </trans-unit>
      <trans-unit id="csNoMemberTakesTheseArguments">
        <source>No {0} member or object constructor named '{1}' takes {2} arguments</source>
        <target state="translated">{2} 個の引数を使用する {0} メンバーまたはオブジェクト コンストラクター '{1}' がありません</target>
        <note />
      </trans-unit>
      <trans-unit id="csNoMemberTakesTheseArguments2">
        <source>No {0} member or object constructor named '{1}' takes {2} arguments. Note the call to this member also provides {3} named arguments.</source>
        <target state="translated">{2} 個の引数を使用する {0} メンバーまたはオブジェクト コンストラクター '{1}' がありません。このメンバーの呼び出しには、{3} 個の名前付き引数も必要です。</target>
        <note />
      </trans-unit>
      <trans-unit id="csNoMemberTakesTheseArguments3">
        <source>No {0} member or object constructor named '{1}' takes {2} arguments. The named argument '{3}' doesn't correspond to any argument or settable return property for any overload.</source>
        <target state="translated">{2} 個の引数を使用する {0} メンバーまたはオブジェクト コンストラクター '{1}' がありません。名前付き引数 '{3}' に対応する、オーバーロードに合致した任意の引数、または設定可能な戻り値のプロパティはありません。</target>
        <note />
      </trans-unit>
      <trans-unit id="csMethodNotFound">
        <source>Method or object constructor '{0}' not found</source>
        <target state="translated">メソッドまたはオブジェクト コンストラクター '{0}' が見つかりません</target>
        <note />
      </trans-unit>
      <trans-unit id="csNoOverloadsFound">
        <source>No overloads match for method '{0}'.</source>
        <target state="translated">メソッド '{0}' に一致するオーバーロードはありません。</target>
        <note />
      </trans-unit>
      <trans-unit id="csMethodIsOverloaded">
        <source>A unique overload for method '{0}' could not be determined based on type information prior to this program point. A type annotation may be needed.</source>
        <target state="translated">このプログラム ポイントよりも前の型情報に基づいて、メソッド '{0}' の固有のオーバーロードを決定することができませんでした。型の注釈が必要な場合があります。</target>
        <note />
      </trans-unit>
      <trans-unit id="csCandidates">
        <source>Candidates: {0}</source>
        <target state="translated">候補: {0}</target>
        <note />
      </trans-unit>
      <trans-unit id="csSeeAvailableOverloads">
        <source>The available overloads are shown below.</source>
        <target state="translated">使用できるオーバーロードを以下に示します。</target>
        <note />
      </trans-unit>
      <trans-unit id="parsDoCannotHaveVisibilityDeclarations">
        <source>Accessibility modifiers are not permitted on 'do' bindings, but '{0}' was given.</source>
        <target state="translated">'do' バインドにはアクセシビリティ修飾子を使用できませんが、'{0}' が指定されました。</target>
        <note />
      </trans-unit>
      <trans-unit id="parsEofInHashIf">
        <source>End of file in #if section begun at or after here</source>
        <target state="translated">この位置以前に始まった #if セクションの途中でファイルの終わりが見つかりました</target>
        <note />
      </trans-unit>
      <trans-unit id="parsEofInString">
        <source>End of file in string begun at or before here</source>
        <target state="translated">この位置以前に始まった文字列の途中でファイルの終わりが見つかりました</target>
        <note />
      </trans-unit>
      <trans-unit id="parsEofInVerbatimString">
        <source>End of file in verbatim string begun at or before here</source>
        <target state="translated">この位置以前に始まった verbatim 文字列の途中でファイルの終わりが見つかりました</target>
        <note />
      </trans-unit>
      <trans-unit id="parsEofInComment">
        <source>End of file in comment begun at or before here</source>
        <target state="translated">この位置以前に始まったコメントの途中でファイルの終わりが見つかりました</target>
        <note />
      </trans-unit>
      <trans-unit id="parsEofInStringInComment">
        <source>End of file in string embedded in comment begun at or before here</source>
        <target state="translated">この位置以前に始まったコメントに埋め込まれた文字列の途中でファイルの終わりが見つかりました</target>
        <note />
      </trans-unit>
      <trans-unit id="parsEofInVerbatimStringInComment">
        <source>End of file in verbatim string embedded in comment begun at or before here</source>
        <target state="translated">この位置以前に始まったコメントに埋め込まれた verbatim 文字列の途中でファイルの終わりが見つかりました</target>
        <note />
      </trans-unit>
      <trans-unit id="parsEofInIfOcaml">
        <source>End of file in IF-OCAML section begun at or before here</source>
        <target state="translated">この位置以前に始まった IF-OCAML セクションの途中でファイルの終わりが見つかりました</target>
        <note />
      </trans-unit>
      <trans-unit id="parsEofInDirective">
        <source>End of file in directive begun at or before here</source>
        <target state="translated">この位置以前に始まったディレクティブの途中でファイルの終わりが見つかりました</target>
        <note />
      </trans-unit>
      <trans-unit id="parsNoHashEndIfFound">
        <source>No #endif found for #if or #else</source>
        <target state="translated">#if または #else の #endif が見つかりません</target>
        <note />
      </trans-unit>
      <trans-unit id="parsAttributesIgnored">
        <source>Attributes have been ignored in this construct</source>
        <target state="translated">このコンストラクトの属性は無視されました</target>
        <note />
      </trans-unit>
      <trans-unit id="parsUseBindingsIllegalInImplicitClassConstructors">
        <source>'use' bindings are not permitted in primary constructors</source>
        <target state="translated">プライマリ コンストラクターに 'use' 束縛は使用できません</target>
        <note />
      </trans-unit>
      <trans-unit id="parsUseBindingsIllegalInModules">
        <source>'use' bindings are not permitted in modules and are treated as 'let' bindings</source>
        <target state="translated">モジュールに 'use' 束縛は使用できません。この束縛は 'let' 束縛として扱われます。</target>
        <note />
      </trans-unit>
      <trans-unit id="parsIntegerForLoopRequiresSimpleIdentifier">
        <source>An integer for loop must use a simple identifier</source>
        <target state="translated">ループの整数には単純な識別子を使用する必要があります</target>
        <note />
      </trans-unit>
      <trans-unit id="parsOnlyOneWithAugmentationAllowed">
        <source>At most one 'with' augmentation is permitted</source>
        <target state="translated">使用できる 'with' の拡張の数は 1 以下です</target>
        <note />
      </trans-unit>
      <trans-unit id="parsUnexpectedSemicolon">
        <source>A semicolon is not expected at this point</source>
        <target state="translated">この位置にセミコロンは使用できません</target>
        <note />
      </trans-unit>
      <trans-unit id="parsUnexpectedEndOfFile">
        <source>Unexpected end of input</source>
        <target state="translated">予期しない入力の終わりです:</target>
        <note />
      </trans-unit>
      <trans-unit id="parsUnexpectedVisibilityDeclaration">
        <source>Accessibility modifiers are not permitted here, but '{0}' was given.</source>
        <target state="translated">ここではアクセシビリティ修飾子を使用できませんが、'{0}' が指定されました。</target>
        <note />
      </trans-unit>
      <trans-unit id="parsOnlyHashDirectivesAllowed">
        <source>Only '#' compiler directives may occur prior to the first 'namespace' declaration</source>
        <target state="translated">最初の 'namespace' 宣言の前に指定できるのは、'#' コンパイラ ディレクティブのみです</target>
        <note />
      </trans-unit>
      <trans-unit id="parsVisibilityDeclarationsShouldComePriorToIdentifier">
        <source>Accessibility modifiers should come immediately prior to the identifier naming a construct</source>
        <target state="translated">アクセシビリティ修飾子は、コンストラクトを示す識別子の直前に指定する必要があります</target>
        <note />
      </trans-unit>
      <trans-unit id="parsNamespaceOrModuleNotBoth">
        <source>Files should begin with either a namespace or module declaration, e.g. 'namespace SomeNamespace.SubNamespace' or 'module SomeNamespace.SomeModule', but not both. To define a module within a namespace use 'module SomeModule = ...'</source>
        <target state="translated">ファイルは名前空間またはモジュールの宣言から開始する必要があります。たとえば、'namespace SomeNamespace.SubNamespace'、'module SomeNamespace.SomeModule' などです。ただし、両方は指定しません。名前空間内でモジュールを定義するには、'module SomeModule = ...' を使用してください。</target>
        <note />
      </trans-unit>
      <trans-unit id="parsModuleAbbreviationMustBeSimpleName">
        <source>A module abbreviation must be a simple name, not a path</source>
        <target state="translated">モジュールの省略形はパスではなく簡易名にする必要があります</target>
        <note />
      </trans-unit>
      <trans-unit id="parsIgnoreAttributesOnModuleAbbreviation">
        <source>Ignoring attributes on module abbreviation</source>
        <target state="translated">モジュールの省略形にある属性を無視します</target>
        <note />
      </trans-unit>
      <trans-unit id="parsIgnoreAttributesOnModuleAbbreviationAlwaysPrivate">
        <source>The '{0}' accessibility attribute is not allowed on module abbreviation. Module abbreviations are always private.</source>
        <target state="translated">モジュールの省略形には '{0}' アクセシビリティ属性を使用できません。モジュールの省略形は常にプライベートです。</target>
        <note />
      </trans-unit>
      <trans-unit id="parsIgnoreVisibilityOnModuleAbbreviationAlwaysPrivate">
        <source>The '{0}' visibility attribute is not allowed on module abbreviation. Module abbreviations are always private.</source>
        <target state="translated">モジュールの省略形には '{0}' 可視属性を使用できません。モジュールの省略形は常にプライベートです。</target>
        <note />
      </trans-unit>
      <trans-unit id="parsUnClosedBlockInHashLight">
        <source>Unclosed block</source>
        <target state="translated">ブロックが閉じられていません</target>
        <note />
      </trans-unit>
      <trans-unit id="parsUnmatchedBeginOrStruct">
        <source>Unmatched 'begin' or 'struct'</source>
        <target state="translated">'begin' または 'struct' が対応しません</target>
        <note />
      </trans-unit>
      <trans-unit id="parsModuleDefnMustBeSimpleName">
        <source>A module name must be a simple name, not a path</source>
        <target state="translated">モジュール名はパスではなく簡易名にする必要があります</target>
        <note />
      </trans-unit>
      <trans-unit id="parsUnexpectedEmptyModuleDefn">
        <source>Unexpected empty type moduleDefn list</source>
        <target state="translated">予期しない空の型の moduleDefn リストです:</target>
        <note />
      </trans-unit>
      <trans-unit id="parsAttributesMustComeBeforeVal">
        <source>Attributes should be placed before 'val'</source>
        <target state="translated">属性は 'val' の前に配置してください</target>
        <note />
      </trans-unit>
      <trans-unit id="parsAttributesAreNotPermittedOnInterfaceImplementations">
        <source>Attributes are not permitted on interface implementations</source>
        <target state="translated">インターフェイスの実装に属性は使用できません</target>
        <note />
      </trans-unit>
      <trans-unit id="parsSyntaxError">
        <source>Syntax error</source>
        <target state="translated">構文エラーです</target>
        <note />
      </trans-unit>
      <trans-unit id="parsAugmentationsIllegalOnDelegateType">
        <source>Augmentations are not permitted on delegate type moduleDefns</source>
        <target state="translated">デリゲート型 moduleDefns では拡張が許可されていません</target>
        <note />
      </trans-unit>
      <trans-unit id="parsUnmatchedClassInterfaceOrStruct">
        <source>Unmatched 'class', 'interface' or 'struct'</source>
        <target state="translated">'class'、'interface'、または 'struct' が対応しません</target>
        <note />
      </trans-unit>
      <trans-unit id="parsEmptyTypeDefinition">
        <source>A type definition requires one or more members or other declarations. If you intend to define an empty class, struct or interface, then use 'type ... = class end', 'interface end' or 'struct end'.</source>
        <target state="translated">型定義には、1 つまたは複数のメンバーまたは他の宣言が必要です。空のクラス、構造体、またはインターフェイスを定義する場合、'type ... = class end'、'interface end'、または 'struct end' を使用してください。</target>
        <note />
      </trans-unit>
      <trans-unit id="parsUnmatchedWith">
        <source>Unmatched 'with' or badly formatted 'with' block</source>
        <target state="translated">with' が対応しないか、'with' ブロックの形式に誤りがあります</target>
        <note />
      </trans-unit>
      <trans-unit id="parsGetOrSetRequired">
        <source>'get', 'set' or 'get,set' required</source>
        <target state="translated">'get'、'set'、または 'get,set' が必要です</target>
        <note />
      </trans-unit>
      <trans-unit id="parsOnlyClassCanTakeValueArguments">
        <source>Only class types may take value arguments</source>
        <target state="translated">値の引数を使用できるのはクラス型のみです</target>
        <note />
      </trans-unit>
      <trans-unit id="parsUnmatchedBegin">
        <source>Unmatched 'begin'</source>
        <target state="translated">'begin' が対応しません</target>
        <note />
      </trans-unit>
      <trans-unit id="parsInvalidDeclarationSyntax">
        <source>Invalid declaration syntax</source>
        <target state="translated">宣言の構文が無効です</target>
        <note />
      </trans-unit>
      <trans-unit id="parsGetAndOrSetRequired">
        <source>'get' and/or 'set' required</source>
        <target state="translated">'get'、'set'、またはその両方が必要です</target>
        <note />
      </trans-unit>
      <trans-unit id="parsTypeAnnotationsOnGetSet">
        <source>Type annotations on property getters and setters must be given after the 'get()' or 'set(v)', e.g. 'with get() : string = ...'</source>
        <target state="translated">プロパティのゲッターおよびセッターでは、'get()' または 'set(v)' の後に型の注釈を指定する必要があります。たとえば、'with get() : string = ...' などです。</target>
        <note />
      </trans-unit>
      <trans-unit id="parsGetterMustHaveAtLeastOneArgument">
        <source>A getter property is expected to be a function, e.g. 'get() = ...' or 'get(index) = ...'</source>
        <target state="translated">ゲッターのプロパティは関数にする必要があります (たとえば、'get() = ...'、'get(index) = ...')</target>
        <note />
      </trans-unit>
      <trans-unit id="parsMultipleAccessibilitiesForGetSet">
        <source>Multiple accessibilities given for property getter or setter</source>
        <target state="translated">プロパティのゲッターまたはセッターに指定されたアクセシビリティが複数あります</target>
        <note />
      </trans-unit>
      <trans-unit id="parsSetSyntax">
        <source>Property setters must be defined using 'set value = ', 'set idx value = ' or 'set (idx1,...,idxN) value = ... '</source>
        <target state="translated">プロパティ Set アクセス操作子を定義するには、'set value = '、'set idx value = '、または 'set (idx1,...,idxN) value = ... ' を使用する必要があります</target>
        <note />
      </trans-unit>
      <trans-unit id="parsInterfacesHaveSameVisibilityAsEnclosingType">
        <source>Interfaces always have the same visibility as the enclosing type</source>
        <target state="translated">インターフェイスは、それを囲む型と常に同じ可視性を持ちます</target>
        <note />
      </trans-unit>
      <trans-unit id="parsAccessibilityModsIllegalForAbstract">
        <source>Accessibility modifiers are not allowed on this member. Abstract slots always have the same visibility as the enclosing type.</source>
        <target state="translated">アクセシビリティ修飾子はこのメンバーでは許可されていません。抽象スロットには、それを囲む型と常に同じ可視性があります。</target>
        <note />
      </trans-unit>
      <trans-unit id="parsAttributesIllegalOnInherit">
        <source>Attributes are not permitted on 'inherit' declarations</source>
        <target state="translated">'inherit' 宣言に属性は使用できません</target>
        <note />
      </trans-unit>
      <trans-unit id="parsVisibilityIllegalOnInherit">
        <source>Accessibility modifiers are not permitted on an 'inherits' declaration</source>
        <target state="translated">'inherits' 宣言にアクセシビリティ修飾子は使用できません</target>
        <note />
      </trans-unit>
      <trans-unit id="parsInheritDeclarationsCannotHaveAsBindings">
        <source>'inherit' declarations cannot have 'as' bindings. To access members of the base class when overriding a method, the syntax 'base.SomeMember' may be used; 'base' is a keyword. Remove this 'as' binding.</source>
        <target state="translated">'inherit' 宣言に 'as' 束縛は指定できません。メソッドをオーバーライドするときに基底クラスのメンバーにアクセスするには、'base.SomeMember' という構文を使用できます。'base' はキーワードです。この 'as' 束縛は削除してください。</target>
        <note />
      </trans-unit>
      <trans-unit id="parsAttributesIllegalHere">
        <source>Attributes are not allowed here</source>
        <target state="translated">ここでは属性を使用できません</target>
        <note />
      </trans-unit>
      <trans-unit id="parsTypeAbbreviationsCannotHaveVisibilityDeclarations">
        <source>Accessibility modifiers are not permitted in this position for type abbreviations</source>
        <target state="translated">型略称のこの位置にアクセシビリティ修飾子は使用できません</target>
        <note />
      </trans-unit>
      <trans-unit id="parsEnumTypesCannotHaveVisibilityDeclarations">
        <source>Accessibility modifiers are not permitted in this position for enum types</source>
        <target state="translated">列挙型のこの位置にアクセシビリティ修飾子は使用できません</target>
        <note />
      </trans-unit>
      <trans-unit id="parsAllEnumFieldsRequireValues">
        <source>All enum fields must be given values</source>
        <target state="translated">すべての列挙型フィールドに値を指定する必要があります</target>
        <note />
      </trans-unit>
      <trans-unit id="parsInlineAssemblyCannotHaveVisibilityDeclarations">
        <source>Accessibility modifiers are not permitted on inline assembly code types</source>
        <target state="translated">アクセシビリティ修飾子はインライン アセンブラー コード型では許可されていません</target>
        <note />
      </trans-unit>
      <trans-unit id="parsUnexpectedIdentifier">
        <source>Unexpected identifier: '{0}'</source>
        <target state="translated">予期しない識別子: '{0}':</target>
        <note />
      </trans-unit>
      <trans-unit id="parsUnionCasesCannotHaveVisibilityDeclarations">
        <source>Accessibility modifiers are not permitted on union cases. Use 'type U = internal ...' or 'type U = private ...' to give an accessibility to the whole representation.</source>
        <target state="translated">アクセシビリティ修飾子は共用体ケースに使用できません。表現全体にアクセシビリティを付与するには、'type U = internal ...' または 'type U = private ...' を使用してください。</target>
        <note />
      </trans-unit>
      <trans-unit id="parsEnumFieldsCannotHaveVisibilityDeclarations">
        <source>Accessibility modifiers are not permitted on enumeration fields</source>
        <target state="translated">列挙型フィールドにアクセシビリティ修飾子は使用できません</target>
        <note />
      </trans-unit>
      <trans-unit id="parsConsiderUsingSeparateRecordType">
        <source>Consider using a separate record type instead</source>
        <target state="translated">代わりに別のレコード型を使用してください</target>
        <note />
      </trans-unit>
      <trans-unit id="parsRecordFieldsCannotHaveVisibilityDeclarations">
        <source>Accessibility modifiers are not permitted on record fields. Use 'type R = internal ...' or 'type R = private ...' to give an accessibility to the whole representation.</source>
        <target state="translated">アクセシビリティ修飾子はレコード フィールドに使用できません。表現全体にアクセシビリティを付与するには、'type R = internal ...' または 'type R = private ...' を使用してください</target>
        <note />
      </trans-unit>
      <trans-unit id="parsLetAndForNonRecBindings">
        <source>The declaration form 'let ... and ...' for non-recursive bindings is not used in F# code. Consider using a sequence of 'let' bindings</source>
        <target state="translated">非再帰的な束縛の宣言の形式 'let ... and ...' は、F# コードでは使用されません。'let' 束縛のシーケンスを使用してください。</target>
        <note />
      </trans-unit>
      <trans-unit id="parsUnmatchedParen">
        <source>Unmatched '('</source>
        <target state="translated">'(' が対応しません</target>
        <note />
      </trans-unit>
      <trans-unit id="parsSuccessivePatternsShouldBeSpacedOrTupled">
        <source>Successive patterns should be separated by spaces or tupled</source>
        <target state="translated">複数のパターンが連続する場合、スペースで区切るかタプル化します</target>
        <note />
      </trans-unit>
      <trans-unit id="parsNoMatchingInForLet">
        <source>No matching 'in' found for this 'let'</source>
        <target state="translated">この 'let' に対応する 'in' が見つかりません</target>
        <note />
      </trans-unit>
      <trans-unit id="parsErrorInReturnForLetIncorrectIndentation">
        <source>Error in the return expression for this 'let'. Possible incorrect indentation.</source>
        <target state="translated">この 'let' の return 式にエラーが見つかりました。インデントが正しくない可能性があります。</target>
        <note />
      </trans-unit>
      <trans-unit id="parsExpectedExpressionAfterLet">
        <source>The block following this '{0}' is unfinished. Every code block is an expression and must have a result. '{1}' cannot be the final code element in a block. Consider giving this block an explicit result.</source>
        <target state="translated">この '{0}' に続くブロックが完了していません。すべてのコード ブロックは式であり、結果を持つ必要があります。'{1}' をブロック内の最後のコード要素にすることはできません。このブロックに明示的な結果を指定することを検討してください。</target>
        <note />
      </trans-unit>
      <trans-unit id="parsIncompleteIf">
        <source>Incomplete conditional. Expected 'if &lt;expr&gt; then &lt;expr&gt;' or 'if &lt;expr&gt; then &lt;expr&gt; else &lt;expr&gt;'.</source>
        <target state="translated">条件が不完全です。'if &lt;expr&gt; then &lt;expr&gt;' または 'if &lt;expr&gt; then &lt;expr&gt; else &lt;expr&gt;' という形式にしてください。</target>
        <note />
      </trans-unit>
      <trans-unit id="parsAssertIsNotFirstClassValue">
        <source>'assert' may not be used as a first class value. Use 'assert &lt;expr&gt;' instead.</source>
        <target state="translated">'assert' はファースト クラス値として使用できません。代わりに 'assert &lt;expr&gt;' を使用してください。</target>
        <note />
      </trans-unit>
      <trans-unit id="parsIdentifierExpected">
        <source>Identifier expected</source>
        <target state="translated">識別子がありません</target>
        <note />
      </trans-unit>
      <trans-unit id="parsInOrEqualExpected">
        <source>'in' or '=' expected</source>
        <target state="translated">'in' または '=' が必要です</target>
        <note />
      </trans-unit>
      <trans-unit id="parsArrowUseIsLimited">
        <source>The use of '-&gt;' in sequence and computation expressions is limited to the form 'for pat in expr -&gt; expr'. Use the syntax 'for ... in ... do ... yield...' to generate elements in more complex sequence expressions.</source>
        <target state="translated">シーケンス式およびコンピュテーション式で、'-&gt;' の使用は 'for pat in expr -&gt; expr' の形式に制限されています。より複雑なシーケンス式で要素を生成するには、構文 'for ... in ... do ... yield...' を使用してください。</target>
        <note />
      </trans-unit>
      <trans-unit id="parsSuccessiveArgsShouldBeSpacedOrTupled">
        <source>Successive arguments should be separated by spaces or tupled, and arguments involving function or method applications should be parenthesized</source>
        <target state="translated">複数の引数が連続する場合、スペースで区切るかタプル化します。関数またはメソッド アプリケーションに関する引数の場合、かっこで囲む必要があります。</target>
        <note />
      </trans-unit>
      <trans-unit id="parsUnmatchedBracket">
        <source>Unmatched '['</source>
        <target state="translated">'[' が対応しません</target>
        <note />
      </trans-unit>
      <trans-unit id="parsMissingQualificationAfterDot">
        <source>Missing qualification after '.'</source>
        <target state="translated">'.' の後に修飾子がありません</target>
        <note />
      </trans-unit>
      <trans-unit id="parsParenFormIsForML">
        <source>In F# code you may use 'expr.[expr]'. A type annotation may be required to indicate the first expression is an array</source>
        <target state="translated">F# コードでは、'expr.[expr]' を使用できます。最初の式が配列であることを示すには、型の注釈が必要です。</target>
        <note />
      </trans-unit>
      <trans-unit id="parsMismatchedQuote">
        <source>Mismatched quotation, beginning with '{0}'</source>
        <target state="translated">'{0}' で始まる引用符が対応しません</target>
        <note />
      </trans-unit>
      <trans-unit id="parsUnmatched">
        <source>Unmatched '{0}'</source>
        <target state="translated">'{0}' が対応しません</target>
        <note />
      </trans-unit>
      <trans-unit id="parsUnmatchedBracketBar">
        <source>Unmatched '[|'</source>
        <target state="translated">'[|' が対応しません</target>
        <note />
      </trans-unit>
      <trans-unit id="parsUnmatchedBrace">
        <source>Unmatched '{{'</source>
        <target state="translated">'{{' が対応しません</target>
        <note />
      </trans-unit>
      <trans-unit id="parsFieldBinding">
        <source>Field bindings must have the form 'id = expr;'</source>
        <target state="translated">フィールドの束縛は 'id = expr;' という形式にする必要があります</target>
        <note />
      </trans-unit>
      <trans-unit id="parsMemberIllegalInObjectImplementation">
        <source>This member is not permitted in an object implementation</source>
        <target state="translated">オブジェクトの実装では、このメンバーは使用できません</target>
        <note />
      </trans-unit>
      <trans-unit id="parsMissingFunctionBody">
        <source>Missing function body</source>
        <target state="translated">関数の本体がありません</target>
        <note />
      </trans-unit>
      <trans-unit id="parsSyntaxErrorInLabeledType">
        <source>Syntax error in labelled type argument</source>
        <target state="translated">ラベル付き型引数に構文エラーが見つかりました</target>
        <note />
      </trans-unit>
      <trans-unit id="parsUnexpectedInfixOperator">
        <source>Unexpected infix operator in type expression</source>
        <target state="translated">型式に予期しない挿入演算子が見つかりました:</target>
        <note />
      </trans-unit>
      <trans-unit id="parsMultiArgumentGenericTypeFormDeprecated">
        <source>The syntax '(typ,...,typ) ident' is not used in F# code. Consider using 'ident&lt;typ,...,typ&gt;' instead</source>
        <target state="translated">F# コードでは、構文 '(typ,...,typ) ident' は使用されません。'ident&lt;typ,...,typ&gt;' を使用してください。</target>
        <note />
      </trans-unit>
      <trans-unit id="parsInvalidLiteralInType">
        <source>Invalid literal in type</source>
        <target state="translated">型のリテラルが無効です</target>
        <note />
      </trans-unit>
      <trans-unit id="parsUnexpectedOperatorForUnitOfMeasure">
        <source>Unexpected infix operator in unit-of-measure expression. Legal operators are '*', '/' and '^'.</source>
        <target state="translated">単位式に予期しない挿入演算子が見つかりました。正しい演算子は '*'、'/'、および '^' です。</target>
        <note />
      </trans-unit>
      <trans-unit id="parsUnexpectedIntegerLiteralForUnitOfMeasure">
        <source>Unexpected integer literal in unit-of-measure expression</source>
        <target state="translated">単位式に予期しない整数リテラルが見つかりました:</target>
        <note />
      </trans-unit>
      <trans-unit id="parsUnexpectedTypeParameter">
        <source>Syntax error: unexpected type parameter specification</source>
        <target state="translated">構文エラー: 予期しない型パラメーターが指定されました</target>
        <note />
      </trans-unit>
      <trans-unit id="parsMismatchedQuotationName">
        <source>Mismatched quotation operator name, beginning with '{0}'</source>
        <target state="translated">'{0}' で始まる演算子名の引用符が対応しません</target>
        <note />
      </trans-unit>
      <trans-unit id="parsActivePatternCaseMustBeginWithUpperCase">
        <source>Active pattern case identifiers must begin with an uppercase letter</source>
        <target state="translated">アクティブ パターンのケース識別子は先頭を大文字にする必要があります</target>
        <note />
      </trans-unit>
      <trans-unit id="parsActivePatternCaseContainsPipe">
        <source>The '|' character is not permitted in active pattern case identifiers</source>
        <target state="translated">文字 ' |' は、アクティブなパターンのケース識別子では許可されていません</target>
        <note />
      </trans-unit>
      <trans-unit id="parsIllegalDenominatorForMeasureExponent">
        <source>Denominator must not be 0 in unit-of-measure exponent</source>
        <target state="translated">分母は単位指数で、0 以外でなければなりません</target>
        <note />
      </trans-unit>
      <trans-unit id="parsNoEqualShouldFollowNamespace">
        <source>No '=' symbol should follow a 'namespace' declaration</source>
        <target state="translated">'namespace' 宣言の後に '=' 記号は指定できません</target>
        <note />
      </trans-unit>
      <trans-unit id="parsSyntaxModuleStructEndDeprecated">
        <source>The syntax 'module ... = struct .. end' is not used in F# code. Consider using 'module ... = begin .. end'</source>
        <target state="translated">F# コードでは 'module ... = struct .. end' という構文は使用されません。'module ... = begin .. end' を使用してください。</target>
        <note />
      </trans-unit>
      <trans-unit id="parsSyntaxModuleSigEndDeprecated">
        <source>The syntax 'module ... : sig .. end' is not used in F# code. Consider using 'module ... = begin .. end'</source>
        <target state="translated">F# コードでは 'module ... : sig .. end' という構文は使用されません。'module ... = begin .. end' を使用してください。</target>
        <note />
      </trans-unit>
      <trans-unit id="tcStaticFieldUsedWhenInstanceFieldExpected">
        <source>A static field was used where an instance field is expected</source>
        <target state="translated">インスタンス フィールドが必要な場所に静的フィールドが使用されました</target>
        <note />
      </trans-unit>
      <trans-unit id="tcMethodNotAccessible">
        <source>Method '{0}' is not accessible from this code location</source>
        <target state="translated">メソッド '{0}' はこのコードの場所からアクセスできません</target>
        <note />
      </trans-unit>
      <trans-unit id="tcImplicitMeasureFollowingSlash">
        <source>Implicit product of measures following /</source>
        <target state="translated">/ に続く暗黙的な単位の積</target>
        <note />
      </trans-unit>
      <trans-unit id="tcUnexpectedMeasureAnon">
        <source>Unexpected SynMeasure.Anon</source>
        <target state="translated">予期しない SynMeasure.Anon です:</target>
        <note />
      </trans-unit>
      <trans-unit id="tcNonZeroConstantCannotHaveGenericUnit">
        <source>Non-zero constants cannot have generic units. For generic zero, write 0.0&lt;_&gt;.</source>
        <target state="translated">0 でない定数にジェネリック ユニットは使用できません。ジェネリックな 0 の場合、0.0&lt;_&gt; と記述してください。</target>
        <note />
      </trans-unit>
      <trans-unit id="tcSeqResultsUseYield">
        <source>In sequence expressions, results are generated using 'yield'</source>
        <target state="translated">シーケンス式の結果は、'yield' を使用して生成されます</target>
        <note />
      </trans-unit>
      <trans-unit id="tcUnexpectedBigRationalConstant">
        <source>Unexpected big rational constant</source>
        <target state="translated">有理定数が大きすぎます:</target>
        <note />
      </trans-unit>
      <trans-unit id="tcInvalidTypeForUnitsOfMeasure">
        <source>Units-of-measure supported only on float, float32, decimal and signed integer types</source>
        <target state="translated">float 型、float32 型、decimal 型、および符号付き整数型でのみサポートされる単位です</target>
        <note />
      </trans-unit>
      <trans-unit id="tcUnexpectedConstUint16Array">
        <source>Unexpected Const_uint16array</source>
        <target state="translated">予期しない Const_uint16array です:</target>
        <note />
      </trans-unit>
      <trans-unit id="tcUnexpectedConstByteArray">
        <source>Unexpected Const_bytearray</source>
        <target state="translated">予期しない Const_bytearray です:</target>
        <note />
      </trans-unit>
      <trans-unit id="tcParameterRequiresName">
        <source>A parameter with attributes must also be given a name, e.g. '[&lt;Attribute&gt;] Name : Type'</source>
        <target state="translated">属性を持つパラメーターには名前を指定してください (たとえば、'[&lt;Attribute&gt;] Name : Type')</target>
        <note />
      </trans-unit>
      <trans-unit id="tcReturnValuesCannotHaveNames">
        <source>Return values cannot have names</source>
        <target state="translated">戻り値には名前を指定できません</target>
        <note />
      </trans-unit>
      <trans-unit id="tcMemberKindPropertyGetSetNotExpected">
        <source>MemberKind.PropertyGetSet only expected in parse trees</source>
        <target state="translated">解析ツリーに使用できるのは MemberKind.PropertyGetSet のみです</target>
        <note />
      </trans-unit>
      <trans-unit id="tcNamespaceCannotContainValues">
        <source>Namespaces cannot contain values. Consider using a module to hold your value declarations.</source>
        <target state="translated">名前空間に値を含めることはできません。値の宣言を保持するモジュールを使用してください。</target>
        <note />
      </trans-unit>
      <trans-unit id="tcNamespaceCannotContainExtensionMembers">
        <source>Namespaces cannot contain extension members except in the same file and namespace declaration group where the type is defined. Consider using a module to hold declarations of extension members.</source>
        <target state="translated">型を定義したファイルおよび名前空間宣言グループの場合を除き、名前空間に拡張メンバーを含めることはできません。拡張メンバーの宣言を保持するモジュールを使用してください。</target>
        <note />
      </trans-unit>
      <trans-unit id="tcMultipleVisibilityAttributes">
        <source>Multiple visibility attributes have been specified for this identifier</source>
        <target state="translated">この識別子に複数の可視属性が指定されました</target>
        <note />
      </trans-unit>
      <trans-unit id="tcMultipleVisibilityAttributesWithLet">
        <source>Multiple visibility attributes have been specified for this identifier. 'let' bindings in classes are always private, as are any 'let' bindings inside expressions.</source>
        <target state="translated">この識別子に複数の可視属性が指定されました。式内のすべての 'let' 束縛と同様に、クラス内の 'let' 束縛は常にプライベートです。</target>
        <note />
      </trans-unit>
      <trans-unit id="tcInvalidMethodNameForRelationalOperator">
        <source>The name '({0})' should not be used as a member name. To define comparison semantics for a type, implement the 'System.IComparable' interface. If defining a static member for use from other CLI languages then use the name '{1}' instead.</source>
        <target state="translated">名前 '({0})' はメンバー名として使用しないでください。型の比較セマンティクスを定義するには、'System.IComparable' インターフェイスを実装してください。他の CLI 言語から使用するために静的メンバーを定義する場合、代わりに '{1}' という名前を使用してください。</target>
        <note />
      </trans-unit>
      <trans-unit id="tcInvalidMethodNameForEquality">
        <source>The name '({0})' should not be used as a member name. To define equality semantics for a type, override the 'Object.Equals' member. If defining a static member for use from other CLI languages then use the name '{1}' instead.</source>
        <target state="translated">名前 '({0})' はメンバー名として使用しないでください。型の等値セマンティクスを定義するには、'Object.Equals' メンバーをオーバーライドしてください。他の CLI 言語から使用するために静的メンバーを定義する場合、代わりに '{1}' という名前を使用してください。</target>
        <note />
      </trans-unit>
      <trans-unit id="tcInvalidMemberName">
        <source>The name '({0})' should not be used as a member name. If defining a static member for use from other CLI languages then use the name '{1}' instead.</source>
        <target state="translated">名前 '({0})' はメンバー名として使用しないでください。他の CLI 言語から使用するために静的メンバーを定義する場合、代わりに '{1}' という名前を使用してください。</target>
        <note />
      </trans-unit>
      <trans-unit id="tcInvalidMemberNameFixedTypes">
        <source>The name '({0})' should not be used as a member name because it is given a standard definition in the F# library over fixed types</source>
        <target state="translated">名前 '({0})' はメンバー名として使用しないでください。固定の型に関して、F# ライブラリではこの名前は標準的な定義が指定されています。</target>
        <note />
      </trans-unit>
      <trans-unit id="tcInvalidOperatorDefinitionRelational">
        <source>The '{0}' operator should not normally be redefined. To define overloaded comparison semantics for a particular type, implement the 'System.IComparable' interface in the definition of that type.</source>
        <target state="translated">通常、'{0}' 演算子は再定義できません。特定の型について、オーバーロードされた比較セマンティクスを定義するには、その型の定義で 'System.IComparable' インターフェイスを実装してください。</target>
        <note />
      </trans-unit>
      <trans-unit id="tcInvalidOperatorDefinitionEquality">
        <source>The '{0}' operator should not normally be redefined. To define equality semantics for a type, override the 'Object.Equals' member in the definition of that type.</source>
        <target state="translated">通常、'{0}' 演算子は再定義できません。型の等値セマンティクスを定義するには、その型の定義で 'Object.Equals' メンバーをオーバーライドしてください。</target>
        <note />
      </trans-unit>
      <trans-unit id="tcInvalidOperatorDefinition">
        <source>The '{0}' operator should not normally be redefined. Consider using a different operator name</source>
        <target state="translated">通常、'{0}' 演算子は再定義できません。別の演算子名を使用してください。</target>
        <note />
      </trans-unit>
      <trans-unit id="tcInvalidIndexOperatorDefinition">
        <source>The '{0}' operator cannot be redefined. Consider using a different operator name</source>
        <target state="translated">'{0}' 演算子は再定義できません。別の演算子名を使用してください。</target>
        <note />
      </trans-unit>
      <trans-unit id="tcExpectModuleOrNamespaceParent">
        <source>Expected module or namespace parent {0}</source>
        <target state="translated">モジュールまたは名前空間の親 {0} を指定してください</target>
        <note />
      </trans-unit>
      <trans-unit id="tcImplementsIComparableExplicitly">
        <source>The struct, record or union type '{0}' implements the interface 'System.IComparable' explicitly. You must apply the 'CustomComparison' attribute to the type.</source>
        <target state="translated">構造体型、レコード型、または共用体型の '{0}' はインターフェイス 'System.IComparable' を明示的に実装しています。この型には 'CustomComparison' 属性を適用する必要があります。</target>
        <note />
      </trans-unit>
      <trans-unit id="tcImplementsGenericIComparableExplicitly">
        <source>The struct, record or union type '{0}' implements the interface 'System.IComparable&lt;_&gt;' explicitly. You must apply the 'CustomComparison' attribute to the type, and should also provide a consistent implementation of the non-generic interface System.IComparable.</source>
        <target state="translated">構造体型、レコード型、または共用体型の '{0}' は、インターフェイス 'System.IComparable&lt;_&gt;' を明示的に実装しています。この型には 'CustomComparison' 属性を適用し、さらに整合性のある非ジェネリック インターフェイス System.IComparable の実装を用意する必要があります。</target>
        <note />
      </trans-unit>
      <trans-unit id="tcImplementsIStructuralComparableExplicitly">
        <source>The struct, record or union type '{0}' implements the interface 'System.IStructuralComparable' explicitly. Apply the 'CustomComparison' attribute to the type.</source>
        <target state="translated">構造体型、レコード型、または共用体型の '{0}' はインターフェイス 'System.IStructuralComparable' を明示的に実装しています。この型には 'CustomComparison' 属性を適用してください。</target>
        <note />
      </trans-unit>
      <trans-unit id="tcRecordFieldInconsistentTypes">
        <source>This record contains fields from inconsistent types</source>
        <target state="translated">このレコードには、相反する型からのフィールドが含まれます</target>
        <note />
      </trans-unit>
      <trans-unit id="tcDllImportStubsCannotBeInlined">
        <source>DLLImport stubs cannot be inlined</source>
        <target state="translated">DLLImport スタブはインライン展開できません</target>
        <note />
      </trans-unit>
      <trans-unit id="tcStructsCanOnlyBindThisAtMemberDeclaration">
        <source>Structs may only bind a 'this' parameter at member declarations</source>
        <target state="translated">構造体は、メンバーの宣言の 'this' パラメーターのみをバインドできます</target>
        <note />
      </trans-unit>
      <trans-unit id="tcUnexpectedExprAtRecInfPoint">
        <source>Unexpected expression at recursive inference point</source>
        <target state="translated">再帰的推論ポイントに予期しない式があります:</target>
        <note />
      </trans-unit>
      <trans-unit id="tcLessGenericBecauseOfAnnotation">
        <source>This code is less generic than required by its annotations because the explicit type variable '{0}' could not be generalized. It was constrained to be '{1}'.</source>
        <target state="translated">明示的な型変数 '{0}' をジェネリック化できないため、このコードは、注釈に必要な総称性よりも低くなります。このコードは '{1}' に制限されました。</target>
        <note />
      </trans-unit>
      <trans-unit id="tcConstrainedTypeVariableCannotBeGeneralized">
        <source>One or more of the explicit class or function type variables for this binding could not be generalized, because they were constrained to other types</source>
        <target state="translated">この束縛に関する 1 つまたは複数の明示的クラスまたは関数型の変数は、他の型に制限されているため、ジェネリック化できませんでした。</target>
        <note />
      </trans-unit>
      <trans-unit id="tcGenericParameterHasBeenConstrained">
        <source>A generic type parameter has been used in a way that constrains it to always be '{0}'</source>
        <target state="translated">常に '{0}' であるという制約があるジェネリック型パラメーターが使用されました</target>
        <note />
      </trans-unit>
      <trans-unit id="tcTypeParameterHasBeenConstrained">
        <source>This type parameter has been used in a way that constrains it to always be '{0}'</source>
        <target state="translated">常に '{0}' であるという制約がある型パラメーターが使用されました</target>
        <note />
      </trans-unit>
      <trans-unit id="tcTypeParametersInferredAreNotStable">
        <source>The type parameters inferred for this value are not stable under the erasure of type abbreviations. This is due to the use of type abbreviations which drop or reorder type parameters, e.g. \n\ttype taggedInt&lt;'a&gt; = int or\n\ttype swap&lt;'a,'b&gt; = 'b * 'a.\nConsider declaring the type parameters for this value explicitly, e.g.\n\tlet f&lt;'a,'b&gt; ((x,y) : swap&lt;'b,'a&gt;) : swap&lt;'a,'b&gt; = (y,x).</source>
        <target state="translated">この値で推論された型パラメーターは、型略称がなくなると安定しません。これは、型パラメーターの脱落や順序の変更を行う型略称を使用しているためです。次に例を示します。\n\ttype taggedInt&lt;'a&gt; = int または\n\ttype swap&lt;'a,'b&gt; = 'b * 'a\nこの値の型パラメーターを明示的に宣言してください。次に例を示します。\n\tlet f&lt;'a,'b&gt; ((x,y) : swap&lt;'b,'a&gt;) : swap&lt;'a,'b&gt; = (y,x)</target>
        <note />
      </trans-unit>
      <trans-unit id="tcExplicitTypeParameterInvalid">
        <source>Explicit type parameters may only be used on module or member bindings</source>
        <target state="translated">明示的な型パラメーターを使用できるのは、モジュールまたはメンバーの束縛のみです</target>
        <note />
      </trans-unit>
      <trans-unit id="tcOverridingMethodRequiresAllOrNoTypeParameters">
        <source>You must explicitly declare either all or no type parameters when overriding a generic abstract method</source>
        <target state="translated">ジェネリック抽象メソッドをオーバーライドする場合、明示的にすべての型パラメーターを宣言するか、まったく宣言しないでください</target>
        <note />
      </trans-unit>
      <trans-unit id="tcFieldsDoNotDetermineUniqueRecordType">
        <source>The field labels and expected type of this record expression or pattern do not uniquely determine a corresponding record type</source>
        <target state="translated">フィールド ラベルとこのレコード式またはパターンの型だけでは、対応するレコード型を一意に決定できません</target>
        <note />
      </trans-unit>
      <trans-unit id="tcFieldAppearsTwiceInRecord">
        <source>The field '{0}' appears twice in this record expression or pattern</source>
        <target state="translated">のレコード式またはパターンに、フィールド '{0}' が 2 回出現します</target>
        <note />
      </trans-unit>
      <trans-unit id="tcUnknownUnion">
        <source>Unknown union case</source>
        <target state="translated">不明な共用体ケースです</target>
        <note />
      </trans-unit>
      <trans-unit id="tcNotSufficientlyGenericBecauseOfScope">
        <source>This code is not sufficiently generic. The type variable {0} could not be generalized because it would escape its scope.</source>
        <target state="translated">このコードの総称性が十分ではありません。スコープが回避されるため、型変数 {0} をジェネリック化することはできません。</target>
        <note />
      </trans-unit>
      <trans-unit id="tcPropertyRequiresExplicitTypeParameters">
        <source>A property cannot have explicit type parameters. Consider using a method instead.</source>
        <target state="translated">プロパティには明示的な型パラメーターを使用できません。代わりにメソッドを使用してください。</target>
        <note />
      </trans-unit>
      <trans-unit id="tcConstructorCannotHaveTypeParameters">
        <source>A constructor cannot have explicit type parameters. Consider using a static construction method instead.</source>
        <target state="translated">コンストラクターには明示的な型パラメーターを使用できません。代わりに静的構築のメソッドを使用してください。</target>
        <note />
      </trans-unit>
      <trans-unit id="tcInstanceMemberRequiresTarget">
        <source>This instance member needs a parameter to represent the object being invoked. Make the member static or use the notation 'member x.Member(args) = ...'.</source>
        <target state="translated">このインスタンス メンバーには、呼び出されるオブジェクトを表すパラメーターが必要です。メンバーを静的にするか、'member x.Member(args) = ...' という表記を使用してください。</target>
        <note />
      </trans-unit>
      <trans-unit id="tcUnexpectedPropertyInSyntaxTree">
        <source>Unexpected source-level property specification in syntax tree</source>
        <target state="translated">構文ツリーに予期しないソースレベルのプロパティの指定があります:</target>
        <note />
      </trans-unit>
      <trans-unit id="tcStaticInitializerRequiresArgument">
        <source>A static initializer requires an argument</source>
        <target state="translated">静的初期化子には引数が必要です</target>
        <note />
      </trans-unit>
      <trans-unit id="tcObjectConstructorRequiresArgument">
        <source>An object constructor requires an argument</source>
        <target state="translated">オブジェクト コンストラクターには引数が必要です</target>
        <note />
      </trans-unit>
      <trans-unit id="tcStaticMemberShouldNotHaveThis">
        <source>This static member should not have a 'this' parameter. Consider using the notation 'member Member(args) = ...'.</source>
        <target state="translated">この静的メンバーに 'this' パラメーターを指定することはできません。'member Member(args) = ...' という表記を使用してください。</target>
        <note />
      </trans-unit>
      <trans-unit id="tcExplicitStaticInitializerSyntax">
        <source>An explicit static initializer should use the syntax 'static new(args) = expr'</source>
        <target state="translated">明示的な静的初期化子には 'static new(args) = expr' という構文を使用してください</target>
        <note />
      </trans-unit>
      <trans-unit id="tcExplicitObjectConstructorSyntax">
        <source>An explicit object constructor should use the syntax 'new(args) = expr'</source>
        <target state="translated">明示的なオブジェクト コンストラクターには 'new(args) = expr' という構文を使用してください</target>
        <note />
      </trans-unit>
      <trans-unit id="tcUnexpectedPropertySpec">
        <source>Unexpected source-level property specification</source>
        <target state="translated">予期しないソースレベルのプロパティの指定があります:</target>
        <note />
      </trans-unit>
      <trans-unit id="tcObjectExpressionFormDeprecated">
        <source>This form of object expression is not used in F#. Use 'member this.MemberName ... = ...' to define member implementations in object expressions.</source>
        <target state="translated">この形式のオブジェクト式は F# では使用されません。オブジェクト式でメンバーの実装を定義するには、'member this.MemberName ... = ...' を使用してください。</target>
        <note />
      </trans-unit>
      <trans-unit id="tcInvalidDeclaration">
        <source>Invalid declaration</source>
        <target state="translated">宣言が無効です</target>
        <note />
      </trans-unit>
      <trans-unit id="tcAttributesInvalidInPatterns">
        <source>Attributes are not allowed within patterns</source>
        <target state="translated">パターン内では属性を使用できません</target>
        <note />
      </trans-unit>
      <trans-unit id="tcFunctionRequiresExplicitTypeArguments">
        <source>The generic function '{0}' must be given explicit type argument(s)</source>
        <target state="translated">ジェネリック関数 '{0}' に明示的な型引数を指定する必要があります</target>
        <note />
      </trans-unit>
      <trans-unit id="tcDoesNotAllowExplicitTypeArguments">
        <source>The method or function '{0}' should not be given explicit type argument(s) because it does not declare its type parameters explicitly</source>
        <target state="translated">メソッドまたは関数 '{0}' は、型パラメーターを明示的に宣言していないため、明示的な型引数を指定しないでください</target>
        <note />
      </trans-unit>
      <trans-unit id="tcTypeParameterArityMismatch">
        <source>This value, type or method expects {0} type parameter(s) but was given {1}</source>
        <target state="translated">この値、型、またはメソッドには {0} 型パラメーターを使用しますが、{1} が指定されました</target>
        <note />
      </trans-unit>
      <trans-unit id="tcDefaultStructConstructorCall">
        <source>The default, zero-initializing constructor of a struct type may only be used if all the fields of the struct type admit default initialization</source>
        <target state="translated">構造体型のすべてのフィールドが既定の初期化を許可している場合のみ、既定である、ゼロで初期化した構造型のコンストラクターを使用できます。</target>
        <note />
      </trans-unit>
      <trans-unit id="tcCouldNotFindIDisposable">
        <source>Couldn't find Dispose on IDisposable, or it was overloaded</source>
        <target state="translated">IDisposable に Dispose が見つからないか、Dispose がオーバーロードされました</target>
        <note />
      </trans-unit>
      <trans-unit id="tcNonLiteralCannotBeUsedInPattern">
        <source>This value is not a literal and cannot be used in a pattern</source>
        <target state="translated">この値はリテラルではないため、パターンに使用できません</target>
        <note />
      </trans-unit>
      <trans-unit id="tcFieldIsReadonly">
        <source>This field is readonly</source>
        <target state="translated">このフィールドは読み取り専用です</target>
        <note />
      </trans-unit>
      <trans-unit id="tcNameArgumentsMustAppearLast">
        <source>Named arguments must appear after all other arguments</source>
        <target state="translated">名前付き引数は、その他の引数の後ろに指定してください</target>
        <note />
      </trans-unit>
      <trans-unit id="tcFunctionRequiresExplicitLambda">
        <source>This function value is being used to construct a delegate type whose signature includes a byref argument. You must use an explicit lambda expression taking {0} arguments.</source>
        <target state="translated">この関数値は、byref 引数を含むシグネチャのデリゲート型を構築するために使用されます。{0} 個の引数を使用する明示的なラムダ式を使用する必要があります。</target>
        <note />
      </trans-unit>
      <trans-unit id="tcTypeCannotBeEnumerated">
        <source>The type '{0}' is not a type whose values can be enumerated with this syntax, i.e. is not compatible with either seq&lt;_&gt;, IEnumerable&lt;_&gt; or IEnumerable and does not have a GetEnumerator method</source>
        <target state="translated">型 '{0}' は、この構文で列挙できる値を持つ型ではありません。つまり、seq&lt;_&gt;、IEnumerable&lt;_&gt;、または IEnumerable のいずれとも互換性がなく、GetEnumerator メソッドを含みません。</target>
        <note />
      </trans-unit>
      <trans-unit id="tcInvalidMixtureOfRecursiveForms">
        <source>This recursive binding uses an invalid mixture of recursive forms</source>
        <target state="translated">この再帰的束縛に使用されている再帰形式の混合は無効です</target>
        <note />
      </trans-unit>
      <trans-unit id="tcInvalidObjectConstructionExpression">
        <source>This is not a valid object construction expression. Explicit object constructors must either call an alternate constructor or initialize all fields of the object and specify a call to a super class constructor.</source>
        <target state="translated">これは有効なオブジェクト構築式ではありません。明示的なオブジェクト コンストラクターでは、代わりのコンストラクターを呼び出すかまたはオブジェクトのすべてのフィールドを初期化し、スーパークラス コンストラクターの呼び出しを指定する必要があります。</target>
        <note />
      </trans-unit>
      <trans-unit id="tcInvalidConstraint">
        <source>Invalid constraint</source>
        <target state="translated">制約が無効です</target>
        <note />
      </trans-unit>
      <trans-unit id="tcInvalidConstraintTypeSealed">
        <source>Invalid constraint: the type used for the constraint is sealed, which means the constraint could only be satisfied by at most one solution</source>
        <target state="translated">無効な制約: 制約に使用された型がシールドです。つまり、制約を満たすことができるのは、最高でも 1 つの解です。</target>
        <note />
      </trans-unit>
      <trans-unit id="tcInvalidEnumConstraint">
        <source>An 'enum' constraint must be of the form 'enum&lt;type&gt;'</source>
        <target state="translated">'enum' 制約は 'enum&lt;type&gt;' という形式で指定する必要があります</target>
        <note />
      </trans-unit>
      <trans-unit id="tcInvalidNewConstraint">
        <source>'new' constraints must take one argument of type 'unit' and return the constructed type</source>
        <target state="translated">'new' 制約は型 'unit' の引数を 1 つ指定し、構築された型を返す必要があります</target>
        <note />
      </trans-unit>
      <trans-unit id="tcInvalidPropertyType">
        <source>This property has an invalid type. Properties taking multiple indexer arguments should have types of the form 'ty1 * ty2 -&gt; ty3'. Properties returning functions should have types of the form '(ty1 -&gt; ty2)'.</source>
        <target state="translated">このプロパティの型は無効です。複数のインデクサー引数を使用するプロパティには、'ty1 * ty2 -&gt; ty3' という形式の型を使用してください。関数を返すプロパティには、'(ty1 -&gt; ty2)' という形式の型を使用してください。</target>
        <note />
      </trans-unit>
      <trans-unit id="tcExpectedUnitOfMeasureMarkWithAttribute">
        <source>Expected unit-of-measure parameter, not type parameter. Explicit unit-of-measure parameters must be marked with the [&lt;Measure&gt;] attribute.</source>
        <target state="translated">型パラメーターではなく単位パラメーターを指定してください。明示的な単位パラメーターは [&lt;Measure&gt;] 属性でマークする必要があります。</target>
        <note />
      </trans-unit>
      <trans-unit id="tcExpectedTypeParameter">
        <source>Expected type parameter, not unit-of-measure parameter</source>
        <target state="translated">単位パラメーターではなく型パラメーターを指定してください</target>
        <note />
      </trans-unit>
      <trans-unit id="tcExpectedTypeNotUnitOfMeasure">
        <source>Expected type, not unit-of-measure</source>
        <target state="translated">単位ではなく型を指定してください</target>
        <note />
      </trans-unit>
      <trans-unit id="tcExpectedUnitOfMeasureNotType">
        <source>Expected unit-of-measure, not type</source>
        <target state="translated">型ではなく単位を指定してください</target>
        <note />
      </trans-unit>
      <trans-unit id="tcInvalidUnitsOfMeasurePrefix">
        <source>Units-of-measure cannot be used as prefix arguments to a type. Rewrite as postfix arguments in angle brackets.</source>
        <target state="translated">型に対するプレフィックス引数として単位を使用することはできません。山かっこで囲んだ後置引数として書き換えてください。</target>
        <note />
      </trans-unit>
      <trans-unit id="tcUnitsOfMeasureInvalidInTypeConstructor">
        <source>Unit-of-measure cannot be used in type constructor application</source>
        <target state="translated">型コンストラクター応用には単位を使用できません</target>
        <note />
      </trans-unit>
      <trans-unit id="tcRequireBuilderMethod">
        <source>This control construct may only be used if the computation expression builder defines a '{0}' method</source>
        <target state="translated">この制御コンストラクトを使用できるのは、コンピュテーション式ビルダーが '{0}' メソッドを定義する場合のみです</target>
        <note />
      </trans-unit>
      <trans-unit id="tcTypeHasNoNestedTypes">
        <source>This type has no nested types</source>
        <target state="translated">この型に入れ子の型はありません</target>
        <note />
      </trans-unit>
      <trans-unit id="tcUnexpectedSymbolInTypeExpression">
        <source>Unexpected {0} in type expression</source>
        <target state="translated">型式に予期しない {0} があります:</target>
        <note />
      </trans-unit>
      <trans-unit id="tcTypeParameterInvalidAsTypeConstructor">
        <source>Type parameter cannot be used as type constructor</source>
        <target state="translated">型パラメーターは型コンストラクターとして使用できません</target>
        <note />
      </trans-unit>
      <trans-unit id="tcIllegalSyntaxInTypeExpression">
        <source>Illegal syntax in type expression</source>
        <target state="translated">型式の構文が正しくありません</target>
        <note />
      </trans-unit>
      <trans-unit id="tcAnonymousUnitsOfMeasureCannotBeNested">
        <source>Anonymous unit-of-measure cannot be nested inside another unit-of-measure expression</source>
        <target state="translated">匿名の単位は、別の単位式の中に入れ子にすることはできません</target>
        <note />
      </trans-unit>
      <trans-unit id="tcAnonymousTypeInvalidInDeclaration">
        <source>Anonymous type variables are not permitted in this declaration</source>
        <target state="translated">この宣言で匿名型の変数は使用できません</target>
        <note />
      </trans-unit>
      <trans-unit id="tcUnexpectedSlashInType">
        <source>Unexpected / in type</source>
        <target state="translated">型に予期しない / があります:</target>
        <note />
      </trans-unit>
      <trans-unit id="tcUnexpectedTypeArguments">
        <source>Unexpected type arguments</source>
        <target state="translated">予期しない型引数です:</target>
        <note />
      </trans-unit>
      <trans-unit id="tcOptionalArgsOnlyOnMembers">
        <source>Optional arguments are only permitted on type members</source>
        <target state="translated">型メンバーにはオプションの引数のみを使用できます</target>
        <note />
      </trans-unit>
      <trans-unit id="tcNameNotBoundInPattern">
        <source>Name '{0}' not bound in pattern context</source>
        <target state="translated">名前 '{0}' がパターン コンテキストにバインドされていません</target>
        <note />
      </trans-unit>
      <trans-unit id="tcInvalidNonPrimitiveLiteralInPatternMatch">
        <source>Non-primitive numeric literal constants cannot be used in pattern matches because they can be mapped to multiple different types through the use of a NumericLiteral module. Consider using replacing with a variable, and use 'when &lt;variable&gt; = &lt;constant&gt;' at the end of the match clause.</source>
        <target state="translated">プリミティブではない数値リテラル定数は、NumericLiteral モジュールを介して複数の型にマップされる可能性があるため、パターン マッチには使用できません。変数で置き換え、match 句の末尾に 'when &lt;variable&gt; = &lt;constant&gt;' を使用してください。</target>
        <note />
      </trans-unit>
      <trans-unit id="tcInvalidTypeArgumentUsage">
        <source>Type arguments cannot be specified here</source>
        <target state="translated">ここで型引数は指定できません</target>
        <note />
      </trans-unit>
      <trans-unit id="tcRequireActivePatternWithOneResult">
        <source>Only active patterns returning exactly one result may accept arguments</source>
        <target state="translated">結果を 1 つだけ返すアクティブ パターンのみが、引数を使用できます</target>
        <note />
      </trans-unit>
      <trans-unit id="tcInvalidArgForParameterizedPattern">
        <source>Invalid argument to parameterized pattern label</source>
        <target state="translated">パラメーター化されたパターン ラベルに無効な引数が指定されました</target>
        <note />
      </trans-unit>
      <trans-unit id="tcInvalidIndexIntoActivePatternArray">
        <source>Internal error. Invalid index into active pattern array</source>
        <target state="translated">内部エラー。アクティブ パターン配列への無効なインデックスです。</target>
        <note />
      </trans-unit>
      <trans-unit id="tcUnionCaseDoesNotTakeArguments">
        <source>This union case does not take arguments</source>
        <target state="translated">この共用体ケースに引数は指定できません</target>
        <note />
      </trans-unit>
      <trans-unit id="tcUnionCaseRequiresOneArgument">
        <source>This union case takes one argument</source>
        <target state="translated">この共用体ケースには 1 つの引数を指定します</target>
        <note />
      </trans-unit>
      <trans-unit id="tcUnionCaseExpectsTupledArguments">
        <source>This union case expects {0} arguments in tupled form</source>
        <target state="translated">この共用体ケースにはタプル形式の引数を {0} 個指定してください</target>
        <note />
      </trans-unit>
      <trans-unit id="tcFieldIsNotStatic">
        <source>Field '{0}' is not static</source>
        <target state="translated">フィールド '{0}' は静的ではありません</target>
        <note />
      </trans-unit>
      <trans-unit id="tcFieldNotLiteralCannotBeUsedInPattern">
        <source>This field is not a literal and cannot be used in a pattern</source>
        <target state="translated">このフィールドはリテラルではないため、パターンに使用できません</target>
        <note />
      </trans-unit>
      <trans-unit id="tcRequireVarConstRecogOrLiteral">
        <source>This is not a variable, constant, active recognizer or literal</source>
        <target state="translated">これは変数、定数、アクティブ レコグナイザー、またはリテラルではありません</target>
        <note />
      </trans-unit>
      <trans-unit id="tcInvalidPattern">
        <source>This is not a valid pattern</source>
        <target state="translated">これは有効なパターンではありません</target>
        <note />
      </trans-unit>
      <trans-unit id="tcUseWhenPatternGuard">
        <source>Character range matches have been removed in F#. Consider using a 'when' pattern guard instead.</source>
        <target state="translated">F# では文字範囲の一致が削除されました。代わりに 'when' パターン ガードを使用してください。</target>
        <note />
      </trans-unit>
      <trans-unit id="tcIllegalPattern">
        <source>Illegal pattern</source>
        <target state="translated">パターンが正しくありません</target>
        <note />
      </trans-unit>
      <trans-unit id="tcSyntaxErrorUnexpectedQMark">
        <source>Syntax error - unexpected '?' symbol</source>
        <target state="translated">構文エラー - 予期しない '?' 記号です</target>
        <note />
      </trans-unit>
      <trans-unit id="tcExpressionCountMisMatch">
        <source>Expected {0} expressions, got {1}</source>
        <target state="translated">{0} 式を指定する必要がありますが、{1} が指定されました</target>
        <note />
      </trans-unit>
      <trans-unit id="tcExprUndelayed">
        <source>TcExprUndelayed: delayed</source>
        <target state="translated">TcExprUndelayed: 遅延しました</target>
        <note />
      </trans-unit>
      <trans-unit id="tcExpressionRequiresSequence">
        <source>This expression form may only be used in sequence and computation expressions</source>
        <target state="translated">この式の形式を使用できるのは、シーケンス式またはコンピュテーション式のみです</target>
        <note />
      </trans-unit>
      <trans-unit id="tcInvalidObjectExpressionSyntaxForm">
        <source>Invalid object expression. Objects without overrides or interfaces should use the expression form 'new Type(args)' without braces.</source>
        <target state="translated">オブジェクト式が無効です。オーバーライドまたはインターフェイスがないオブジェクトには、かっこなしで 'new Type(args)' という形式の式を使用してください。</target>
        <note />
      </trans-unit>
      <trans-unit id="tcInvalidObjectSequenceOrRecordExpression">
        <source>Invalid object, sequence or record expression</source>
        <target state="translated">オブジェクト式、シーケンス式、またはレコード式が無効です</target>
        <note />
      </trans-unit>
      <trans-unit id="tcInvalidSequenceExpressionSyntaxForm">
        <source>Invalid record, sequence or computation expression. Sequence expressions should be of the form 'seq {{ ... }}'</source>
        <target state="translated">無効なレコード、シーケンス式、またはコンピュテーション式です。シーケンス式は 'seq {{ ... }}' という形式にしてください。</target>
        <note />
      </trans-unit>
      <trans-unit id="tcExpressionWithIfRequiresParenthesis">
        <source>This list or array expression includes an element of the form 'if ... then ... else'. Parenthesize this expression to indicate it is an individual element of the list or array, to disambiguate this from a list generated using a sequence expression</source>
        <target state="translated">このリスト式または配列式には、'if ... then ... else' という形式の要素が含まれます。この式をかっこで囲んでリストまたは配列の個別の要素であることを示し、シーケンス式を使用して生成されたリストとこのリストを区別してください。</target>
        <note />
      </trans-unit>
      <trans-unit id="tcUnableToParseFormatString">
        <source>Unable to parse format string '{0}'</source>
        <target state="translated">書式指定文字列 '{0}' を解析できません</target>
        <note />
      </trans-unit>
      <trans-unit id="tcListLiteralMaxSize">
        <source>This list expression exceeds the maximum size for list literals. Use an array for larger literals and call Array.ToList.</source>
        <target state="translated">このリスト式は、リスト リテラルの最大サイズを超えています。より大きなリテラルの配列を使用し、Array.ToList を呼び出してください。</target>
        <note />
      </trans-unit>
      <trans-unit id="tcExpressionFormRequiresObjectConstructor">
        <source>The expression form 'expr then expr' may only be used as part of an explicit object constructor</source>
        <target state="translated">明示的なオブジェクト コンストラクターの一部としてのみ、'expr then expr' という形式の式を使用できます</target>
        <note />
      </trans-unit>
      <trans-unit id="tcNamedArgumentsCannotBeUsedInMemberTraits">
        <source>Named arguments cannot be given to member trait calls</source>
        <target state="translated">名前付き引数をメンバーの特徴 (trait) の呼び出しに指定することはできません</target>
        <note />
      </trans-unit>
      <trans-unit id="tcNotValidEnumCaseName">
        <source>This is not a valid name for an enumeration case</source>
        <target state="translated">列挙型のケースの有効な名前ではありません</target>
        <note />
      </trans-unit>
      <trans-unit id="tcFieldIsNotMutable">
        <source>This field is not mutable</source>
        <target state="translated">このフィールドは変更可能ではありません</target>
        <note />
      </trans-unit>
      <trans-unit id="tcConstructRequiresListArrayOrSequence">
        <source>This construct may only be used within list, array and sequence expressions, e.g. expressions of the form 'seq {{ ... }}', '[ ... ]' or '[| ... |]'. These use the syntax 'for ... in ... do ... yield...' to generate elements</source>
        <target state="translated">このコンストラクトは、リスト式、配列式、およびシーケンス式内でのみ使用できます (たとえば、'seq {{ ... }}'、'[ ... ]'、'[| ... |]' などの形式の式)。この場合、要素を生成するには 'for ... in ... do ... yield...' という構文を使用します。</target>
        <note />
      </trans-unit>
      <trans-unit id="tcConstructRequiresComputationExpressions">
        <source>This construct may only be used within computation expressions. To return a value from an ordinary function simply write the expression without 'return'.</source>
        <target state="translated">このコンストラクトはコンピュテーション式内でのみ使用できます。通常の関数から値を返すには、'return' を使用せずに式を記述してください。</target>
        <note />
      </trans-unit>
      <trans-unit id="tcConstructRequiresSequenceOrComputations">
        <source>This construct may only be used within sequence or computation expressions</source>
        <target state="translated">このコンストラクトはシーケンス式およびコンピュテーション式内でのみ使用できます</target>
        <note />
      </trans-unit>
      <trans-unit id="tcConstructRequiresComputationExpression">
        <source>This construct may only be used within computation expressions</source>
        <target state="translated">このコンストラクトはコンピュテーション式内でのみ使用できます</target>
        <note />
      </trans-unit>
      <trans-unit id="tcInvalidIndexerExpression">
        <source>Invalid indexer expression</source>
        <target state="translated">インデクサー式が無効です</target>
        <note />
      </trans-unit>
      <trans-unit id="tcObjectOfIndeterminateTypeUsedRequireTypeConstraint">
        <source>The operator 'expr.[idx]' has been used on an object of indeterminate type based on information prior to this program point. Consider adding further type constraints</source>
        <target state="translated">このプログラムのポイントよりも前の情報に基づいた不確定の型のオブジェクトに、演算子 'expr.[idx]' が使用されました。型の制約を増やしてください。</target>
        <note />
      </trans-unit>
      <trans-unit id="tcCannotInheritFromVariableType">
        <source>Cannot inherit from a variable type</source>
        <target state="translated">変数型から継承できません</target>
        <note />
      </trans-unit>
      <trans-unit id="tcObjectConstructorsOnTypeParametersCannotTakeArguments">
        <source>Calls to object constructors on type parameters cannot be given arguments</source>
        <target state="translated">型パラメーター上のオブジェクト コンストラクターの呼び出しに引数を指定することはできません</target>
        <note />
      </trans-unit>
      <trans-unit id="tcCompiledNameAttributeMisused">
        <source>The 'CompiledName' attribute cannot be used with this language element</source>
        <target state="translated">この言語要素では、'CompiledName' 属性を使用できません</target>
        <note />
      </trans-unit>
      <trans-unit id="tcNamedTypeRequired">
        <source>'{0}' may only be used with named types</source>
        <target state="translated">'{0}' を使用できるのは、名前付き型のみです</target>
        <note />
      </trans-unit>
      <trans-unit id="tcInheritCannotBeUsedOnInterfaceType">
        <source>'inherit' cannot be used on interface types. Consider implementing the interface by using 'interface ... with ... end' instead.</source>
        <target state="translated">インターフェイス型に 'inherit' は使用できません。代わりに 'interface ... with ... end' を使用してインターフェイスを実装してください。</target>
        <note />
      </trans-unit>
      <trans-unit id="tcNewCannotBeUsedOnInterfaceType">
        <source>'new' cannot be used on interface types. Consider using an object expression '{{ new ... with ... }}' instead.</source>
        <target state="translated">インターフェイス型では 'new' を使用できません。代わりにオブジェクト式 '{{ new ... with ... }}' を使用してください。</target>
        <note />
      </trans-unit>
      <trans-unit id="tcAbstractTypeCannotBeInstantiated">
        <source>Instances of this type cannot be created since it has been marked abstract or not all methods have been given implementations. Consider using an object expression '{{ new ... with ... }}' instead.</source>
        <target state="translated">abstract とマークされているか、一部のメソッドが実装されていないため、この型のインスタンスを作成できません。代わりにオブジェクト式 '{{ new ... with ... }}' を使用してください。</target>
        <note />
      </trans-unit>
      <trans-unit id="tcIDisposableTypeShouldUseNew">
        <source>It is recommended that objects supporting the IDisposable interface are created using the syntax 'new Type(args)', rather than 'Type(args)' or 'Type' as a function value representing the constructor, to indicate that resources may be owned by the generated value</source>
        <target state="translated">IDisposable インターフェイスをサポートするオブジェクトは、コンストラクターを表す関数値として 'Type(args)' や 'Type' ではなく 'new Type(args)' の構文を使用して作成することをお勧めします。これは、リソースが生成された値に所有される可能性があることを示すためです</target>
        <note />
      </trans-unit>
      <trans-unit id="tcSyntaxCanOnlyBeUsedToCreateObjectTypes">
        <source>'{0}' may only be used to construct object types</source>
        <target state="translated">'{0}' は、オブジェクト型を構築するときにのみ使用できます</target>
        <note />
      </trans-unit>
      <trans-unit id="tcConstructorRequiresCall">
        <source>Constructors for the type '{0}' must directly or indirectly call its implicit object constructor. Use a call to the implicit object constructor instead of a record expression.</source>
        <target state="translated">型 '{0}' のコンストラクターはその暗黙的なオブジェクト コンストラクターを直接、または間接的に呼び出す必要があります。レコード式ではなく、暗黙的なオブジェクト コンストラクターの呼び出しを使用してください。</target>
        <note />
      </trans-unit>
      <trans-unit id="tcUndefinedField">
        <source>The field '{0}' has been given a value, but is not present in the type '{1}'</source>
        <target state="translated">フィールド '{0}' に値が指定されましたが、このフィールドは型 '{1}' に存在しません</target>
        <note />
      </trans-unit>
      <trans-unit id="tcFieldRequiresAssignment">
        <source>No assignment given for field '{0}' of type '{1}'</source>
        <target state="translated">型 '{1}' のフィールド '{0}' に割り当てが指定されていません</target>
        <note />
      </trans-unit>
      <trans-unit id="tcExtraneousFieldsGivenValues">
        <source>Extraneous fields have been given values</source>
        <target state="translated">不適切なフィールドに値を指定しました</target>
        <note />
      </trans-unit>
      <trans-unit id="tcObjectExpressionsCanOnlyOverrideAbstractOrVirtual">
        <source>Only overrides of abstract and virtual members may be specified in object expressions</source>
        <target state="translated">オブジェクト式に指定できるのは、抽象メンバーおよび仮想メンバーのオーバーライドのみです。</target>
        <note />
      </trans-unit>
      <trans-unit id="tcNoAbstractOrVirtualMemberFound">
        <source>The member '{0}' does not correspond to any abstract or virtual method available to override or implement.</source>
        <target state="translated">メンバー '{0}' は、無視または実装に使用できるどの抽象メソッドまたは仮想メソッドにも対応していません。</target>
        <note />
      </trans-unit>
      <trans-unit id="tcMemberFoundIsNotAbstractOrVirtual">
        <source>The type {0} contains the member '{1}' but it is not a virtual or abstract method that is available to override or implement.</source>
        <target state="translated">型 {0} にメンバー '{1}' が含まれていますが、このメンバーはオーバーライドまたは実装に使用できる仮想メソッドでも抽象メソッドでもありません。</target>
        <note />
      </trans-unit>
      <trans-unit id="tcArgumentArityMismatch">
        <source>The member '{0}' does not accept the correct number of arguments. {1} argument(s) are expected, but {2} were given. The required signature is '{3}'.{4}</source>
        <target state="translated">メンバー '{0}' の引数の数が正しくありません。{1} 個の引数が必要ですが、指定されたのは {2} 個です。必要な署名は '{3}' です。{4}</target>
        <note />
      </trans-unit>
      <trans-unit id="tcArgumentArityMismatchOneOverload">
        <source>The member '{0}' does not accept the correct number of arguments. One overload accepts {1} arguments, but {2} were given. The required signature is '{3}'.{4}</source>
        <target state="translated">メンバー '{0}' の引数の数が正しくありません。1 つのオーバーロードには {1} 個の引数を指定できますが、{2} 個が指定されました。必要な署名は '{3}' です。{4}</target>
        <note />
      </trans-unit>
      <trans-unit id="tcSimpleMethodNameRequired">
        <source>A simple method name is required here</source>
        <target state="translated">ここでは単純なメソッド名が必要です</target>
        <note />
      </trans-unit>
      <trans-unit id="tcPredefinedTypeCannotBeUsedAsSuperType">
        <source>The types System.ValueType, System.Enum, System.Delegate, System.MulticastDelegate and System.Array cannot be used as super types in an object expression or class</source>
        <target state="translated">型 System.ValueType、System.Enum、System.Delegate、System.MulticastDelegate、および System.Array は、オブジェクト式またはクラスのスーパー型として使用できません</target>
        <note />
      </trans-unit>
      <trans-unit id="tcNewMustBeUsedWithNamedType">
        <source>'new' must be used with a named type</source>
        <target state="translated">名前付き型には 'new' を使用してください</target>
        <note />
      </trans-unit>
      <trans-unit id="tcCannotCreateExtensionOfSealedType">
        <source>Cannot create an extension of a sealed type</source>
        <target state="translated">シールド型の拡張は作成できません</target>
        <note />
      </trans-unit>
      <trans-unit id="tcNoArgumentsForRecordValue">
        <source>No arguments may be given when constructing a record value</source>
        <target state="translated">レコード値を構築するときに指定できる引数はありません</target>
        <note />
      </trans-unit>
      <trans-unit id="tcNoInterfaceImplementationForConstructionExpression">
        <source>Interface implementations cannot be given on construction expressions</source>
        <target state="translated">構築式ではインターフェイスの実装を指定できません</target>
        <note />
      </trans-unit>
      <trans-unit id="tcObjectConstructionCanOnlyBeUsedInClassTypes">
        <source>Object construction expressions may only be used to implement constructors in class types</source>
        <target state="translated">オブジェクト構築式は、クラス型のコンストラクターを実装する場合にのみ使用できます</target>
        <note />
      </trans-unit>
      <trans-unit id="tcOnlySimpleBindingsCanBeUsedInConstructionExpressions">
        <source>Only simple bindings of the form 'id = expr' can be used in construction expressions</source>
        <target state="translated">構築式に使用できるのは、'id = expr' という形式の単純な束縛のみです</target>
        <note />
      </trans-unit>
      <trans-unit id="tcObjectsMustBeInitializedWithObjectExpression">
        <source>Objects must be initialized by an object construction expression that calls an inherited object constructor and assigns a value to each field</source>
        <target state="translated">オブジェクトを初期化するには、継承したオブジェクト コンストラクターを呼び出し、値を各フィールドに割り当てるオブジェクト構築式を使用してください。</target>
        <note />
      </trans-unit>
      <trans-unit id="tcExpectedInterfaceType">
        <source>Expected an interface type</source>
        <target state="translated">インターフェイスの型を指定してください</target>
        <note />
      </trans-unit>
      <trans-unit id="tcConstructorForInterfacesDoNotTakeArguments">
        <source>Constructor expressions for interfaces do not take arguments</source>
        <target state="translated">インターフェイスのコンストラクター式には引数を使用できません</target>
        <note />
      </trans-unit>
      <trans-unit id="tcConstructorRequiresArguments">
        <source>This object constructor requires arguments</source>
        <target state="translated">このオブジェクト コンストラクターには引数が必要です</target>
        <note />
      </trans-unit>
      <trans-unit id="tcNewRequiresObjectConstructor">
        <source>'new' may only be used with object constructors</source>
        <target state="translated">'new' を使用できるのは、オブジェクト コンストラクターのみです</target>
        <note />
      </trans-unit>
      <trans-unit id="tcAtLeastOneOverrideIsInvalid">
        <source>At least one override did not correctly implement its corresponding abstract member</source>
        <target state="translated">少なくとも 1 つのオーバーライドが対応する抽象メンバーを正しく実装していません</target>
        <note />
      </trans-unit>
      <trans-unit id="tcNumericLiteralRequiresModule">
        <source>This numeric literal requires that a module '{0}' defining functions FromZero, FromOne, FromInt32, FromInt64 and FromString be in scope</source>
        <target state="translated">数値リテラルの場合、関数 FromZero、FromOne、FromInt32、FromInt64、および FromString を定義するモジュール '{0}' がスコープに含まれている必要があります</target>
        <note />
      </trans-unit>
      <trans-unit id="tcInvalidRecordConstruction">
        <source>Invalid record construction</source>
        <target state="translated">レコードの構造が無効です</target>
        <note />
      </trans-unit>
      <trans-unit id="tcExpressionFormRequiresRecordTypes">
        <source>The expression form {{ expr with ... }} may only be used with record types. To build object types use {{ new Type(...) with ... }}</source>
        <target state="translated">{{ expr with ... }} という形式の式を使用できるのはレコード型のみです。オブジェクトの型を構築するには、{{ new Type(...) with ... }} を使用してください。</target>
        <note />
      </trans-unit>
      <trans-unit id="tcInheritedTypeIsNotObjectModelType">
        <source>The inherited type is not an object model type</source>
        <target state="translated">継承された型はオブジェクト モデル型ではありません</target>
        <note />
      </trans-unit>
      <trans-unit id="tcObjectConstructionExpressionCanOnlyImplementConstructorsInObjectModelTypes">
        <source>Object construction expressions (i.e. record expressions with inheritance specifications) may only be used to implement constructors in object model types. Use 'new ObjectType(args)' to construct instances of object model types outside of constructors</source>
        <target state="translated">オブジェクト構築式 (つまり、継承の指定があるレコード式) は、オブジェクト モデル型のコンストラクターを実装する場合にのみ使用できます。コンストラクターの外側でオブジェクト モデル型のインスタンスを構築するには、'new ObjectType(args)' を使用してください。</target>
        <note />
      </trans-unit>
      <trans-unit id="tcEmptyRecordInvalid">
        <source>'{{ }}' is not a valid expression. Records must include at least one field. Empty sequences are specified by using Seq.empty or an empty list '[]'.</source>
        <target state="translated">'{{ }}' は有効な式ではありません。レコードには 1 つ以上のフィールドを含める必要があります。空のシーケンスを指定するには、Seq.empty または空のリスト '[]' をご使用ください。</target>
        <note />
      </trans-unit>
      <trans-unit id="tcTypeIsNotARecordTypeNeedConstructor">
        <source>This type is not a record type. Values of class and struct types must be created using calls to object constructors.</source>
        <target state="translated">この型はレコード型ではありません。クラス型および構造体型の値は、オブジェクト コンストラクターの呼び出しを使用して作成してください。</target>
        <note />
      </trans-unit>
      <trans-unit id="tcTypeIsNotARecordType">
        <source>This type is not a record type</source>
        <target state="translated">この型はレコード型ではありません</target>
        <note />
      </trans-unit>
      <trans-unit id="tcConstructIsAmbiguousInComputationExpression">
        <source>This construct is ambiguous as part of a computation expression. Nested expressions may be written using 'let _ = (...)' and nested computations using 'let! res = builder {{ ... }}'.</source>
        <target state="translated">このコンストラクトはコンピュテーション式の一部としてあいまいです。入れ子の式を記述するには 'let _ = (...)' を使用し、入れ子の計算には 'let! res = builder {{ ... }}' を使用します。</target>
        <note />
      </trans-unit>
      <trans-unit id="tcConstructIsAmbiguousInSequenceExpression">
        <source>This construct is ambiguous as part of a sequence expression. Nested expressions may be written using 'let _ = (...)' and nested sequences using 'yield! seq {{... }}'.</source>
        <target state="translated">このコンストラクトはシーケンス式の一部としてあいまいです。入れ子の式を記述するには 'let _ = (...)' を使用し、入れ子のシーケンスには 'yield! seq {{... }}' を使用します。</target>
        <note />
      </trans-unit>
      <trans-unit id="tcDoBangIllegalInSequenceExpression">
        <source>'do!' cannot be used within sequence expressions</source>
        <target state="translated">シーケンス式内には 'do!' を使用できません</target>
        <note />
      </trans-unit>
      <trans-unit id="tcUseForInSequenceExpression">
        <source>The use of 'let! x = coll' in sequence expressions is not permitted. Use 'for x in coll' instead.</source>
        <target state="translated">シーケンス式では 'let! x = coll' を使用できません。代わりに 'for x in coll' を使用してください。</target>
        <note />
      </trans-unit>
      <trans-unit id="tcTryIllegalInSequenceExpression">
        <source>'try'/'with' cannot be used within sequence expressions</source>
        <target state="translated">シーケンス式内には 'try'/'with' を使用できません</target>
        <note />
      </trans-unit>
      <trans-unit id="tcUseYieldBangForMultipleResults">
        <source>In sequence expressions, multiple results are generated using 'yield!'</source>
        <target state="translated">シーケンス式で、複数の結果は 'yield!' を使用して生成されます</target>
        <note />
      </trans-unit>
      <trans-unit id="tcInvalidAssignment">
        <source>Invalid assignment</source>
        <target state="translated">割り当てが無効です</target>
        <note />
      </trans-unit>
      <trans-unit id="tcInvalidUseOfTypeName">
        <source>Invalid use of a type name</source>
        <target state="translated">型名の使用方法に誤りがあります</target>
        <note />
      </trans-unit>
      <trans-unit id="tcTypeHasNoAccessibleConstructor">
        <source>This type has no accessible object constructors</source>
        <target state="translated">この型にアクセスできるオブジェクト コンストラクターはありません</target>
        <note />
      </trans-unit>
      <trans-unit id="tcInvalidUseOfInterfaceType">
        <source>Invalid use of an interface type</source>
        <target state="translated">インターフェイス型の使用方法に誤りがあります</target>
        <note />
      </trans-unit>
      <trans-unit id="tcInvalidUseOfDelegate">
        <source>Invalid use of a delegate constructor. Use the syntax 'new Type(args)' or just 'Type(args)'.</source>
        <target state="translated">デリゲート コンストラクターの使用方法に誤りがあります。'new Type(args)' か、単に 'Type(args)' という構文を使用してください</target>
        <note />
      </trans-unit>
      <trans-unit id="tcPropertyIsNotStatic">
        <source>Property '{0}' is not static</source>
        <target state="translated">プロパティ '{0}' は静的ではありません</target>
        <note />
      </trans-unit>
      <trans-unit id="tcPropertyIsNotReadable">
        <source>Property '{0}' is not readable</source>
        <target state="translated">プロパティ '{0}' は読み取り可能ではありません</target>
        <note />
      </trans-unit>
      <trans-unit id="tcLookupMayNotBeUsedHere">
        <source>This lookup cannot be used here</source>
        <target state="translated">ここでこの参照は使用できません</target>
        <note />
      </trans-unit>
      <trans-unit id="tcPropertyIsStatic">
        <source>Property '{0}' is static</source>
        <target state="translated">プロパティ '{0}' は静的です</target>
        <note />
      </trans-unit>
      <trans-unit id="tcPropertyCannotBeSet1">
        <source>Property '{0}' cannot be set</source>
        <target state="translated">プロパティ '{0}' は設定できません</target>
        <note />
      </trans-unit>
      <trans-unit id="tcConstructorsCannotBeFirstClassValues">
        <source>Constructors must be applied to arguments and cannot be used as first-class values. If necessary use an anonymous function '(fun arg1 ... argN -&gt; new Type(arg1,...,argN))'.</source>
        <target state="translated">コンストラクターは引数に割り当てる必要があります。また、コンストラクターをファーストクラスの値として使用することはできません。必要に応じて、匿名関数 '(fun arg1 ... argN -&gt; new Type(arg1,...,argN))' を使用してください。</target>
        <note />
      </trans-unit>
      <trans-unit id="tcSyntaxFormUsedOnlyWithRecordLabelsPropertiesAndFields">
        <source>The syntax 'expr.id' may only be used with record labels, properties and fields</source>
        <target state="translated">構文 'expr.id' を使用できるのは、レコードのラベル、プロパティ、およびフィールドのみです</target>
        <note />
      </trans-unit>
      <trans-unit id="tcEventIsStatic">
        <source>Event '{0}' is static</source>
        <target state="translated">イベント '{0}' は静的です</target>
        <note />
      </trans-unit>
      <trans-unit id="tcEventIsNotStatic">
        <source>Event '{0}' is not static</source>
        <target state="translated">イベント '{0}' は静的ではありません</target>
        <note />
      </trans-unit>
      <trans-unit id="tcNamedArgumentDidNotMatch">
        <source>The named argument '{0}' did not match any argument or mutable property</source>
        <target state="translated">名前付き引数 '{0}' と一致する引数または変更可能なプロパティがありませんでした</target>
        <note />
      </trans-unit>
      <trans-unit id="tcOverloadsCannotHaveCurriedArguments">
        <source>One or more of the overloads of this method has curried arguments. Consider redesigning these members to take arguments in tupled form.</source>
        <target state="translated">このメソッドのオーバーロードの 1 つまたは複数にカリー化された引数があります。タプル化された形式で引数を使用するようにこれらのメンバーを再設計してください。</target>
        <note />
      </trans-unit>
      <trans-unit id="tcUnnamedArgumentsDoNotFormPrefix">
        <source>The unnamed arguments do not form a prefix of the arguments of the method called</source>
        <target state="translated">名前なしの引数は、呼び出されるメソッドの引数のプレフィックスを形成できません</target>
        <note />
      </trans-unit>
      <trans-unit id="tcStaticOptimizationConditionalsOnlyForFSharpLibrary">
        <source>Static optimization conditionals are only for use within the F# library</source>
        <target state="translated">静的最適化の条件は、F# ライブラリ内でのみ使用できます</target>
        <note />
      </trans-unit>
      <trans-unit id="tcFormalArgumentIsNotOptional">
        <source>The corresponding formal argument is not optional</source>
        <target state="translated">対応する正式な引数はオプションではありません</target>
        <note />
      </trans-unit>
      <trans-unit id="tcInvalidOptionalAssignmentToPropertyOrField">
        <source>Invalid optional assignment to a property or field</source>
        <target state="translated">プロパティまたはフィールドに対するオプションの割り当てが無効です</target>
        <note />
      </trans-unit>
      <trans-unit id="tcDelegateConstructorMustBePassed">
        <source>A delegate constructor must be passed a single function value</source>
        <target state="translated">デリゲート コンストラクターには単一の関数値を渡す必要があります</target>
        <note />
      </trans-unit>
      <trans-unit id="tcBindingCannotBeUseAndRec">
        <source>A binding cannot be marked both 'use' and 'rec'</source>
        <target state="translated">束縛に 'use' と 'rec' の両方をマークすることはできません</target>
        <note />
      </trans-unit>
      <trans-unit id="tcVolatileOnlyOnClassLetBindings">
        <source>The 'VolatileField' attribute may only be used on 'let' bindings in classes</source>
        <target state="translated">'VolatileField' 属性を使用できるのは、クラス内の 'let' 束縛上のみです</target>
        <note />
      </trans-unit>
      <trans-unit id="tcAttributesAreNotPermittedOnLetBindings">
        <source>Attributes are not permitted on 'let' bindings in expressions</source>
        <target state="translated">式内の 'let' 束縛では、属性を使用できません</target>
        <note />
      </trans-unit>
      <trans-unit id="tcDefaultValueAttributeRequiresVal">
        <source>The 'DefaultValue' attribute may only be used on 'val' declarations</source>
        <target state="translated">'DefaultValue' 属性は 'val' 宣言でのみ使用できます</target>
        <note />
      </trans-unit>
      <trans-unit id="tcConditionalAttributeRequiresMembers">
        <source>The 'ConditionalAttribute' attribute may only be used on members</source>
        <target state="translated">'ConditionalAttribute' 属性はメンバーでのみ使用できます</target>
        <note />
      </trans-unit>
      <trans-unit id="tcInvalidActivePatternName">
        <source>This is not a valid name for an active pattern</source>
        <target state="translated">アクティブ パターンの有効な名前ではありません</target>
        <note />
      </trans-unit>
      <trans-unit id="tcEntryPointAttributeRequiresFunctionInModule">
        <source>The 'EntryPointAttribute' attribute may only be used on function definitions in modules</source>
        <target state="translated">'EntryPointAttribute' 属性を使用できるのは、モジュールの関数定義のみです</target>
        <note />
      </trans-unit>
      <trans-unit id="tcMutableValuesCannotBeInline">
        <source>Mutable values cannot be marked 'inline'</source>
        <target state="translated">変更可能な値を 'inline' とマークすることはできません</target>
        <note />
      </trans-unit>
      <trans-unit id="tcMutableValuesMayNotHaveGenericParameters">
        <source>Mutable values cannot have generic parameters</source>
        <target state="translated">変更可能な値にジェネリック パラメーターを指定することはできません</target>
        <note />
      </trans-unit>
      <trans-unit id="tcMutableValuesSyntax">
        <source>Mutable function values should be written 'let mutable f = (fun args -&gt; ...)'</source>
        <target state="translated">変更可能な関数値は 'let mutable f = (fun args -&gt; ...)' と記述してください</target>
        <note />
      </trans-unit>
      <trans-unit id="tcOnlyFunctionsCanBeInline">
        <source>Only functions may be marked 'inline'</source>
        <target state="translated">'inline' とマークできるのは関数のみです</target>
        <note />
      </trans-unit>
      <trans-unit id="tcIllegalAttributesForLiteral">
        <source>A literal value cannot be given the [&lt;ThreadStatic&gt;] or [&lt;ContextStatic&gt;] attributes</source>
        <target state="translated">リテラル値に [&lt;ThreadStatic&gt;] 属性または [&lt;ContextStatic&gt;] 属性を指定することはできません</target>
        <note />
      </trans-unit>
      <trans-unit id="tcLiteralCannotBeMutable">
        <source>A literal value cannot be marked 'mutable'</source>
        <target state="translated">リテラル値に 'mutable' とマークすることはできません</target>
        <note />
      </trans-unit>
      <trans-unit id="tcLiteralCannotBeInline">
        <source>A literal value cannot be marked 'inline'</source>
        <target state="translated">リテラル値に 'inline' とマークすることはできません</target>
        <note />
      </trans-unit>
      <trans-unit id="tcLiteralCannotHaveGenericParameters">
        <source>Literal values cannot have generic parameters</source>
        <target state="translated">リテラル値にジェネリック パラメーターを指定することはできません</target>
        <note />
      </trans-unit>
      <trans-unit id="tcInvalidConstantExpression">
        <source>This is not a valid constant expression</source>
        <target state="translated">これは有効な定数式ではありません</target>
        <note />
      </trans-unit>
      <trans-unit id="tcTypeIsInaccessible">
        <source>This type is not accessible from this code location</source>
        <target state="translated">このコードの場所からこの型にアクセスすることはできません</target>
        <note />
      </trans-unit>
      <trans-unit id="tcUnexpectedConditionInImportedAssembly">
        <source>Unexpected condition in imported assembly: failed to decode AttributeUsage attribute</source>
        <target state="translated">インポートされたアセンブリに予期しない条件があります。AttributeUsage 属性のデコードに失敗しました:</target>
        <note />
      </trans-unit>
      <trans-unit id="tcUnrecognizedAttributeTarget">
        <source>Unrecognized attribute target. Valid attribute targets are 'assembly', 'module', 'type', 'method', 'property', 'return', 'param', 'field', 'event', 'constructor'.</source>
        <target state="translated">認識されない属性のターゲットです。有効な属性のターゲットは、'assembly'、'module'、'type'、'method'、'property'、'return'、'param'、'field'、'event'、および 'constructor' です。</target>
        <note />
      </trans-unit>
      <trans-unit id="tcAttributeIsNotValidForLanguageElementUseDo">
        <source>This attribute is not valid for use on this language element. Assembly attributes should be attached to a 'do ()' declaration, if necessary within an F# module.</source>
        <target state="translated">この言語要素では、この属性を使用できません。アセンブリの属性は (必要に応じて F# モジュール内で) 'do ()' 宣言にアタッチする必要があります。</target>
        <note />
      </trans-unit>
      <trans-unit id="tcAttributeIsNotValidForLanguageElement">
        <source>This attribute is not valid for use on this language element</source>
        <target state="translated">この言語要素では、この属性を使用できません</target>
        <note />
      </trans-unit>
      <trans-unit id="tcOptionalArgumentsCannotBeUsedInCustomAttribute">
        <source>Optional arguments cannot be used in custom attributes</source>
        <target state="translated">カスタム属性にはオプションの引数を使用できません</target>
        <note />
      </trans-unit>
      <trans-unit id="tcPropertyCannotBeSet0">
        <source>This property cannot be set</source>
        <target state="translated">このプロパティは設定できません</target>
        <note />
      </trans-unit>
      <trans-unit id="tcPropertyOrFieldNotFoundInAttribute">
        <source>This property or field was not found on this custom attribute type</source>
        <target state="translated">このカスタム属性型に、このプロパティまたはフィールドが見つかりませんでした</target>
        <note />
      </trans-unit>
      <trans-unit id="tcCustomAttributeMustBeReferenceType">
        <source>A custom attribute must be a reference type</source>
        <target state="translated">カスタム属性は参照型にする必要があります</target>
        <note />
      </trans-unit>
      <trans-unit id="tcCustomAttributeArgumentMismatch">
        <source>The number of args for a custom attribute does not match the expected number of args for the attribute constructor</source>
        <target state="translated">カスタム属性の引数の数は、属性コンストラクターの引数に必要な数と一致しません</target>
        <note />
      </trans-unit>
      <trans-unit id="tcCustomAttributeMustInvokeConstructor">
        <source>A custom attribute must invoke an object constructor</source>
        <target state="translated">カスタム属性はオブジェクト コンストラクターを呼び出す必要があります</target>
        <note />
      </trans-unit>
      <trans-unit id="tcAttributeExpressionsMustBeConstructorCalls">
        <source>Attribute expressions must be calls to object constructors</source>
        <target state="translated">属性式は、オブジェクト コンストラクターに対する呼び出しにしてください</target>
        <note />
      </trans-unit>
      <trans-unit id="tcUnsupportedAttribute">
        <source>This attribute cannot be used in this version of F#</source>
        <target state="translated">このバージョンの F# では、この属性を使用できません</target>
        <note />
      </trans-unit>
      <trans-unit id="tcInvalidInlineSpecification">
        <source>Invalid inline specification</source>
        <target state="translated">インラインの指定が無効です</target>
        <note />
      </trans-unit>
      <trans-unit id="tcInvalidUseBinding">
        <source>'use' bindings must be of the form 'use &lt;var&gt; = &lt;expr&gt;'</source>
        <target state="translated">'use' 束縛の形式は 'use &lt;var&gt; = &lt;expr&gt;' にしてください</target>
        <note />
      </trans-unit>
      <trans-unit id="tcAbstractMembersIllegalInAugmentation">
        <source>Abstract members are not permitted in an augmentation - they must be defined as part of the type itself</source>
        <target state="translated">拡張に抽象メンバーは使用できません。型の一部として定義する必要があります。</target>
        <note />
      </trans-unit>
      <trans-unit id="tcMethodOverridesIllegalHere">
        <source>Method overrides and interface implementations are not permitted here</source>
        <target state="translated">ここでメソッドのオーバーライドおよびインターフェイスの実装は許可されていません</target>
        <note />
      </trans-unit>
      <trans-unit id="tcNoMemberFoundForOverride">
        <source>No abstract or interface member was found that corresponds to this override</source>
        <target state="translated">このオーバーライドに対応する抽象メンバーまたはインターフェイス メンバーが見つかりませんでした</target>
        <note />
      </trans-unit>
      <trans-unit id="tcOverrideArityMismatch">
        <source>This override takes a different number of arguments to the corresponding abstract member. The following abstract members were found:{0}</source>
        <target state="translated">このオーバーライドでは、対応する抽象メンバーに対して異なる数の引数を使用しています。次の抽象メンバーが見つかりました: {0}</target>
        <note />
      </trans-unit>
      <trans-unit id="tcDefaultImplementationAlreadyExists">
        <source>This method already has a default implementation</source>
        <target state="translated">このメソッドには既に既定の実装があります</target>
        <note />
      </trans-unit>
      <trans-unit id="tcDefaultAmbiguous">
        <source>The method implemented by this default is ambiguous</source>
        <target state="translated">この既定で実装されたメソッドはあいまいです</target>
        <note />
      </trans-unit>
      <trans-unit id="tcNoPropertyFoundForOverride">
        <source>No abstract property was found that corresponds to this override</source>
        <target state="translated">このオーバーライドに対応する抽象プロパティが見つかりませんでした</target>
        <note />
      </trans-unit>
      <trans-unit id="tcAbstractPropertyMissingGetOrSet">
        <source>This property overrides or implements an abstract property but the abstract property doesn't have a corresponding {0}</source>
        <target state="translated">このプロパティは、抽象プロパティをオーバーライドまたは実装しますが、抽象プロパティには対応する {0} がありません</target>
        <note />
      </trans-unit>
      <trans-unit id="tcInvalidSignatureForSet">
        <source>Invalid signature for set member</source>
        <target state="translated">set メンバーのシグネチャが無効です</target>
        <note />
      </trans-unit>
      <trans-unit id="tcNewMemberHidesAbstractMember">
        <source>This new member hides the abstract member '{0}'. Rename the member or use 'override' instead.</source>
        <target state="translated">この新しいメンバーは抽象メンバー '{0}' を隠ぺいします。メンバーの名前を変更するか、代わりに 'override' を使用してください。</target>
        <note />
      </trans-unit>
      <trans-unit id="tcNewMemberHidesAbstractMemberWithSuffix">
        <source>This new member hides the abstract member '{0}' once tuples, functions, units of measure and/or provided types are erased. Rename the member or use 'override' instead.</source>
        <target state="translated">タプル、関数、測定単位、または指定された型が消去されると、この新しいメンバーは抽象メンバー '{0}' を隠ぺいします。メンバーの名前を変更するか、代わりに 'override' を使用してください。</target>
        <note />
      </trans-unit>
      <trans-unit id="tcStaticInitializersIllegalInInterface">
        <source>Interfaces cannot contain definitions of static initializers</source>
        <target state="translated">インターフェイスに静的初期化子の定義を含めることはできません</target>
        <note />
      </trans-unit>
      <trans-unit id="tcObjectConstructorsIllegalInInterface">
        <source>Interfaces cannot contain definitions of object constructors</source>
        <target state="translated">インターフェイスにオブジェクト コンストラクターの定義を含めることはできません</target>
        <note />
      </trans-unit>
      <trans-unit id="tcMemberOverridesIllegalInInterface">
        <source>Interfaces cannot contain definitions of member overrides</source>
        <target state="translated">インターフェイスにメンバーのオーバーライドの定義を含めることはできません</target>
        <note />
      </trans-unit>
      <trans-unit id="tcConcreteMembersIllegalInInterface">
        <source>Interfaces cannot contain definitions of concrete members. You may need to define a constructor on your type to indicate that the type is a class.</source>
        <target state="translated">インターフェイスに具象メンバーの定義を含めることはできません。必要に応じて、型にコンストラクターを定義して、型がクラスであることを示してください。</target>
        <note />
      </trans-unit>
      <trans-unit id="tcConstructorsDisallowedInExceptionAugmentation">
        <source>Constructors cannot be specified in exception augmentations</source>
        <target state="translated">例外の拡張にコンストラクターは指定できません</target>
        <note />
      </trans-unit>
      <trans-unit id="tcStructsCannotHaveConstructorWithNoArguments">
        <source>Structs cannot have an object constructor with no arguments. This is a restriction imposed on all CLI languages as structs automatically support a default constructor.</source>
        <target state="translated">構造体には、引数なしのオブジェクト コンストラクターを使用できません。構造体は既定のコンストラクターを自動的にサポートするため、これはすべての CLI 言語に課せられた制限です。</target>
        <note />
      </trans-unit>
      <trans-unit id="tcConstructorsIllegalForThisType">
        <source>Constructors cannot be defined for this type</source>
        <target state="translated">この型にコンストラクターは定義できません</target>
        <note />
      </trans-unit>
      <trans-unit id="tcRecursiveBindingsWithMembersMustBeDirectAugmentation">
        <source>Recursive bindings that include member specifications can only occur as a direct augmentation of a type</source>
        <target state="translated">メンバーの指定を含む再帰的束縛は、型の直接的な拡張としてのみ実行できます</target>
        <note />
      </trans-unit>
      <trans-unit id="tcOnlySimplePatternsInLetRec">
        <source>Only simple variable patterns can be bound in 'let rec' constructs</source>
        <target state="translated">'let rec' コンストラクトでバインドできるのは、単純な変数パターンのみです</target>
        <note />
      </trans-unit>
      <trans-unit id="tcOnlyRecordFieldsAndSimpleLetCanBeMutable">
        <source>Only record fields and simple, non-recursive 'let' bindings may be marked mutable</source>
        <target state="translated">'mutable' とマークできるのはレコード フィールドと単純で非再帰的な 'let' バインディングのみです</target>
        <note />
      </trans-unit>
      <trans-unit id="tcMemberIsNotSufficientlyGeneric">
        <source>This member is not sufficiently generic</source>
        <target state="translated">このメンバーの総称性が十分ではありません</target>
        <note />
      </trans-unit>
      <trans-unit id="tcLiteralAttributeRequiresConstantValue">
        <source>A declaration may only be the [&lt;Literal&gt;] attribute if a constant value is also given, e.g. 'val x : int = 1'</source>
        <target state="translated">定数値も指定する場合、宣言は [&lt;Literal&gt;] 属性にしてください (たとえば、'val x : int = 1')</target>
        <note />
      </trans-unit>
      <trans-unit id="tcValueInSignatureRequiresLiteralAttribute">
        <source>A declaration may only be given a value in a signature if the declaration has the [&lt;Literal&gt;] attribute</source>
        <target state="translated">宣言に [&lt;Literal&gt;] 属性がある場合、その宣言に指定できるのはシグネチャ内の値のみです。</target>
        <note />
      </trans-unit>
      <trans-unit id="tcThreadStaticAndContextStaticMustBeStatic">
        <source>Thread-static and context-static variables must be static and given the [&lt;DefaultValue&gt;] attribute to indicate that the value is initialized to the default value on each new thread</source>
        <target state="translated">thread-static 変数および context-static 変数は静的にし、[&lt;DefaultValue&gt;] 属性を指定して、新しいスレッドごとに値が既定値に初期化されることを示してください</target>
        <note />
      </trans-unit>
      <trans-unit id="tcVolatileFieldsMustBeMutable">
        <source>Volatile fields must be marked 'mutable' and cannot be thread-static</source>
        <target state="translated">volatile フィールドは 'mutable' とマークしてください。また、thread-static にすることはできません。</target>
        <note />
      </trans-unit>
      <trans-unit id="tcUninitializedValFieldsMustBeMutable">
        <source>Uninitialized 'val' fields must be mutable and marked with the '[&lt;DefaultValue&gt;]' attribute. Consider using a 'let' binding instead of a 'val' field.</source>
        <target state="translated">初期化されていない 'val' フィールドは変更可能にし、'[&lt;DefaultValue&gt;]' 属性でマークする必要があります。'val' フィールドの代わりに 'let' 束縛をご使用ください。</target>
        <note />
      </trans-unit>
      <trans-unit id="tcStaticValFieldsMustBeMutableAndPrivate">
        <source>Static 'val' fields in types must be mutable, private and marked with the '[&lt;DefaultValue&gt;]' attribute. They are initialized to the 'null' or 'zero' value for their type. Consider also using a 'static let mutable' binding in a class type.</source>
        <target state="translated">型の静的 'val' フィールドは、変更可能で、プライベートにし、さらに '[&lt;DefaultValue&gt;]' 属性でマークしてください。フィールドはその型の 'null' 値または 'zero' 値に初期化されます。また、クラス型の 'static let mutable' 束縛もご使用ください。</target>
        <note />
      </trans-unit>
      <trans-unit id="tcFieldRequiresName">
        <source>This field requires a name</source>
        <target state="translated">このフィールドには名前が必要です</target>
        <note />
      </trans-unit>
      <trans-unit id="tcInvalidNamespaceModuleTypeUnionName">
        <source>Invalid namespace, module, type or union case name</source>
        <target state="translated">名前空間、モジュール、型、または共用体ケースの名前が無効です</target>
        <note />
      </trans-unit>
      <trans-unit id="tcIllegalFormForExplicitTypeDeclaration">
        <source>Explicit type declarations for constructors must be of the form 'ty1 * ... * tyN -&gt; resTy'. Parentheses may be required around 'resTy'</source>
        <target state="translated">コンストラクターの明示的な型宣言は、'ty1 * ... * tyN -&gt; resTy' という形式にする必要があります。必要に応じて、'resTy' をかっこで囲んでください。</target>
        <note />
      </trans-unit>
      <trans-unit id="tcReturnTypesForUnionMustBeSameAsType">
        <source>Return types of union cases must be identical to the type being defined, up to abbreviations</source>
        <target state="translated">共用体ケースの戻り値の型は、省略形に従い、定義されている型と同じにする必要があります</target>
        <note />
      </trans-unit>
      <trans-unit id="tcInvalidEnumerationLiteral">
        <source>This is not a valid value for an enumeration literal</source>
        <target state="translated">列挙型リテラルの有効な値ではありません</target>
        <note />
      </trans-unit>
      <trans-unit id="tcTypeIsNotInterfaceType1">
        <source>The type '{0}' is not an interface type</source>
        <target state="translated">型 '{0}' はインターフェイス型ではありません</target>
        <note />
      </trans-unit>
      <trans-unit id="tcDuplicateSpecOfInterface">
        <source>Duplicate specification of an interface</source>
        <target state="translated">インターフェイスの指定に重複があります</target>
        <note />
      </trans-unit>
      <trans-unit id="tcFieldValIllegalHere">
        <source>A field/val declaration is not permitted here</source>
        <target state="translated">ここでは field/val の宣言を使用できません</target>
        <note />
      </trans-unit>
      <trans-unit id="tcInheritIllegalHere">
        <source>A inheritance declaration is not permitted here</source>
        <target state="translated">ここでは継承の宣言を使用できません</target>
        <note />
      </trans-unit>
      <trans-unit id="tcModuleRequiresQualifiedAccess">
        <source>This declaration opens the module '{0}', which is marked as 'RequireQualifiedAccess'. Adjust your code to use qualified references to the elements of the module instead, e.g. 'List.map' instead of 'map'. This change will ensure that your code is robust as new constructs are added to libraries.</source>
        <target state="translated">この宣言はモジュール '{0}' を開きます。'{0}' は 'RequireQualifiedAccess' とマークされています。代わりにモジュールの要素に対する限定参照を使用するようにコードを変更してください (たとえば、'map' の代わりに 'List.map')。この変更によってコードが堅牢になり、新しいコンストラクターがライブラリに追加された場合にも対応できます。</target>
        <note />
      </trans-unit>
      <trans-unit id="tcOpenUsedWithPartiallyQualifiedPath">
        <source>This declaration opens the namespace or module '{0}' through a partially qualified path. Adjust this code to use the full path of the namespace. This change will make your code more robust as new constructs are added to the F# and CLI libraries.</source>
        <target state="translated">この宣言は部分的な修飾パスを介して名前空間またはモジュール '{0}' を開きます。名前空間の完全パスを使用するようにコードを変更してください。この変更によってコードが堅牢になり、新しいコンストラクターが F# ライブラリや CLI ライブラリに追加された場合にも対応できます。</target>
        <note />
      </trans-unit>
      <trans-unit id="tcLocalClassBindingsCannotBeInline">
        <source>Local class bindings cannot be marked inline. Consider lifting the definition out of the class or else do not mark it as inline.</source>
        <target state="translated">ローカル クラスの束縛に 'inline' とマークすることはできません。クラスから定義を取り除くか、'inline' とマークしないでください。</target>
        <note />
      </trans-unit>
      <trans-unit id="tcTypeAbbreviationsMayNotHaveMembers">
        <source>Type abbreviations cannot have members</source>
        <target state="translated">型略称にメンバーを含めることはできません</target>
        <note />
      </trans-unit>
      <trans-unit id="tcTypeAbbreviationsCheckedAtCompileTime">
        <source>As of F# 4.1, the accessibility of type abbreviations is checked at compile-time. Consider changing the accessibility of the type abbreviation. Ignoring this warning might lead to runtime errors.</source>
        <target state="translated">F# 4.1 まででは、型略称のアクセシビリティはコンパイル時に確認されます。型略称のアクセシビリティを変更することを検討してください。この警告を無視すると、ランタイム エラーが発生する可能性があります。</target>
        <note />
      </trans-unit>
      <trans-unit id="tcEnumerationsMayNotHaveMembers">
        <source>Enumerations cannot have members</source>
        <target state="translated">列挙型にメンバーを含めることはできません</target>
        <note />
      </trans-unit>
      <trans-unit id="tcMeasureDeclarationsRequireStaticMembers">
        <source>Measure declarations may have only static members</source>
        <target state="translated">単位の宣言に使用できるのは静的なメンバーのみです</target>
        <note />
      </trans-unit>
      <trans-unit id="tcStructsMayNotContainDoBindings">
        <source>Structs cannot contain 'do' bindings because the default constructor for structs would not execute these bindings</source>
        <target state="translated">構造体の既定のコンストラクターは束縛を実行しないため、構造体には 'do' 束縛を含むことができません</target>
        <note />
      </trans-unit>
      <trans-unit id="tcStructsMayNotContainLetBindings">
        <source>Structs cannot contain value definitions because the default constructor for structs will not execute these bindings. Consider adding additional arguments to the primary constructor for the type.</source>
        <target state="translated">構造体の既定のコンストラクターは束縛を実行しないため、構造体には値の定義を含むことができません。型のプライマリ コンストラクターに引数を追加してください。</target>
        <note />
      </trans-unit>
      <trans-unit id="tcStaticLetBindingsRequireClassesWithImplicitConstructors">
        <source>Static value definitions may only be used in types with a primary constructor. Consider adding arguments to the type definition, e.g. 'type X(args) = ...'.</source>
        <target state="translated">静的な値の定義は、プライマリ コンストラクターを含む型でのみ使用できます。型定義に引数を追加してください ( たとえば、'type X(args) = ...')。</target>
        <note />
      </trans-unit>
      <trans-unit id="tcMeasureDeclarationsRequireStaticMembersNotConstructors">
        <source>Measure declarations may have only static members: constructors are not available</source>
        <target state="translated">単位の宣言に使用できるのは静的なメンバーのみです。コンストラクターは使用できません。</target>
        <note />
      </trans-unit>
      <trans-unit id="tcMemberAndLocalClassBindingHaveSameName">
        <source>A member and a local class binding both have the name '{0}'</source>
        <target state="translated">メンバーとローカル クラスの束縛はどちらも '{0}' という名前を使用しています</target>
        <note />
      </trans-unit>
      <trans-unit id="tcTypeAbbreviationsCannotHaveInterfaceDeclaration">
        <source>Type abbreviations cannot have interface declarations</source>
        <target state="translated">型略称にインターフェイスの宣言を含めることはできません</target>
        <note />
      </trans-unit>
      <trans-unit id="tcEnumerationsCannotHaveInterfaceDeclaration">
        <source>Enumerations cannot have interface declarations</source>
        <target state="translated">列挙型にインターフェイスの宣言を含めることはできません</target>
        <note />
      </trans-unit>
      <trans-unit id="tcTypeIsNotInterfaceType0">
        <source>This type is not an interface type</source>
        <target state="translated">この型はインターフェイス型ではありません</target>
        <note />
      </trans-unit>
      <trans-unit id="tcAllImplementedInterfacesShouldBeDeclared">
        <source>All implemented interfaces should be declared on the initial declaration of the type</source>
        <target state="translated">実装したすべてのインターフェイスは、型の最初の宣言で宣言する必要があります</target>
        <note />
      </trans-unit>
      <trans-unit id="tcDefaultImplementationForInterfaceHasAlreadyBeenAdded">
        <source>A default implementation of this interface has already been added because the explicit implementation of the interface was not specified at the definition of the type</source>
        <target state="translated">インターフェイスの明示的な実装が型の定義時に指定されなかったため、このインターフェイスの既定の実装が追加されました。</target>
        <note />
      </trans-unit>
      <trans-unit id="tcMemberNotPermittedInInterfaceImplementation">
        <source>This member is not permitted in an interface implementation</source>
        <target state="translated">インターフェイスの実装では、このメンバーは使用できません</target>
        <note />
      </trans-unit>
      <trans-unit id="tcDeclarationElementNotPermittedInAugmentation">
        <source>This declaration element is not permitted in an augmentation</source>
        <target state="translated">拡張にこの宣言の要素は使用できません</target>
        <note />
      </trans-unit>
      <trans-unit id="tcTypesCannotContainNestedTypes">
        <source>Types cannot contain nested type definitions</source>
        <target state="translated">型に入れ子の型定義を含めることはできません</target>
        <note />
      </trans-unit>
      <trans-unit id="tcTypeExceptionOrModule">
        <source>type, exception or module</source>
        <target state="translated">型、例外、またはモジュール</target>
        <note />
      </trans-unit>
      <trans-unit id="tcTypeOrModule">
        <source>type or module</source>
        <target state="translated">型またはモジュール</target>
        <note />
      </trans-unit>
      <trans-unit id="tcImplementsIStructuralEquatableExplicitly">
        <source>The struct, record or union type '{0}' implements the interface 'System.IStructuralEquatable' explicitly. Apply the 'CustomEquality' attribute to the type.</source>
        <target state="translated">構造体型、レコード型、または共用体型の '{0}' はインターフェイス 'System.IStructuralEquatable' を明示的に実装しています。この型には 'CustomEquality' 属性を適用してください。</target>
        <note />
      </trans-unit>
      <trans-unit id="tcImplementsIEquatableExplicitly">
        <source>The struct, record or union type '{0}' implements the interface 'System.IEquatable&lt;_&gt;' explicitly. Apply the 'CustomEquality' attribute to the type and provide a consistent implementation of the non-generic override 'System.Object.Equals(obj)'.</source>
        <target state="translated">構造体型、レコード型、または共用体型の '{0}' は、インターフェイス 'System.IEquatable&lt;_&gt;' を明示的に実装しています。この型には 'CustomEquality' 属性を適用し、さらに整合性のある非ジェネリック オーバーライド 'System.Object.Equals(obj)' の実装を用意してください。</target>
        <note />
      </trans-unit>
      <trans-unit id="tcExplicitTypeSpecificationCannotBeUsedForExceptionConstructors">
        <source>Explicit type specifications cannot be used for exception constructors</source>
        <target state="translated">明示的な型の指定は、例外のコンストラクターには使用できません</target>
        <note />
      </trans-unit>
      <trans-unit id="tcExceptionAbbreviationsShouldNotHaveArgumentList">
        <source>Exception abbreviations should not have argument lists</source>
        <target state="translated">例外の省略形に引数リストを含めることはできません</target>
        <note />
      </trans-unit>
      <trans-unit id="tcAbbreviationsFordotNetExceptionsCannotTakeArguments">
        <source>Abbreviations for Common IL exceptions cannot take arguments</source>
        <target state="translated">Common IL の例外型の場合、省略形には引数を使用できません</target>
        <note />
      </trans-unit>
      <trans-unit id="tcExceptionAbbreviationsMustReferToValidExceptions">
        <source>Exception abbreviations must refer to existing exceptions or F# types deriving from System.Exception</source>
        <target state="translated">例外の省略形は、既存の例外、または System.Exception から派生した F# 型を参照する必要があります</target>
        <note />
      </trans-unit>
      <trans-unit id="tcAbbreviationsFordotNetExceptionsMustHaveMatchingObjectConstructor">
        <source>Abbreviations for Common IL exception types must have a matching object constructor</source>
        <target state="translated">Common IL の例外型の場合、省略形には対応するオブジェクト コンストラクターが必要です</target>
        <note />
      </trans-unit>
      <trans-unit id="tcNotAnException">
        <source>Not an exception</source>
        <target state="translated">例外ではありません</target>
        <note />
      </trans-unit>
      <trans-unit id="tcInvalidModuleName">
        <source>Invalid module name</source>
        <target state="translated">モジュール名が無効です</target>
        <note />
      </trans-unit>
      <trans-unit id="tcInvalidTypeExtension">
        <source>Invalid type extension</source>
        <target state="translated">型の拡張が無効です</target>
        <note />
      </trans-unit>
      <trans-unit id="tcAttributesOfTypeSpecifyMultipleKindsForType">
        <source>The attributes of this type specify multiple kinds for the type</source>
        <target state="translated">この型の属性は、その型に対して複数の種類を指定しています</target>
        <note />
      </trans-unit>
      <trans-unit id="tcKindOfTypeSpecifiedDoesNotMatchDefinition">
        <source>The kind of the type specified by its attributes does not match the kind implied by its definition</source>
        <target state="translated">この属性によって指定された型の種類は、定義が示す種類と一致しません</target>
        <note />
      </trans-unit>
      <trans-unit id="tcMeasureDefinitionsCannotHaveTypeParameters">
        <source>Measure definitions cannot have type parameters</source>
        <target state="translated">単位の定義に型パラメーターは使用できません</target>
        <note />
      </trans-unit>
      <trans-unit id="tcTypeRequiresDefinition">
        <source>This type requires a definition</source>
        <target state="translated">この型には定義が必要です</target>
        <note />
      </trans-unit>
      <trans-unit id="tcTypeAbbreviationHasTypeParametersMissingOnType">
        <source>This type abbreviation has one or more declared type parameters that do not appear in the type being abbreviated. Type abbreviations must use all declared type parameters in the type being abbreviated. Consider removing one or more type parameters, or use a concrete type definition that wraps an underlying type, such as 'type C&lt;'a&gt; = C of ...'.</source>
        <target state="translated">この型略称では、省略される型に出現しない型パラメーターが 1 つまたは複数宣言されました。型略称には、省略される型のすべての宣言済み型パラメーターを使用する必要があります。1 つまたは複数のパラメーターを削除するか、基底となる型をラップする具象型定義を使用してください (たとえば、'type C&lt;'a&gt; = C of ...')。</target>
        <note />
      </trans-unit>
      <trans-unit id="tcStructsInterfacesEnumsDelegatesMayNotInheritFromOtherTypes">
        <source>Structs, interfaces, enums and delegates cannot inherit from other types</source>
        <target state="translated">構造体、インターフェイス、列挙型、およびデリゲートは、他の型から継承できません</target>
        <note />
      </trans-unit>
      <trans-unit id="tcTypesCannotInheritFromMultipleConcreteTypes">
        <source>Types cannot inherit from multiple concrete types</source>
        <target state="translated">型は複数の具象型から継承できません</target>
        <note />
      </trans-unit>
      <trans-unit id="tcRecordsUnionsAbbreviationsStructsMayNotHaveAllowNullLiteralAttribute">
        <source>Records, union, abbreviations and struct types cannot have the 'AllowNullLiteral' attribute</source>
        <target state="translated">レコード型、共用体型、省略形型、および構造体型に 'AllowNullLiteral' 属性を指定することはできません</target>
        <note />
      </trans-unit>
      <trans-unit id="tcAllowNullTypesMayOnlyInheritFromAllowNullTypes">
        <source>Types with the 'AllowNullLiteral' attribute may only inherit from or implement types which also allow the use of the null literal</source>
        <target state="translated">'AllowNullLiteral' 属性を持つ型が継承または実装できるのは、null のリテラルも使用できる型のみです</target>
        <note />
      </trans-unit>
      <trans-unit id="tcGenericTypesCannotHaveStructLayout">
        <source>Generic types cannot be given the 'StructLayout' attribute</source>
        <target state="translated">ジェネリック型に 'StructLayout' 属性を指定することはできません</target>
        <note />
      </trans-unit>
      <trans-unit id="tcOnlyStructsCanHaveStructLayout">
        <source>Only structs and classes without primary constructors may be given the 'StructLayout' attribute</source>
        <target state="translated">'StructLayout' 属性を指定できるのは、プライマリ コンストラクターなしの構造体およびクラスのみです</target>
        <note />
      </trans-unit>
      <trans-unit id="tcRepresentationOfTypeHiddenBySignature">
        <source>The representation of this type is hidden by the signature. It must be given an attribute such as [&lt;Sealed&gt;], [&lt;Class&gt;] or [&lt;Interface&gt;] to indicate the characteristics of the type.</source>
        <target state="translated">この型の表現はシグネチャによって隠ぺいされています。型の特性を示すために、[&lt;Sealed&gt;]、[&lt;Class&gt;]、[&lt;Interface&gt;] などの属性を指定する必要があります。</target>
        <note />
      </trans-unit>
      <trans-unit id="tcOnlyClassesCanHaveAbstract">
        <source>Only classes may be given the 'AbstractClass' attribute</source>
        <target state="translated">'AbstractClass' 属性を指定できるのはクラスのみです</target>
        <note />
      </trans-unit>
      <trans-unit id="tcOnlyTypesRepresentingUnitsOfMeasureCanHaveMeasure">
        <source>Only types representing units-of-measure may be given the 'Measure' attribute</source>
        <target state="translated">'Measure' 属性を指定できるのは、単位を表す型のみです</target>
        <note />
      </trans-unit>
      <trans-unit id="tcOverridesCannotHaveVisibilityDeclarations">
        <source>Accessibility modifiers are not permitted on overrides or interface implementations</source>
        <target state="translated">オーバーライドまたはインターフェイスの実装にはアクセシビリティ修飾子を使用できません</target>
        <note />
      </trans-unit>
      <trans-unit id="tcTypesAreAlwaysSealedDU">
        <source>Discriminated union types are always sealed</source>
        <target state="translated">判別された共用体型は常にシールドです</target>
        <note />
      </trans-unit>
      <trans-unit id="tcTypesAreAlwaysSealedRecord">
        <source>Record types are always sealed</source>
        <target state="translated">レコード型は常にシールドです</target>
        <note />
      </trans-unit>
      <trans-unit id="tcTypesAreAlwaysSealedAssemblyCode">
        <source>Assembly code types are always sealed</source>
        <target state="translated">アセンブリ コード型は常にシールドです</target>
        <note />
      </trans-unit>
      <trans-unit id="tcTypesAreAlwaysSealedStruct">
        <source>Struct types are always sealed</source>
        <target state="translated">構造体型は常にシールドです</target>
        <note />
      </trans-unit>
      <trans-unit id="tcTypesAreAlwaysSealedDelegate">
        <source>Delegate types are always sealed</source>
        <target state="translated">デリゲート型は常にシールドです</target>
        <note />
      </trans-unit>
      <trans-unit id="tcTypesAreAlwaysSealedEnum">
        <source>Enum types are always sealed</source>
        <target state="translated">列挙型は常にシールドです</target>
        <note />
      </trans-unit>
      <trans-unit id="tcInterfaceTypesAndDelegatesCannotContainFields">
        <source>Interface types and delegate types cannot contain fields</source>
        <target state="translated">インターフェイス型またはデリゲート型にフィールドを含めることはできません</target>
        <note />
      </trans-unit>
      <trans-unit id="tcAbbreviatedTypesCannotBeSealed">
        <source>Abbreviated types cannot be given the 'Sealed' attribute</source>
        <target state="translated">省略された型に 'Sealed' 属性を指定することはできません</target>
        <note />
      </trans-unit>
      <trans-unit id="tcCannotInheritFromSealedType">
        <source>Cannot inherit a sealed type</source>
        <target state="translated">シールド型を継承できません</target>
        <note />
      </trans-unit>
      <trans-unit id="tcCannotInheritFromInterfaceType">
        <source>Cannot inherit from interface type. Use interface ... with instead.</source>
        <target state="translated">インターフェイスの型から継承できません。代わりに interface ... with を使用してください。</target>
        <note />
      </trans-unit>
      <trans-unit id="tcStructTypesCannotContainAbstractMembers">
        <source>Struct types cannot contain abstract members</source>
        <target state="translated">構造体型に抽象メンバーを含むことはできません</target>
        <note />
      </trans-unit>
      <trans-unit id="tcInterfaceTypesCannotBeSealed">
        <source>Interface types cannot be sealed</source>
        <target state="translated">インターフェイス型をシールドにすることはできません</target>
        <note />
      </trans-unit>
      <trans-unit id="tcInvalidDelegateSpecification">
        <source>Delegate specifications must be of the form 'typ -&gt; typ'</source>
        <target state="translated">デリゲートは 'typ -&gt; typ' という形式で指定する必要があります</target>
        <note />
      </trans-unit>
      <trans-unit id="tcDelegatesCannotBeCurried">
        <source>Delegate specifications must not be curried types. Use 'typ * ... * typ -&gt; typ' for multi-argument delegates, and 'typ -&gt; (typ -&gt; typ)' for delegates returning function values.</source>
        <target state="translated">デリゲートにはカリー化された型を指定しないでください。複数引数のデリゲートには 'typ * ... * typ -&gt; typ' を使用し、関数値を返すデリゲートには 'typ -&gt; (typ -&gt; typ)' を使用します。</target>
        <note />
      </trans-unit>
      <trans-unit id="tcInvalidTypeForLiteralEnumeration">
        <source>Literal enumerations must have type int, uint, int16, uint16, int64, uint64, byte, sbyte or char</source>
        <target state="translated">リテラル列挙値の型は、int、uint、int16、uint16、int64、uint64、byte、sbyte、または char にする必要があります</target>
        <note />
      </trans-unit>
      <trans-unit id="tcTypeDefinitionIsCyclic">
        <source>This type definition involves an immediate cyclic reference through an abbreviation</source>
        <target state="translated">この型定義では、省略形による直接的な循環参照が発生します</target>
        <note />
      </trans-unit>
      <trans-unit id="tcTypeDefinitionIsCyclicThroughInheritance">
        <source>This type definition involves an immediate cyclic reference through a struct field or inheritance relation</source>
        <target state="translated">この型定義では、構造体フィールドまたは継承の関係による直接的な循環参照が発生します</target>
        <note />
      </trans-unit>
      <trans-unit id="tcReservedSyntaxForAugmentation">
        <source>The syntax 'type X with ...' is reserved for augmentations. Types whose representations are hidden but which have members are now declared in signatures using 'type X = ...'. You may also need to add the '[&lt;Sealed&gt;] attribute to the type definition in the signature</source>
        <target state="translated">構文 'type X with ...' は拡張のために予約されています。表現が隠ぺいされていてメンバーがある型が、'type X = ...' を使用するシグネチャで宣言されています。必要に応じて、シグネチャ内の型定義に '[&lt;Sealed&gt;]' 属性も追加してください。</target>
        <note />
      </trans-unit>
      <trans-unit id="tcMembersThatExtendInterfaceMustBePlacedInSeparateModule">
        <source>Members that extend interface, delegate or enum types must be placed in a module separate to the definition of the type. This module must either have the AutoOpen attribute or be opened explicitly by client code to bring the extension members into scope.</source>
        <target state="translated">インターフェイス型、デリゲート型、または列挙型を拡張するメンバーは、型の定義とは別のモジュールに配置する必要があります。このモジュールに AutoOpen 属性を指定するか、クライアント コードで明示的にモジュールを開いて、拡張メンバーをスコープに含める必要があります。</target>
        <note />
      </trans-unit>
      <trans-unit id="tcDeclaredTypeParametersForExtensionDoNotMatchOriginal">
        <source>One or more of the declared type parameters for this type extension have a missing or wrong type constraint not matching the original type constraints on '{0}'</source>
        <target state="translated">この型の拡張の 1 つ以上の宣言された型パラメーターについて、型の制約が見つからないか、型の制約が '{0}' の元の型の制約に一致しないため正しくありません。</target>
        <note />
      </trans-unit>
      <trans-unit id="tcTypeDefinitionsWithImplicitConstructionMustHaveOneInherit">
        <source>Type definitions may only have one 'inherit' specification and it must be the first declaration</source>
        <target state="translated">型定義に含めることができる 'inherit' 指定は 1 つのみであり、これを最初の宣言にする必要があります。</target>
        <note />
      </trans-unit>
      <trans-unit id="tcTypeDefinitionsWithImplicitConstructionMustHaveLocalBindingsBeforeMembers">
        <source>'let' and 'do' bindings must come before member and interface definitions in type definitions</source>
        <target state="translated">型定義内のメンバーとインターフェイスの定義の前に、'let' および 'do' 束縛を含める必要があります</target>
        <note />
      </trans-unit>
      <trans-unit id="tcInheritDeclarationMissingArguments">
        <source>This 'inherit' declaration specifies the inherited type but no arguments. Consider supplying arguments, e.g. 'inherit BaseType(args)'.</source>
        <target state="translated">この 'inherit' 宣言は継承された型を指定していますが、引数がありません。引数を指定してください (たとえば、'inherit BaseType(args)')。</target>
        <note />
      </trans-unit>
      <trans-unit id="tcInheritConstructionCallNotPartOfImplicitSequence">
        <source>This 'inherit' declaration has arguments, but is not in a type with a primary constructor. Consider adding arguments to your type definition, e.g. 'type X(args) = ...'.</source>
        <target state="translated">この 'inherit' 宣言には引数が含まれていますが、これはプライマリ コンストラクターを含む型ではありません。型定義に引数を追加してください (たとえば、'type X(args) = ...')。</target>
        <note />
      </trans-unit>
      <trans-unit id="tcLetAndDoRequiresImplicitConstructionSequence">
        <source>This definition may only be used in a type with a primary constructor. Consider adding arguments to your type definition, e.g. 'type X(args) = ...'.</source>
        <target state="translated">この定義は、プライマリ コンストラクターを含む型でのみ使用できます。型定義に引数を追加してください (たとえば、'type X(args) = ...')。</target>
        <note />
      </trans-unit>
      <trans-unit id="tcTypeAbbreviationsCannotHaveAugmentations">
        <source>Type abbreviations cannot have augmentations</source>
        <target state="translated">型略称に拡張を含めることはできません</target>
        <note />
      </trans-unit>
      <trans-unit id="tcModuleAbbreviationForNamespace">
        <source>The path '{0}' is a namespace. A module abbreviation may not abbreviate a namespace.</source>
        <target state="translated">パス '{0}' は名前空間です。モジュールの省略形は名前空間の省略形にはできません。</target>
        <note />
      </trans-unit>
      <trans-unit id="tcTypeUsedInInvalidWay">
        <source>The type '{0}' is used in an invalid way. A value prior to '{1}' has an inferred type involving '{2}', which is an invalid forward reference.</source>
        <target state="translated">型 '{0}' の使用方法に誤りがあります。'{1}' の前の値に、'{2}' と推論されるような型があります。これは無効な前方参照です。</target>
        <note />
      </trans-unit>
      <trans-unit id="tcMemberUsedInInvalidWay">
        <source>The member '{0}' is used in an invalid way. A use of '{1}' has been inferred prior to the definition of '{2}', which is an invalid forward reference.</source>
        <target state="translated">メンバー '{0}' の使用方法に誤りがあります。'{2}' の定義の前に '{1}' の使用が推論されました。これは無効な前方参照です。</target>
        <note />
      </trans-unit>
      <trans-unit id="tcAttributeAutoOpenWasIgnored">
        <source>The attribute 'AutoOpen(\"{0}\")' in the assembly '{1}' did not refer to a valid module or namespace in that assembly and has been ignored</source>
        <target state="translated">アセンブリ '{1}' の属性 'AutoOpen(\"{0}\")' は、このアセンブリ内の有効なモジュールまたは名前空間を参照していないため、無視されました</target>
        <note />
      </trans-unit>
      <trans-unit id="ilUndefinedValue">
        <source>Undefined value '{0}'</source>
        <target state="translated">未定義の値 '{0}'</target>
        <note />
      </trans-unit>
      <trans-unit id="ilLabelNotFound">
        <source>Label {0} not found</source>
        <target state="translated">ラベル {0} が見つかりません</target>
        <note />
      </trans-unit>
      <trans-unit id="ilIncorrectNumberOfTypeArguments">
        <source>Incorrect number of type arguments to local call</source>
        <target state="translated">ローカルの呼び出しに対する型引数の数が正しくありません</target>
        <note />
      </trans-unit>
      <trans-unit id="ilDynamicInvocationNotSupported">
        <source>Dynamic invocation of {0} is not supported</source>
        <target state="translated">{0} の動的呼び出しはサポートされません</target>
        <note />
      </trans-unit>
      <trans-unit id="ilAddressOfLiteralFieldIsInvalid">
        <source>Taking the address of a literal field is invalid</source>
        <target state="translated">リテラル フィールドのアドレスは使用できません</target>
        <note />
      </trans-unit>
      <trans-unit id="ilAddressOfValueHereIsInvalid">
        <source>This operation involves taking the address of a value '{0}' represented using a local variable or other special representation. This is invalid.</source>
        <target state="translated">この操作には、ローカル変数または他の特殊な表現を使用して表された値 '{0}' のアドレスが使用されています。これは無効です。</target>
        <note />
      </trans-unit>
      <trans-unit id="ilCustomMarshallersCannotBeUsedInFSharp">
        <source>Custom marshallers cannot be specified in F# code. Consider using a C# helper function.</source>
        <target state="translated">F# コードではカスタム マーシャラーを指定できません。C# ヘルパー関数を使用してください。</target>
        <note />
      </trans-unit>
      <trans-unit id="ilMarshalAsAttributeCannotBeDecoded">
        <source>The MarshalAs attribute could not be decoded</source>
        <target state="translated">MarshalAs 属性をデコードできませんでした</target>
        <note />
      </trans-unit>
      <trans-unit id="ilSignatureForExternalFunctionContainsTypeParameters">
        <source>The signature for this external function contains type parameters. Constrain the argument and return types to indicate the types of the corresponding C function.</source>
        <target state="translated">この外部関数のシグネチャには型パラメーターが含まれます。引数を制限し、対応する C 関数の型を示す型を戻してください。</target>
        <note />
      </trans-unit>
      <trans-unit id="ilDllImportAttributeCouldNotBeDecoded">
        <source>The DllImport attribute could not be decoded</source>
        <target state="translated">DllImport 属性をデコードできませんでした</target>
        <note />
      </trans-unit>
      <trans-unit id="ilLiteralFieldsCannotBeSet">
        <source>Literal fields cannot be set</source>
        <target state="translated">リテラル フィールドを設定できません</target>
        <note />
      </trans-unit>
      <trans-unit id="ilStaticMethodIsNotLambda">
        <source>GenSetStorage: {0} was represented as a static method but was not an appropriate lambda expression</source>
        <target state="translated">GenSetStorage: {0} は静的メソッドとして表現されましたが、適切なラムダ式ではありません</target>
        <note />
      </trans-unit>
      <trans-unit id="ilMutableVariablesCannotEscapeMethod">
        <source>Mutable variables cannot escape their method</source>
        <target state="translated">変更可能な変数ではメソッドをエスケープできません</target>
        <note />
      </trans-unit>
      <trans-unit id="ilUnexpectedUnrealizedValue">
        <source>Compiler error: unexpected unrealized value</source>
        <target state="translated">コンパイラ エラー: 予期しない認識されない値</target>
        <note />
      </trans-unit>
      <trans-unit id="ilMainModuleEmpty">
        <source>Main module of program is empty: nothing will happen when it is run</source>
        <target state="translated">プログラムのメイン モジュールが空です。実行しても何も処理されません</target>
        <note />
      </trans-unit>
      <trans-unit id="ilTypeCannotBeUsedForLiteralField">
        <source>This type cannot be used for a literal field</source>
        <target state="translated">リテラル フィールドにこの型は使用できません</target>
        <note />
      </trans-unit>
      <trans-unit id="ilUnexpectedGetSetAnnotation">
        <source>Unexpected GetSet annotation on a property</source>
        <target state="translated">プロパティに予期しない GetSet 注釈がありました:</target>
        <note />
      </trans-unit>
      <trans-unit id="ilFieldOffsetAttributeCouldNotBeDecoded">
        <source>The FieldOffset attribute could not be decoded</source>
        <target state="translated">FieldOffset 属性をデコードできませんでした</target>
        <note />
      </trans-unit>
      <trans-unit id="ilStructLayoutAttributeCouldNotBeDecoded">
        <source>The StructLayout attribute could not be decoded</source>
        <target state="translated">StructLayout 属性をデコードできませんでした</target>
        <note />
      </trans-unit>
      <trans-unit id="ilDefaultAugmentationAttributeCouldNotBeDecoded">
        <source>The DefaultAugmentation attribute could not be decoded</source>
        <target state="translated">DefaultAugmentation 属性をデコードできませんでした</target>
        <note />
      </trans-unit>
      <trans-unit id="ilReflectedDefinitionsCannotUseSliceOperator">
        <source>Reflected definitions cannot contain uses of the prefix splice operator '%'</source>
        <target state="translated">リフレクションされた定義には、プレフィックスのスプライス演算子 '%' を使用できません</target>
        <note />
      </trans-unit>
      <trans-unit id="optsProblemWithCodepage">
        <source>Problem with codepage '{0}': {1}</source>
        <target state="translated">コードページ '{0}' に問題があります: {1}</target>
        <note />
      </trans-unit>
      <trans-unit id="optsCopyright">
        <source>Copyright (c) Microsoft Corporation. All Rights Reserved.</source>
        <target state="translated">Copyright (C) Microsoft Corporation. All rights reserved.</target>
        <note />
      </trans-unit>
      <trans-unit id="optsCopyrightCommunity">
        <source>Freely distributed under the MIT Open Source License.  https://github.com/Microsoft/visualfsharp/blob/master/License.txt</source>
        <target state="translated">MIT のオープン ソース ライセンスで無料配布されています。https://github.com/Microsoft/visualfsharp/blob/master/License.txt</target>
        <note />
      </trans-unit>
      <trans-unit id="optsNameOfOutputFile">
        <source>Name of the output file (Short form: -o)</source>
        <target state="translated">出力ファイルの名前 (短い形式: -o)</target>
        <note />
      </trans-unit>
      <trans-unit id="optsBuildConsole">
        <source>Build a console executable</source>
        <target state="translated">コンソール実行可能ファイルをビルドします</target>
        <note />
      </trans-unit>
      <trans-unit id="optsBuildWindows">
        <source>Build a Windows executable</source>
        <target state="translated">Windows 実行可能ファイルをビルドします</target>
        <note />
      </trans-unit>
      <trans-unit id="optsBuildLibrary">
        <source>Build a library (Short form: -a)</source>
        <target state="translated">ライブラリをビルドします (短い形式: -a)</target>
        <note />
      </trans-unit>
      <trans-unit id="optsBuildModule">
        <source>Build a module that can be added to another assembly</source>
        <target state="translated">別のアセンブリに追加できるモジュールをビルドします</target>
        <note />
      </trans-unit>
      <trans-unit id="optsDelaySign">
        <source>Delay-sign the assembly using only the public portion of the strong name key</source>
        <target state="translated">厳密名キーのパブリックな部分のみを使ってアセンブリを遅延署名します</target>
        <note />
      </trans-unit>
      <trans-unit id="optsPublicSign">
        <source>Public-sign the assembly using only the public portion of the strong name key, and mark the assembly as signed</source>
        <target state="translated">厳密な名前のキーの公開部分のみを使ってアセンブリを公開署名し、アセンブリを署名済みとしてマークします</target>
        <note />
      </trans-unit>
      <trans-unit id="optsWriteXml">
        <source>Write the xmldoc of the assembly to the given file</source>
        <target state="translated">指定したファイルにアセンブリの xmldoc を書き込みます</target>
        <note />
      </trans-unit>
      <trans-unit id="optsStrongKeyFile">
        <source>Specify a strong name key file</source>
        <target state="translated">厳密名キー ファイルを指定します</target>
        <note />
      </trans-unit>
      <trans-unit id="optsStrongKeyContainer">
        <source>Specify a strong name key container</source>
        <target state="translated">厳密名キー コンテナーを指定します</target>
        <note />
      </trans-unit>
      <trans-unit id="optsPlatform">
        <source>Limit which platforms this code can run on: x86, Itanium, x64, anycpu32bitpreferred, or anycpu. The default is anycpu.</source>
        <target state="translated">このコードが実行されるプラットフォームの制限: x86、Itanium、x64、anycpu32bitpreferred、または anycpu。既定は anycpu です。</target>
        <note />
      </trans-unit>
      <trans-unit id="optsNoOpt">
        <source>Only include optimization information essential for implementing inlined constructs. Inhibits cross-module inlining but improves binary compatibility.</source>
        <target state="translated">インライン コンストラクトの実装に必要な最適化情報のみを含めてください。モジュール間のインライン処理を禁止し、バイナリの互換性を改善してください。</target>
        <note />
      </trans-unit>
      <trans-unit id="optsNoInterface">
        <source>Don't add a resource to the generated assembly containing F#-specific metadata</source>
        <target state="translated">F# 固有のメタデータを含む生成済みアセンブリにリソースを追加しないでください</target>
        <note />
      </trans-unit>
      <trans-unit id="optsSig">
        <source>Print the inferred interface of the assembly to a file</source>
        <target state="translated">アセンブリの推論されたインターフェイスをファイルに出力します</target>
        <note />
      </trans-unit>
      <trans-unit id="optsReference">
        <source>Reference an assembly (Short form: -r)</source>
        <target state="translated">アセンブリを参照します (短い形式: -r)</target>
        <note />
      </trans-unit>
      <trans-unit id="optsWin32res">
        <source>Specify a Win32 resource file (.res)</source>
        <target state="translated">Win32 リソース ファイル (.res) を指定します</target>
        <note />
      </trans-unit>
      <trans-unit id="optsWin32manifest">
        <source>Specify a Win32 manifest file</source>
        <target state="translated">Win32 マニフェスト ファイルを指定します</target>
        <note />
      </trans-unit>
      <trans-unit id="optsNowin32manifest">
        <source>Do not include the default Win32 manifest</source>
        <target state="translated">既定の Win32 マニフェストを含めないでください</target>
        <note />
      </trans-unit>
      <trans-unit id="optsEmbedAllSource">
        <source>Embed all source files in the portable PDB file</source>
        <target state="translated">ポータブル PDB ファイル内にすべてのソース ファイルを埋め込む</target>
        <note />
      </trans-unit>
      <trans-unit id="optsEmbedSource">
        <source>Embed specific source files in the portable PDB file</source>
        <target state="translated">ポータブル PDB ファイル内に特定のソース ファイルを埋め込む</target>
        <note />
      </trans-unit>
      <trans-unit id="optsSourceLink">
        <source>Source link information file to embed in the portable PDB file</source>
        <target state="translated">ポータブル PDB ファイルに埋め込むソース リンク情報ファイル</target>
        <note />
      </trans-unit>
      <trans-unit id="optsEmbeddedSourceRequirePortablePDBs">
        <source>--embed switch only supported when emitting a Portable PDB (--debug:portable or --debug:embedded)</source>
        <target state="translated">--embed スイッチは、ポータブル PDB の生成時にのみサポートされます (--debug:portable または --debug:embedded)</target>
        <note />
      </trans-unit>
      <trans-unit id="optsSourceLinkRequirePortablePDBs">
        <source>--sourcelink switch only supported when emitting a Portable PDB (--debug:portable or --debug:embedded)</source>
        <target state="translated">--sourcelink スイッチは、ポータブル PDB の生成時にのみサポートされます (--debug:portable または --debug:embedded)</target>
        <note />
      </trans-unit>
      <trans-unit id="srcFileTooLarge">
        <source>Source file is too large to embed in a portable PDB</source>
        <target state="translated">ソース ファイルが大きすぎるので、ポータブル PDB 内に埋め込めません</target>
        <note />
      </trans-unit>
      <trans-unit id="optsResource">
        <source>Embed the specified managed resource</source>
        <target state="translated">指定したマネージド リソースを埋め込みます</target>
        <note />
      </trans-unit>
      <trans-unit id="optsLinkresource">
        <source>Link the specified resource to this assembly where the resinfo format is &lt;file&gt;[,&lt;string name&gt;[,public|private]]</source>
        <target state="translated">指定したリソースをこのアセンブリにリンクします。このとき、リソース情報の形式は &lt;ファイル&gt;[,&lt;文字列名&gt;[,public|private]] です。</target>
        <note />
      </trans-unit>
      <trans-unit id="optsDebugPM">
        <source>Emit debug information (Short form: -g)</source>
        <target state="translated">デバッグ情報を生成します (短い形式: -g)</target>
        <note />
      </trans-unit>
      <trans-unit id="optsDebug">
        <source>Specify debugging type: full, portable, embedded, pdbonly. ('{0}' is the default if no debuggging type specified and enables attaching a debugger to a running program, 'portable' is a cross-platform format, 'embedded' is a cross-platform format embedded into the output file).</source>
        <target state="translated">デバッグの種類 full、portable、pdbonly を指定します (デバッグの種類が指定されない場合には '{0}' が既定で、実行中のプログラムにデバッガーを付加することができます。'portable' はクロスプラットフォーム形式、'embedded' は出力ファイルに埋め込まれたクロスプラットフォーム形式です)。</target>
        <note />
      </trans-unit>
      <trans-unit id="optsOptimize">
        <source>Enable optimizations (Short form: -O)</source>
        <target state="translated">最適化を有効にします (短い形式: -O)</target>
        <note />
      </trans-unit>
      <trans-unit id="optsTailcalls">
        <source>Enable or disable tailcalls</source>
        <target state="translated">tail の呼び出しを有効または無効にします</target>
        <note />
      </trans-unit>
      <trans-unit id="optsDeterministic">
        <source>Produce a deterministic assembly (including module version GUID and timestamp)</source>
        <target state="translated">決定論的アセンブリを作成します (モジュール バージョン GUID やタイムスタンプなど)</target>
        <note />
      </trans-unit>
      <trans-unit id="optsCrossoptimize">
        <source>Enable or disable cross-module optimizations</source>
        <target state="translated">モジュール間の最適化を有効または無効にします</target>
        <note />
      </trans-unit>
      <trans-unit id="optsWarnaserrorPM">
        <source>Report all warnings as errors</source>
        <target state="translated">すべての警告をエラーとして報告する</target>
        <note />
      </trans-unit>
      <trans-unit id="optsWarnaserror">
        <source>Report specific warnings as errors</source>
        <target state="translated">指定した警告をエラーとして報告する</target>
        <note />
      </trans-unit>
      <trans-unit id="optsWarn">
        <source>Set a warning level (0-5)</source>
        <target state="translated">警告レベル (0 ～ 5) を設定します</target>
        <note />
      </trans-unit>
      <trans-unit id="optsNowarn">
        <source>Disable specific warning messages</source>
        <target state="translated">指定の警告メッセージを無効にする</target>
        <note />
      </trans-unit>
      <trans-unit id="optsWarnOn">
        <source>Enable specific warnings that may be off by default</source>
        <target state="translated">既定でオフにすることができる特定の警告を有効にします</target>
        <note />
      </trans-unit>
      <trans-unit id="optsChecked">
        <source>Generate overflow checks</source>
        <target state="translated">オーバーフロー チェックの生成</target>
        <note />
      </trans-unit>
      <trans-unit id="optsDefine">
        <source>Define conditional compilation symbols (Short form: -d)</source>
        <target state="translated">条件付きコンパイル シンボルを定義します (短い形式: -d)</target>
        <note />
      </trans-unit>
      <trans-unit id="optsMlcompatibility">
        <source>Ignore ML compatibility warnings</source>
        <target state="translated">ML 互換性に関する警告を無視します</target>
        <note />
      </trans-unit>
      <trans-unit id="optsNologo">
        <source>Suppress compiler copyright message</source>
        <target state="translated">コンパイラーの著作権メッセージを表示しません</target>
        <note />
      </trans-unit>
      <trans-unit id="optsHelp">
        <source>Display this usage message (Short form: -?)</source>
        <target state="translated">この使用方法に関するメッセージを表示します (短い形式: -?)</target>
        <note />
      </trans-unit>
      <trans-unit id="optsResponseFile">
        <source>Read response file for more options</source>
        <target state="translated">その他のオプションを、応答ファイルから読み取ります</target>
        <note />
      </trans-unit>
      <trans-unit id="optsCodepage">
        <source>Specify the codepage used to read source files</source>
        <target state="translated">ソース ファイルの読み取りに使用するコードページを指定します</target>
        <note />
      </trans-unit>
      <trans-unit id="optsUtf8output">
        <source>Output messages in UTF-8 encoding</source>
        <target state="translated">UTF-8 エンコードでメッセージを出力します</target>
        <note />
      </trans-unit>
      <trans-unit id="optsFullpaths">
        <source>Output messages with fully qualified paths</source>
        <target state="translated">完全修飾パスを含むメッセージを出力します</target>
        <note />
      </trans-unit>
      <trans-unit id="optsLib">
        <source>Specify a directory for the include path which is used to resolve source files and assemblies (Short form: -I)</source>
        <target state="translated">ソース ファイルおよびアセンブリの解決に使用する include パスのディレクトリを指定します (短い形式: -I)</target>
        <note />
      </trans-unit>
      <trans-unit id="optsBaseaddress">
        <source>Base address for the library to be built</source>
        <target state="translated">ビルドするライブラリのベース アドレス</target>
        <note />
      </trans-unit>
      <trans-unit id="optsNoframework">
        <source>Do not reference the default CLI assemblies by default</source>
        <target state="translated">既定では、既定の CLI アセンブリを参照しません</target>
        <note />
      </trans-unit>
      <trans-unit id="optsStandalone">
        <source>Statically link the F# library and all referenced DLLs that depend on it into the assembly being generated</source>
        <target state="translated">F# ライブラリと、ライブラリに依存するすべての参照 DLL を、生成されるアセンブリへ静的にリンクします</target>
        <note />
      </trans-unit>
      <trans-unit id="optsStaticlink">
        <source>Statically link the given assembly and all referenced DLLs that depend on this assembly. Use an assembly name e.g. mylib, not a DLL name.</source>
        <target state="translated">指定したアセンブリと、そのアセンブリに依存するすべての参照 DLL を静的にリンクします。DLL 名ではなく、アセンブリ名 (たとえば、mylib) を使用してください。</target>
        <note />
      </trans-unit>
      <trans-unit id="optsResident">
        <source>Use a resident background compilation service to improve compiler startup times.</source>
        <target state="translated">バックグラウンドに常駐するコンパイル サービスを使用して、コンパイラの起動時間を改善します。</target>
        <note />
      </trans-unit>
      <trans-unit id="optsPdb">
        <source>Name the output debug file</source>
        <target state="translated">出力デバッグ ファイルの名前を指定します</target>
        <note />
      </trans-unit>
      <trans-unit id="optsSimpleresolution">
        <source>Resolve assembly references using directory-based rules rather than MSBuild resolution</source>
        <target state="translated">MSBuild の解決ではなく、ディレクトリベースの規則を使用してアセンブリの参照を解決します</target>
        <note />
      </trans-unit>
      <trans-unit id="optsUnrecognizedTarget">
        <source>Unrecognized target '{0}', expected 'exe', 'winexe', 'library' or 'module'</source>
        <target state="translated">認識されないターゲット '{0}'。'exe'、'winexe'、'library'、または 'module' を指定してください。</target>
        <note />
      </trans-unit>
      <trans-unit id="optsUnrecognizedDebugType">
        <source>Unrecognized debug type '{0}', expected 'pdbonly' or 'full'</source>
        <target state="translated">認識されないデバッグの種類 '{0}'。'pdbonly' または 'full' を指定してください。</target>
        <note />
      </trans-unit>
      <trans-unit id="optsInvalidWarningLevel">
        <source>Invalid warning level '{0}'</source>
        <target state="translated">警告レベル '{0}' が無効です</target>
        <note />
      </trans-unit>
      <trans-unit id="optsShortFormOf">
        <source>Short form of '{0}'</source>
        <target state="translated">'{0}' の短い形式</target>
        <note />
      </trans-unit>
      <trans-unit id="optsClirootDeprecatedMsg">
        <source>The command-line option '--cliroot' has been deprecated. Use an explicit reference to a specific copy of mscorlib.dll instead.</source>
        <target state="translated">コマンド ライン オプション '--cliroot' は非推奨になりました。代わりに mscorlib.dll の特定のコピーに対する明示的な参照を使用してください。</target>
        <note />
      </trans-unit>
      <trans-unit id="optsClirootDescription">
        <source>Use to override where the compiler looks for mscorlib.dll and framework components</source>
        <target state="translated">コンパイラが mscorlib.dll およびフレームワーク コンポーネントを検索する場所をオーバーライドするために使用します</target>
        <note />
      </trans-unit>
      <trans-unit id="optsHelpBannerOutputFiles">
        <source>- OUTPUT FILES -</source>
        <target state="translated">- 出力ファイル -</target>
        <note />
      </trans-unit>
      <trans-unit id="optsHelpBannerInputFiles">
        <source>- INPUT FILES -</source>
        <target state="translated">- 入力ファイル -</target>
        <note />
      </trans-unit>
      <trans-unit id="optsHelpBannerResources">
        <source>- RESOURCES -</source>
        <target state="translated">- リソース -</target>
        <note />
      </trans-unit>
      <trans-unit id="optsHelpBannerCodeGen">
        <source>- CODE GENERATION -</source>
        <target state="translated">- コード生成 -</target>
        <note />
      </trans-unit>
      <trans-unit id="optsHelpBannerAdvanced">
        <source>- ADVANCED -</source>
        <target state="translated">- 詳細 -</target>
        <note />
      </trans-unit>
      <trans-unit id="optsHelpBannerMisc">
        <source>- MISCELLANEOUS -</source>
        <target state="translated">- その他 -</target>
        <note />
      </trans-unit>
      <trans-unit id="optsHelpBannerLanguage">
        <source>- LANGUAGE -</source>
        <target state="translated">- 言語 -</target>
        <note />
      </trans-unit>
      <trans-unit id="optsHelpBannerErrsAndWarns">
        <source>- ERRORS AND WARNINGS -</source>
        <target state="translated">- エラーと警告 -</target>
        <note />
      </trans-unit>
      <trans-unit id="optsUnknownArgumentToTheTestSwitch">
        <source>Unknown --test argument: '{0}'</source>
        <target state="translated">不明 -- テスト引数:'{0}'</target>
        <note />
      </trans-unit>
      <trans-unit id="optsUnknownPlatform">
        <source>Unrecognized platform '{0}', valid values are 'x86', 'x64', 'Itanium', 'anycpu32bitpreferred', and 'anycpu'</source>
        <target state="translated">認識されないプラットフォーム '{0}'。有効な値は 'x86'、'x64'、'Itanium'、'anycpu32bitpreferred'、および 'anycpu' です。</target>
        <note />
      </trans-unit>
      <trans-unit id="optsInternalNoDescription">
        <source>The command-line option '{0}' is for test purposes only</source>
        <target state="translated">コマンド ライン オプション '{0}' はテスト目的でのみ使用できます</target>
        <note />
      </trans-unit>
      <trans-unit id="optsDCLONoDescription">
        <source>The command-line option '{0}' has been deprecated</source>
        <target state="translated">コマンド ライン オプション '{0}' は使用されなくなりました</target>
        <note />
      </trans-unit>
      <trans-unit id="optsDCLODeprecatedSuggestAlternative">
        <source>The command-line option '{0}' has been deprecated. Use '{1}' instead.</source>
        <target state="translated">コマンド ライン オプション '{0}' は非推奨になりました。代わりに '{1}' を使用してください。</target>
        <note />
      </trans-unit>
      <trans-unit id="optsDCLOHtmlDoc">
        <source>The command-line option '{0}' has been deprecated. HTML document generation is now part of the F# Power Pack, via the tool FsHtmlDoc.exe.</source>
        <target state="translated">コマンド ライン オプション '{0}' は使用されなくなりました。HTML ドキュメントの生成は、F# Power Pack のツール FsHtmlDoc.exe で実行できるようになりました。</target>
        <note />
      </trans-unit>
      <trans-unit id="optsConsoleColors">
        <source>Output warning and error messages in color</source>
        <target state="translated">警告メッセージとエラー メッセージを色つきで表示します</target>
        <note />
      </trans-unit>
      <trans-unit id="optsUseHighEntropyVA">
        <source>Enable high-entropy ASLR</source>
        <target state="translated">高エントロピ ASLR の有効化</target>
        <note />
      </trans-unit>
      <trans-unit id="optsSubSystemVersion">
        <source>Specify subsystem version of this assembly</source>
        <target state="translated">このアセンブリのサブシステム バージョンを指定してください</target>
        <note />
      </trans-unit>
      <trans-unit id="optsTargetProfile">
        <source>Specify target framework profile of this assembly. Valid values are mscorlib, netcore or netstandard. Default - mscorlib</source>
        <target state="translated">このアセンブリのターゲット フレームワーク プロファイルを指定します。有効な値は、mscorlib、netcore、netstandard のいずれかです。既定 - mscorlib</target>
        <note />
      </trans-unit>
      <trans-unit id="optsEmitDebugInfoInQuotations">
        <source>Emit debug information in quotations</source>
        <target state="translated">デバッグ情報を引用符で囲んで生成します</target>
        <note />
      </trans-unit>
      <trans-unit id="optsPreferredUiLang">
        <source>Specify the preferred output language culture name (e.g. es-ES, ja-JP)</source>
        <target state="translated">優先する出力用言語のカルチャ名を指定します (例: es-ES, ja-JP)</target>
        <note />
      </trans-unit>
      <trans-unit id="optsNoCopyFsharpCore">
        <source>Don't copy FSharp.Core.dll along the produced binaries</source>
        <target state="translated">生成したバイナリと共に FSharp.Core.dll をコピーしないでください</target>
        <note />
      </trans-unit>
      <trans-unit id="optsInvalidSubSystemVersion">
        <source>Invalid version '{0}' for '--subsystemversion'. The version must be 4.00 or greater.</source>
        <target state="translated">'--subsystemversion' のバージョン '{0}' が無効です。バージョンは 4.00 以上でなければなりません。</target>
        <note />
      </trans-unit>
      <trans-unit id="optsInvalidTargetProfile">
        <source>Invalid value '{0}' for '--targetprofile', valid values are 'mscorlib', 'netcore' or 'netstandard'.</source>
        <target state="translated">'--targetprofile' の値 '{0}' が無効です。有効な値は 'mscorlib'、'netcore'、'netstandard' のいずれかです。</target>
        <note />
      </trans-unit>
      <trans-unit id="typeInfoFullName">
        <source>Full name</source>
        <target state="translated">完全名</target>
        <note />
      </trans-unit>
      <trans-unit id="typeInfoOtherOverloads">
        <source>and {0} other overloads</source>
        <target state="translated">およびその他の {0} 個のオーバーロード</target>
        <note />
      </trans-unit>
      <trans-unit id="typeInfoUnionCase">
        <source>union case</source>
        <target state="translated">共用体ケース</target>
        <note />
      </trans-unit>
      <trans-unit id="typeInfoActivePatternResult">
        <source>active pattern result</source>
        <target state="translated">アクティブ パターンの結果</target>
        <note />
      </trans-unit>
      <trans-unit id="typeInfoActiveRecognizer">
        <source>active recognizer</source>
        <target state="translated">アクティブ レコグナイザー</target>
        <note />
      </trans-unit>
      <trans-unit id="typeInfoField">
        <source>field</source>
        <target state="translated">フィールド</target>
        <note />
      </trans-unit>
      <trans-unit id="typeInfoEvent">
        <source>event</source>
        <target state="translated">イベント</target>
        <note />
      </trans-unit>
      <trans-unit id="typeInfoProperty">
        <source>property</source>
        <target state="translated">プロパティ</target>
        <note />
      </trans-unit>
      <trans-unit id="typeInfoExtension">
        <source>extension</source>
        <target state="translated">拡張子</target>
        <note />
      </trans-unit>
      <trans-unit id="typeInfoCustomOperation">
        <source>custom operation</source>
        <target state="translated">カスタム操作</target>
        <note />
      </trans-unit>
      <trans-unit id="typeInfoArgument">
        <source>argument</source>
        <target state="translated">引数</target>
        <note />
      </trans-unit>
      <trans-unit id="typeInfoPatternVariable">
        <source>patvar</source>
        <target state="translated">patvar</target>
        <note />
      </trans-unit>
      <trans-unit id="typeInfoNamespace">
        <source>namespace</source>
        <target state="translated">名前空間</target>
        <note />
      </trans-unit>
      <trans-unit id="typeInfoModule">
        <source>module</source>
        <target state="translated">モジュール</target>
        <note />
      </trans-unit>
      <trans-unit id="typeInfoNamespaceOrModule">
        <source>namespace/module</source>
        <target state="translated">名前空間/モジュール</target>
        <note />
      </trans-unit>
      <trans-unit id="typeInfoFromFirst">
        <source>from {0}</source>
        <target state="translated">{0} から</target>
        <note />
      </trans-unit>
      <trans-unit id="typeInfoFromNext">
        <source>also from {0}</source>
        <target state="translated">また、{0} から</target>
        <note />
      </trans-unit>
      <trans-unit id="typeInfoGeneratedProperty">
        <source>generated property</source>
        <target state="translated">生成されたプロパティ</target>
        <note />
      </trans-unit>
      <trans-unit id="typeInfoGeneratedType">
        <source>generated type</source>
        <target state="translated">生成された型</target>
        <note />
      </trans-unit>
      <trans-unit id="assemblyResolutionFoundByAssemblyFoldersKey">
        <source>Found by AssemblyFolders registry key</source>
        <target state="translated">AssemblyFolders レジストリ キーによって検出されました</target>
        <note />
      </trans-unit>
      <trans-unit id="assemblyResolutionFoundByAssemblyFoldersExKey">
        <source>Found by AssemblyFoldersEx registry key</source>
        <target state="translated">AssemblyFoldersEx レジストリ キーによって検出されました</target>
        <note />
      </trans-unit>
      <trans-unit id="assemblyResolutionNetFramework">
        <source>.NET Framework</source>
        <target state="translated">.NET Framework</target>
        <note />
      </trans-unit>
      <trans-unit id="assemblyResolutionGAC">
        <source>Global Assembly Cache</source>
        <target state="translated">グローバル アセンブリ キャッシュ</target>
        <note />
      </trans-unit>
      <trans-unit id="recursiveClassHierarchy">
        <source>Recursive class hierarchy in type '{0}'</source>
        <target state="translated">型 '{0}' の再帰的クラス階層</target>
        <note />
      </trans-unit>
      <trans-unit id="InvalidRecursiveReferenceToAbstractSlot">
        <source>Invalid recursive reference to an abstract slot</source>
        <target state="translated">抽象スロットに対する再帰的参照が無効です</target>
        <note />
      </trans-unit>
      <trans-unit id="eventHasNonStandardType">
        <source>The event '{0}' has a non-standard type. If this event is declared in another CLI language, you may need to access this event using the explicit {1} and {2} methods for the event. If this event is declared in F#, make the type of the event an instantiation of either 'IDelegateEvent&lt;_&gt;' or 'IEvent&lt;_,_&gt;'.</source>
        <target state="translated">イベント '{0}' が標準以外の型です。このイベントが別の CLI 言語で宣言された場合、イベントにアクセスするには、このイベントに明示的な {1} メソッドや {2} メソッドを使用する必要があります。このイベントが F# で宣言された場合、イベントの型を IDelegateEvent&lt;_&gt;' または 'IEvent&lt;_,_&gt;' のインスタンス化にします。</target>
        <note />
      </trans-unit>
      <trans-unit id="typeIsNotAccessible">
        <source>The type '{0}' is not accessible from this code location</source>
        <target state="translated">型 '{0}' はこのコードの場所からアクセスできません</target>
        <note />
      </trans-unit>
      <trans-unit id="unionCasesAreNotAccessible">
        <source>The union cases or fields of the type '{0}' are not accessible from this code location</source>
        <target state="translated">型 '{0}' の共用体ケースまたはフィールドは、このコードの場所からアクセスできません</target>
        <note />
      </trans-unit>
      <trans-unit id="valueIsNotAccessible">
        <source>The value '{0}' is not accessible from this code location</source>
        <target state="translated">値 '{0}' はこのコードの場所からアクセスできません</target>
        <note />
      </trans-unit>
      <trans-unit id="unionCaseIsNotAccessible">
        <source>The union case '{0}' is not accessible from this code location</source>
        <target state="translated">共用体ケース '{0}' はこのコードの場所からアクセスできません</target>
        <note />
      </trans-unit>
      <trans-unit id="fieldIsNotAccessible">
        <source>The record, struct or class field '{0}' is not accessible from this code location</source>
        <target state="translated">レコード、構造体、またはクラスのフィールド '{0}' はこのコードの場所からアクセスできません</target>
        <note />
      </trans-unit>
      <trans-unit id="structOrClassFieldIsNotAccessible">
        <source>The struct or class field '{0}' is not accessible from this code location</source>
        <target state="translated">構造体またはクラスのフィールド '{0}' はこのコードの場所からアクセスできません</target>
        <note />
      </trans-unit>
      <trans-unit id="experimentalConstruct">
        <source>This construct is experimental</source>
        <target state="translated">このコンストラクトは試験段階です</target>
        <note />
      </trans-unit>
      <trans-unit id="noInvokeMethodsFound">
        <source>No Invoke methods found for delegate type</source>
        <target state="translated">デリゲート型に Invoke メソッドが見つかりませんでした</target>
        <note />
      </trans-unit>
      <trans-unit id="moreThanOneInvokeMethodFound">
        <source>More than one Invoke method found for delegate type</source>
        <target state="translated">デリゲート型に複数の Invoke メソッドが見つかりました</target>
        <note />
      </trans-unit>
      <trans-unit id="delegatesNotAllowedToHaveCurriedSignatures">
        <source>Delegates are not allowed to have curried signatures</source>
        <target state="translated">カリー化されたシグネチャを含むデリゲートは許可されていません</target>
        <note />
      </trans-unit>
      <trans-unit id="tlrUnexpectedTExpr">
        <source>Unexpected Expr.TyChoose</source>
        <target state="translated">予期しない Expr.TyChoose です:</target>
        <note />
      </trans-unit>
      <trans-unit id="tlrLambdaLiftingOptimizationsNotApplied">
        <source>Note: Lambda-lifting optimizations have not been applied because of the use of this local constrained generic function as a first class value. Adding type constraints may resolve this condition.</source>
        <target state="translated">注意: ファースト クラス値としてこのローカルの制約付きジェネリック関数が使用されているため、ラムダリフティングの最適化は適用されませんでした。型制約を追加することで、この状態を解決できる可能性があります。</target>
        <note />
      </trans-unit>
      <trans-unit id="lexhlpIdentifiersContainingAtSymbolReserved">
        <source>Identifiers containing '@' are reserved for use in F# code generation</source>
        <target state="translated">'@' を含む識別子は、F# コードの生成で使用するために予約されています</target>
        <note />
      </trans-unit>
      <trans-unit id="lexhlpIdentifierReserved">
        <source>The identifier '{0}' is reserved for future use by F#</source>
        <target state="translated">識別子 '{0}' は F# で将来利用するために予約されています</target>
        <note />
      </trans-unit>
      <trans-unit id="patcMissingVariable">
        <source>Missing variable '{0}'</source>
        <target state="translated">変数 '{0}' が見つかりません</target>
        <note />
      </trans-unit>
      <trans-unit id="patcPartialActivePatternsGenerateOneResult">
        <source>Partial active patterns may only generate one result</source>
        <target state="translated">パーシャル アクティブ パターンで生成できる結果は 1 個のみです</target>
        <note />
      </trans-unit>
      <trans-unit id="impTypeRequiredUnavailable">
        <source>The type '{0}' is required here and is unavailable. You must add a reference to assembly '{1}'.</source>
        <target state="translated">ここでは型 '{0}' が必要ですが使用できません。アセンブリ '{1}' に参照を追加する必要があります。</target>
        <note />
      </trans-unit>
      <trans-unit id="impReferencedTypeCouldNotBeFoundInAssembly">
        <source>A reference to the type '{0}' in assembly '{1}' was found, but the type could not be found in that assembly</source>
        <target state="translated">アセンブリ '{1}' 内の型 '{0}' に対する参照が見つかりましたが、型はそのアセンブリ内に見つかりませんでした</target>
        <note />
      </trans-unit>
      <trans-unit id="impNotEnoughTypeParamsInScopeWhileImporting">
        <source>Internal error or badly formed metadata: not enough type parameters were in scope while importing</source>
        <target state="translated">内部エラーまたはメタデータの形式エラー: インポート中のスコープに含まれる型パラメーターが足りません</target>
        <note />
      </trans-unit>
      <trans-unit id="impReferenceToDllRequiredByAssembly">
        <source>A reference to the DLL {0} is required by assembly {1}. The imported type {2} is located in the first assembly and could not be resolved.</source>
        <target state="translated">アセンブリ {1} には DLL {0} に対する参照が必要です。インポートされた型 {2} は最初のアセンブリにあり、解決できませんでした。</target>
        <note />
      </trans-unit>
      <trans-unit id="impImportedAssemblyUsesNotPublicType">
        <source>An imported assembly uses the type '{0}' but that type is not public</source>
        <target state="translated">インポートされたアセンブリでは型 '{0}' を使用していますが、その型はパブリックではありません</target>
        <note />
      </trans-unit>
      <trans-unit id="optValueMarkedInlineButIncomplete">
        <source>The value '{0}' was marked inline but its implementation makes use of an internal or private function which is not sufficiently accessible</source>
        <target state="translated">値 '{0}' は 'inline' とマークされましたが、実装ではアクセシビリティが低い内部関数またはプライベート関数を使用しています</target>
        <note />
      </trans-unit>
      <trans-unit id="optValueMarkedInlineButWasNotBoundInTheOptEnv">
        <source>The value '{0}' was marked inline but was not bound in the optimization environment</source>
        <target state="translated">値 '{0}' は 'inline' とマークされましたが、最適化環境ではバインドされません</target>
        <note />
      </trans-unit>
      <trans-unit id="optLocalValueNotFoundDuringOptimization">
        <source>Local value {0} not found during optimization</source>
        <target state="translated">最適化中にローカルの値 {0} が見つかりませんでした</target>
        <note />
      </trans-unit>
      <trans-unit id="optValueMarkedInlineHasUnexpectedValue">
        <source>A value marked as 'inline' has an unexpected value</source>
        <target state="translated">'inline' とマークされた値に予期しない値が含まれます</target>
        <note />
      </trans-unit>
      <trans-unit id="optValueMarkedInlineCouldNotBeInlined">
        <source>A value marked as 'inline' could not be inlined</source>
        <target state="translated">'inline' とマークされた値をインライン展開できませんでした</target>
        <note />
      </trans-unit>
      <trans-unit id="optFailedToInlineValue">
        <source>Failed to inline the value '{0}' marked 'inline', perhaps because a recursive value was marked 'inline'</source>
        <target state="translated">'inline' とマークされた値 '{0}' をインライン化できませんでした。再帰的な値が 'inline' とマークされた可能性があります。</target>
        <note />
      </trans-unit>
      <trans-unit id="optRecursiveValValue">
        <source>Recursive ValValue {0}</source>
        <target state="translated">再帰的な ValValue {0}</target>
        <note />
      </trans-unit>
      <trans-unit id="lexfltIncorrentIndentationOfIn">
        <source>The indentation of this 'in' token is incorrect with respect to the corresponding 'let'</source>
        <target state="translated">この 'in' トークンのインデントは、対応する 'let' に対して正しくありません</target>
        <note />
      </trans-unit>
      <trans-unit id="lexfltTokenIsOffsideOfContextStartedEarlier">
        <source>Possible incorrect indentation: this token is offside of context started at position {0}. Try indenting this token further or using standard formatting conventions.</source>
        <target state="translated">インデントが正しくない可能性があります。このトークンは位置 {0} から開始されるコンテキストのオフサイドになります。このトークンのインデントを増やすか、標準的な書式規則を使用してください。</target>
        <note />
      </trans-unit>
      <trans-unit id="lexfltSeparatorTokensOfPatternMatchMisaligned">
        <source>The '|' tokens separating rules of this pattern match are misaligned by one column. Consider realigning your code or using further indentation.</source>
        <target state="translated">ある列で、このパターン マッチの規則を区切る '|' トークンが正しく配置されていません。コードの配置を変更するか、インデントを増やしてください。</target>
        <note />
      </trans-unit>
      <trans-unit id="nrInvalidModuleExprType">
        <source>Invalid module/expression/type</source>
        <target state="translated">モジュール/式/型が無効です</target>
        <note />
      </trans-unit>
      <trans-unit id="nrTypeInstantiationNeededToDisambiguateTypesWithSameName">
        <source>Multiple types exist called '{0}', taking different numbers of generic parameters. Provide a type instantiation to disambiguate the type resolution, e.g. '{1}'.</source>
        <target state="translated">異なる数のジェネリック パラメーターを使用する '{0}' という複数の型が存在します。厳密に型を解決できるように、型のインスタンス化を指定してください (たとえば、'{1}')。</target>
        <note />
      </trans-unit>
      <trans-unit id="nrTypeInstantiationIsMissingAndCouldNotBeInferred">
        <source>The instantiation of the generic type '{0}' is missing and can't be inferred from the arguments or return type of this member. Consider providing a type instantiation when accessing this type, e.g. '{1}'.</source>
        <target state="translated">ジェネリック型 '{0}' のインスタンス化がありません。また、このメンバーの引数または戻り値の型から推論できません。この型にアクセスするときは型のインスタンス化を指定してください (たとえば、'{1}')。</target>
        <note />
      </trans-unit>
      <trans-unit id="nrGlobalUsedOnlyAsFirstName">
        <source>'global' may only be used as the first name in a qualified path</source>
        <target state="translated">'global' は、修飾パスの最初の名前としてのみ使用できます</target>
        <note />
      </trans-unit>
      <trans-unit id="nrIsNotConstructorOrLiteral">
        <source>This is not a constructor or literal, or a constructor is being used incorrectly</source>
        <target state="translated">これはコンストラクターまたはリテラルではありません。またはコンストラクターの使用方法に誤りがあります。</target>
        <note />
      </trans-unit>
      <trans-unit id="nrUnexpectedEmptyLongId">
        <source>Unexpected empty long identifier</source>
        <target state="translated">予期しない空の長識別子:</target>
        <note />
      </trans-unit>
      <trans-unit id="nrRecordDoesNotContainSuchLabel">
        <source>The record type '{0}' does not contain a label '{1}'.</source>
        <target state="translated">レコードの種類 '{0}' にラベル '{1}' が含まれていません。</target>
        <note />
      </trans-unit>
      <trans-unit id="nrInvalidFieldLabel">
        <source>Invalid field label</source>
        <target state="translated">フィールド ラベルが無効です</target>
        <note />
      </trans-unit>
      <trans-unit id="nrInvalidExpression">
        <source>Invalid expression '{0}'</source>
        <target state="translated">式 '{0}' は無効です</target>
        <note />
      </trans-unit>
      <trans-unit id="nrNoConstructorsAvailableForType">
        <source>No constructors are available for the type '{0}'</source>
        <target state="translated">型 '{0}' に使用できるコンストラクターがありません</target>
        <note />
      </trans-unit>
      <trans-unit id="nrUnionTypeNeedsQualifiedAccess">
        <source>The union type for union case '{0}' was defined with the RequireQualifiedAccessAttribute. Include the name of the union type ('{1}') in the name you are using.</source>
        <target state="translated">共用体ケース '{0}' の共用体型が RequireQualifiedAccessAttribute によって定義されました。使用中の名前に共用体型 ('{1}') の名前を含めてください。</target>
        <note />
      </trans-unit>
      <trans-unit id="nrRecordTypeNeedsQualifiedAccess">
        <source>The record type for the record field '{0}' was defined with the RequireQualifiedAccessAttribute. Include the name of the record type ('{1}') in the name you are using.</source>
        <target state="translated">レコード フィールド '{0}' のレコード型が RequireQualifiedAccessAttribute によって定義されました。使用中の名前にレコード型 ('{1}') の名前を含めてください。</target>
        <note />
      </trans-unit>
      <trans-unit id="ilwriteErrorCreatingPdb">
        <source>Unexpected error creating debug information file '{0}'</source>
        <target state="translated">デバッグ情報ファイル '{0}' の作成中に予期しないエラーが発生しました:</target>
        <note />
      </trans-unit>
      <trans-unit id="lexOutsideIntegerRange">
        <source>This number is outside the allowable range for this integer type</source>
        <target state="translated">この数値は、この整数型に使用できる範囲から外れています</target>
        <note />
      </trans-unit>
      <trans-unit id="lexCharNotAllowedInOperatorNames">
        <source>'{0}' is not permitted as a character in operator names and is reserved for future use</source>
        <target state="translated">'{0}' は演算子名の文字として使用できません。将来利用するために予約されています</target>
        <note />
      </trans-unit>
      <trans-unit id="lexUnexpectedChar">
        <source>Unexpected character '{0}'</source>
        <target state="translated">予期しない文字 '{0}'</target>
        <note />
      </trans-unit>
      <trans-unit id="lexByteArrayCannotEncode">
        <source>This byte array literal contains characters that do not encode as a single byte</source>
        <target state="translated">このバイト配列リテラルには、シングル バイトとしてエンコードされない文字が含まれます</target>
        <note />
      </trans-unit>
      <trans-unit id="lexIdentEndInMarkReserved">
        <source>Identifiers followed by '{0}' are reserved for future use</source>
        <target state="translated">'{0}' が続く識別子は将来利用するために予約されています</target>
        <note />
      </trans-unit>
      <trans-unit id="lexOutsideEightBitSigned">
        <source>This number is outside the allowable range for 8-bit signed integers</source>
        <target state="translated">この数値は、8 ビット符号付き整数に使用できる範囲から外れています</target>
        <note />
      </trans-unit>
      <trans-unit id="lexOutsideEightBitSignedHex">
        <source>This number is outside the allowable range for hexadecimal 8-bit signed integers</source>
        <target state="translated">この数値は、16 進 8 ビット符号付き整数に使用できる範囲から外れています</target>
        <note />
      </trans-unit>
      <trans-unit id="lexOutsideEightBitUnsigned">
        <source>This number is outside the allowable range for 8-bit unsigned integers</source>
        <target state="translated">この数値は、8 ビット符号なし整数に使用できる範囲から外れています</target>
        <note />
      </trans-unit>
      <trans-unit id="lexOutsideSixteenBitSigned">
        <source>This number is outside the allowable range for 16-bit signed integers</source>
        <target state="translated">この数値は、16 ビット符号付き整数に使用できる範囲から外れています</target>
        <note />
      </trans-unit>
      <trans-unit id="lexOutsideSixteenBitUnsigned">
        <source>This number is outside the allowable range for 16-bit unsigned integers</source>
        <target state="translated">この数値は、16 ビット符号なし整数に使用できる範囲から外れています</target>
        <note />
      </trans-unit>
      <trans-unit id="lexOutsideThirtyTwoBitSigned">
        <source>This number is outside the allowable range for 32-bit signed integers</source>
        <target state="translated">この数値は、32 ビット符号付き整数に使用できる範囲から外れています</target>
        <note />
      </trans-unit>
      <trans-unit id="lexOutsideThirtyTwoBitUnsigned">
        <source>This number is outside the allowable range for 32-bit unsigned integers</source>
        <target state="translated">この数値は、32 ビット符号なし整数に使用できる範囲から外れています</target>
        <note />
      </trans-unit>
      <trans-unit id="lexOutsideSixtyFourBitSigned">
        <source>This number is outside the allowable range for 64-bit signed integers</source>
        <target state="translated">この数値は、64 ビット符号付き整数に使用できる範囲から外れています</target>
        <note />
      </trans-unit>
      <trans-unit id="lexOutsideSixtyFourBitUnsigned">
        <source>This number is outside the allowable range for 64-bit unsigned integers</source>
        <target state="translated">この数値は、64 ビット符号なし整数に使用できる範囲から外れています</target>
        <note />
      </trans-unit>
      <trans-unit id="lexOutsideNativeSigned">
        <source>This number is outside the allowable range for signed native integers</source>
        <target state="translated">この数値は、符号付きネイティブ整数に使用できる範囲から外れています</target>
        <note />
      </trans-unit>
      <trans-unit id="lexOutsideNativeUnsigned">
        <source>This number is outside the allowable range for unsigned native integers</source>
        <target state="translated">この数値は、符号なしネイティブ整数に使用できる範囲から外れています</target>
        <note />
      </trans-unit>
      <trans-unit id="lexInvalidFloat">
        <source>Invalid floating point number</source>
        <target state="translated">浮動小数点数が無効です</target>
        <note />
      </trans-unit>
      <trans-unit id="lexOusideDecimal">
        <source>This number is outside the allowable range for decimal literals</source>
        <target state="translated">この数値は、10 進リテラルに使用できる範囲から外れています</target>
        <note />
      </trans-unit>
      <trans-unit id="lexOusideThirtyTwoBitFloat">
        <source>This number is outside the allowable range for 32-bit floats</source>
        <target state="translated">この数値は、32 ビット浮動小数点に使用できる範囲から外れています</target>
        <note />
      </trans-unit>
      <trans-unit id="lexInvalidNumericLiteral">
        <source>This is not a valid numeric literal. Valid numeric literals include 1, 0x1, 0b0001 (int), 1u (uint32), 1L (int64), 1UL (uint64), 1s (int16), 1y (sbyte), 1uy (byte), 1.0 (float), 1.0f (float32), 1.0m (decimal), 1I (BigInteger).</source>
        <target state="translated">これは有効な数値リテラルではありません。有効な数値リテラルの例には、1、0x1、0b0001 (int)、1u (uint32)、1L (int64)、1UL (uint64)、1s (int16)、1y (sbyte)、1uy (byte)、1.0 (float)、1.0f (float32)、1.0m (decimal)、1I (BigInteger) などがあります。</target>
        <note />
      </trans-unit>
      <trans-unit id="lexInvalidByteLiteral">
        <source>This is not a valid byte literal</source>
        <target state="translated">これは有効なバイト リテラルではありません</target>
        <note />
      </trans-unit>
      <trans-unit id="lexInvalidCharLiteral">
        <source>This is not a valid character literal</source>
        <target state="translated">これは有効な文字リテラルではありません</target>
        <note />
      </trans-unit>
      <trans-unit id="lexThisUnicodeOnlyInStringLiterals">
        <source>This Unicode encoding is only valid in string literals</source>
        <target state="translated">この Unicode エンコーディングが有効なのはリテラル文字列内のみです</target>
        <note />
      </trans-unit>
      <trans-unit id="lexTokenReserved">
        <source>This token is reserved for future use</source>
        <target state="translated">このトークンは将来利用するために予約されています</target>
        <note />
      </trans-unit>
      <trans-unit id="lexTabsNotAllowed">
        <source>TABs are not allowed in F# code unless the #indent \"off\" option is used</source>
        <target state="translated">F# コードにタブを使用するには、#indent \"off\" オプションを使用する必要があります</target>
        <note />
      </trans-unit>
      <trans-unit id="lexInvalidLineNumber">
        <source>Invalid line number: '{0}'</source>
        <target state="translated">行番号: '{0}' は無効です</target>
        <note />
      </trans-unit>
      <trans-unit id="lexHashIfMustBeFirst">
        <source>#if directive must appear as the first non-whitespace character on a line</source>
        <target state="translated">#if ディレクティブは、スペース以外の最初の文字として行頭に指定する必要があります</target>
        <note />
      </trans-unit>
      <trans-unit id="lexHashElseNoMatchingIf">
        <source>#else has no matching #if</source>
        <target state="translated">#else に対応する #if がありません</target>
        <note />
      </trans-unit>
      <trans-unit id="lexHashEndifRequiredForElse">
        <source>#endif required for #else</source>
        <target state="translated">#else には #endif が必要です</target>
        <note />
      </trans-unit>
      <trans-unit id="lexHashElseMustBeFirst">
        <source>#else directive must appear as the first non-whitespace character on a line</source>
        <target state="translated">#else ディレクティブは、スペース以外の最初の文字として行頭に指定する必要があります</target>
        <note />
      </trans-unit>
      <trans-unit id="lexHashEndingNoMatchingIf">
        <source>#endif has no matching #if</source>
        <target state="translated">#endif に対応する #if がありません</target>
        <note />
      </trans-unit>
      <trans-unit id="lexHashEndifMustBeFirst">
        <source>#endif directive must appear as the first non-whitespace character on a line</source>
        <target state="translated">#endif ディレクティブは、スペース以外の最初の文字として行頭に指定する必要があります</target>
        <note />
      </trans-unit>
      <trans-unit id="lexHashIfMustHaveIdent">
        <source>#if directive should be immediately followed by an identifier</source>
        <target state="translated">#if ディレクティブの直後に識別子を指定する必要があります</target>
        <note />
      </trans-unit>
      <trans-unit id="lexWrongNestedHashEndif">
        <source>Syntax error. Wrong nested #endif, unexpected tokens before it.</source>
        <target state="translated">構文エラー。#endif の入れ子が不適切です。#endif の前に予期しないトークンがあります。</target>
        <note />
      </trans-unit>
      <trans-unit id="lexHashBangMustBeFirstInFile">
        <source>#! may only appear as the first line at the start of a file.</source>
        <target state="translated">#! は、ファイル先頭の最初の行にのみ指定できます。</target>
        <note />
      </trans-unit>
      <trans-unit id="pplexExpectedSingleLineComment">
        <source>Expected single line comment or end of line</source>
        <target state="translated">単一行のコメントまたは行の終わりが必要です</target>
        <note />
      </trans-unit>
      <trans-unit id="memberOperatorDefinitionWithNoArguments">
        <source>Infix operator member '{0}' has no arguments. Expected a tuple of 2 arguments, e.g. static member (+) (x,y) = ...</source>
        <target state="translated">挿入演算子メンバー '{0}' に引数がありません。静的メンバー (+) (x,y) = ... など、2 つの引数を持つタプルを指定してください。</target>
        <note />
      </trans-unit>
      <trans-unit id="memberOperatorDefinitionWithNonPairArgument">
        <source>Infix operator member '{0}' has {1} initial argument(s). Expected a tuple of 2 arguments, e.g. static member (+) (x,y) = ...</source>
        <target state="translated">挿入演算子メンバー '{0}' に {1} 個の初期引数があります。静的メンバー (+) (x,y) = ... など、2 つの引数を持つタプルを指定してください。</target>
        <note />
      </trans-unit>
      <trans-unit id="memberOperatorDefinitionWithCurriedArguments">
        <source>Infix operator member '{0}' has extra curried arguments. Expected a tuple of 2 arguments, e.g. static member (+) (x,y) = ...</source>
        <target state="translated">挿入演算子メンバー '{0}' に余分なカリー化された引数があります。静的メンバー (+) (x,y) = ... など、2 つの引数を持つタプルを指定してください。</target>
        <note />
      </trans-unit>
      <trans-unit id="tcFSharpCoreRequiresExplicit">
        <source>All record, union and struct types in FSharp.Core.dll must be explicitly labelled with 'StructuralComparison' or 'NoComparison'</source>
        <target state="translated">FSharp.Core.dll のすべてのレコード型、共用体型、および構造体型は、'StructuralComparison' または 'NoComparison' で明示的にラベル指定する必要があります</target>
        <note />
      </trans-unit>
      <trans-unit id="tcStructuralComparisonNotSatisfied1">
        <source>The struct, record or union type '{0}' has the 'StructuralComparison' attribute but the type parameter '{1}' does not satisfy the 'comparison' constraint. Consider adding the 'comparison' constraint to the type parameter</source>
        <target state="translated">構造体型、レコード型、または共用体型 '{0}' に 'StructuralComparison' 属性がありますが、型パラメーター '{1}' は 'comparison' 制約を満たしていません。型パラメーターに 'comparison' 制約を追加してください。</target>
        <note />
      </trans-unit>
      <trans-unit id="tcStructuralComparisonNotSatisfied2">
        <source>The struct, record or union type '{0}' has the 'StructuralComparison' attribute but the component type '{1}' does not satisfy the 'comparison' constraint</source>
        <target state="translated">構造体型、レコード型、または共用体型 '{0}' に 'StructuralComparison' 属性がありますが、コンポーネント型 '{1}' は 'comparison' 制約を満たしていません。</target>
        <note />
      </trans-unit>
      <trans-unit id="tcNoComparisonNeeded1">
        <source>The struct, record or union type '{0}' is not structurally comparable because the type parameter {1} does not satisfy the 'comparison' constraint. Consider adding the 'NoComparison' attribute to the type '{2}' to clarify that the type is not comparable</source>
        <target state="translated">型パラメーター {1} が 'comparison' 制約を満たしていないため、構造体型、レコード型、または共用体型 '{0}' は構造的に比較できません。型 '{2}' に 'NoComparison' 属性を追加して、型が比較できないことを明確にしてください。</target>
        <note />
      </trans-unit>
      <trans-unit id="tcNoComparisonNeeded2">
        <source>The struct, record or union type '{0}' is not structurally comparable because the type '{1}' does not satisfy the 'comparison' constraint. Consider adding the 'NoComparison' attribute to the type '{2}' to clarify that the type is not comparable</source>
        <target state="translated">型 {1} が 'comparison' 制約を満たしていないため、構造体型、レコード型、または共用体型 '{0}' は構造的に比較できません。型 '{2}' に 'NoComparison' 属性を追加して、型が比較できないことを明確にしてください。</target>
        <note />
      </trans-unit>
      <trans-unit id="tcNoEqualityNeeded1">
        <source>The struct, record or union type '{0}' does not support structural equality because the type parameter {1} does not satisfy the 'equality' constraint. Consider adding the 'NoEquality' attribute to the type '{2}' to clarify that the type does not support structural equality</source>
        <target state="translated">型パラメーター {1} が 'equality' 制約を満たしていないため、構造体型、レコード型、または共用体型 '{0}' は構造の等値性をサポートしません。型 '{2}' に 'NoEquality' 属性を追加して、型が構造の等値性をサポートしないことを明確にしてください。</target>
        <note />
      </trans-unit>
      <trans-unit id="tcNoEqualityNeeded2">
        <source>The struct, record or union type '{0}' does not support structural equality because the type '{1}' does not satisfy the 'equality' constraint. Consider adding the 'NoEquality' attribute to the type '{2}' to clarify that the type does not support structural equality</source>
        <target state="translated">型 {1} が 'equality' 制約を満たしていないため、構造体型、レコード型、または共用体型 '{0}' は構造の等値性をサポートしません。型 '{2}' に 'NoEquality' 属性を追加して、型が構造の等値性をサポートしないことを明確にしてください。</target>
        <note />
      </trans-unit>
      <trans-unit id="tcStructuralEqualityNotSatisfied1">
        <source>The struct, record or union type '{0}' has the 'StructuralEquality' attribute but the type parameter '{1}' does not satisfy the 'equality' constraint. Consider adding the 'equality' constraint to the type parameter</source>
        <target state="translated">構造体型、レコード型、または共用体型 '{0}' に 'StructuralEquality' 属性がありますが、型パラメーター '{1}' は 'equality' 制約を満たしていません。型パラメーターに 'equality' 制約を追加してください。</target>
        <note />
      </trans-unit>
      <trans-unit id="tcStructuralEqualityNotSatisfied2">
        <source>The struct, record or union type '{0}' has the 'StructuralEquality' attribute but the component type '{1}' does not satisfy the 'equality' constraint</source>
        <target state="translated">構造体型、レコード型、または共用体型 '{0}' に 'StructuralEquality' 属性がありますが、コンポーネント型 '{1}' は 'equality' 制約を満たしていません。</target>
        <note />
      </trans-unit>
      <trans-unit id="tcStructsMustDeclareTypesOfImplicitCtorArgsExplicitly">
        <source>Each argument of the primary constructor for a struct must be given a type, for example 'type S(x1:int, x2: int) = ...'. These arguments determine the fields of the struct.</source>
        <target state="translated">構造体のプライマリ コンストラクターの各引数には型を指定してください (たとえば、'type S(x1:int, x2: int) = ...')。これらの引数で構造体のフィールドが決定されます。</target>
        <note />
      </trans-unit>
      <trans-unit id="chkUnusedValue">
        <source>The value '{0}' is unused</source>
        <target state="translated">値 '{0}' は使用されていません</target>
        <note />
      </trans-unit>
      <trans-unit id="chkUnusedThisVariable">
        <source>The recursive object reference '{0}' is unused. The presence of a recursive object reference adds runtime initialization checks to members in this and derived types. Consider removing this recursive object reference.</source>
        <target state="translated">再帰的オブジェクト参照 '{0}' は使用されていません。再帰的オブジェクト参照が存在すると、この型および派生型のメンバーに対するランタイムの初期化チェックが追加されます。この再帰的オブジェクト参照を削除してください。</target>
        <note />
      </trans-unit>
      <trans-unit id="parsGetterAtMostOneArgument">
        <source>A getter property may have at most one argument group</source>
        <target state="translated">ゲッターのプロパティに指定できる引数グループの数は 1 以下です</target>
        <note />
      </trans-unit>
      <trans-unit id="parsSetterAtMostTwoArguments">
        <source>A setter property may have at most two argument groups</source>
        <target state="translated">Set アクセス操作子のプロパティに指定できる引数グループの数は 2 以下です</target>
        <note />
      </trans-unit>
      <trans-unit id="parsInvalidProperty">
        <source>Invalid property getter or setter</source>
        <target state="translated">プロパティのゲッターまたはセッターが無効です</target>
        <note />
      </trans-unit>
      <trans-unit id="parsIndexerPropertyRequiresAtLeastOneArgument">
        <source>An indexer property must be given at least one argument</source>
        <target state="translated">インデクサーのプロパティに 1 つ以上の引数を指定する必要があります</target>
        <note />
      </trans-unit>
      <trans-unit id="tastInvalidAddressOfMutableAcrossAssemblyBoundary">
        <source>This operation accesses a mutable top-level value defined in another assembly in an unsupported way. The value cannot be accessed through its address. Consider copying the expression to a mutable local, e.g. 'let mutable x = ...', and if necessary assigning the value back after the completion of the operation</source>
        <target state="translated">この操作は、別のアセンブリに定義されている変更可能な最上位の値にアクセスしていますが、サポートされないアクセス方法です。アドレスでは値にアクセスできません。変更可能なローカル変数に式をコピーし (たとえば、'let mutable x = ...')、必要に応じて、操作の完了後に値を割り当て直してください。</target>
        <note />
      </trans-unit>
      <trans-unit id="parsNonAdjacentTypars">
        <source>Type parameters must be placed directly adjacent to the type name, e.g. \"type C&lt;'T&gt;\", not     type \"C   &lt;'T&gt;\"</source>
        <target state="translated">型パラメーターと型名は隣接している必要があります。たとえば、type \"C   &lt;'T&gt;\" ではなく \"type C&lt;'T&gt;\" と指定します。</target>
        <note />
      </trans-unit>
      <trans-unit id="parsNonAdjacentTyargs">
        <source>Type arguments must be placed directly adjacent to the type name, e.g. \"C&lt;'T&gt;\", not \"C  &lt;'T&gt;\"</source>
        <target state="translated">型引数と型名は隣接している必要があります。たとえば、\"C  &lt;'T&gt;\" ではなく \"C&lt;'T&gt;\" と指定します。</target>
        <note />
      </trans-unit>
      <trans-unit id="parsNonAtomicType">
        <source>The use of the type syntax 'int C' and 'C  &lt;int&gt;' is not permitted here. Consider adjusting this type to be written in the form 'C&lt;int&gt;'</source>
        <target state="translated">'int C' および 'C  &lt;int&gt;' という型の構文は、ここでは使用できません。'C&lt;int&gt;' という形式でこの型を記述してください。</target>
        <note />
      </trans-unit>
      <trans-unit id="tastUndefinedItemRefModuleNamespace">
        <source>The module/namespace '{0}' from compilation unit '{1}' did not contain the module/namespace '{2}'</source>
        <target state="translated">コンパイル ユニット '{1}' のモジュール/名前空間 '{0}' には、モジュール/名前空間 '{2}' が含まれません</target>
        <note />
      </trans-unit>
      <trans-unit id="tastUndefinedItemRefVal">
        <source>The module/namespace '{0}' from compilation unit '{1}' did not contain the val '{2}'</source>
        <target state="translated">コンパイル ユニット '{1}' のモジュール/名前空間 '{0}' には、val '{2}' が含まれません</target>
        <note />
      </trans-unit>
      <trans-unit id="tastUndefinedItemRefModuleNamespaceType">
        <source>The module/namespace '{0}' from compilation unit '{1}' did not contain the namespace, module or type '{2}'</source>
        <target state="translated">コンパイル ユニット '{1}' のモジュール/名前空間 '{0}' には、名前空間、モジュール、または型の '{2}' が含まれません</target>
        <note />
      </trans-unit>
      <trans-unit id="tcInvalidUseNullAsTrueValue">
        <source>The 'UseNullAsTrueValue' attribute flag may only be used with union types that have one nullary case and at least one non-nullary case</source>
        <target state="translated">'UseNullAsTrueValue' 属性フラグを使用できるのは、引数がないケース 1 つと、引数があるケース 1 つ以上を持つ共用体型のみです</target>
        <note />
      </trans-unit>
      <trans-unit id="tcParameterInferredByref">
        <source>The parameter '{0}' was inferred to have byref type. Parameters of byref type must be given an explicit type annotation, e.g. 'x1: byref&lt;int&gt;'. When used, a byref parameter is implicitly dereferenced.</source>
        <target state="translated">パラメーター '{0}' は byref 型であると推論されました。byref 型のパラメーターには、明示的な型の注釈を付ける必要があります ('x1: byref&lt;int&gt;' など)。byref パラメーターは、使用時に暗黙的に逆参照されます。</target>
        <note />
      </trans-unit>
      <trans-unit id="tcNonUniformMemberUse">
        <source>The generic member '{0}' has been used at a non-uniform instantiation prior to this program point. Consider reordering the members so this member occurs first. Alternatively, specify the full type of the member explicitly, including argument types, return type and any additional generic parameters and constraints.</source>
        <target state="translated">このプログラム ポイントよりも前の同型でないインスタンス化で、汎用メンバー '{0}' が使用されています。このメンバーが最初に出現するようにメンバーの順序を変えることを検討してください。または、引数の型、戻り値の型、および追加のジェネリック パラメーターと制約を含む、メンバーの完全な型を明示的に指定してください。</target>
        <note />
      </trans-unit>
      <trans-unit id="tcAttribArgsDiffer">
        <source>The attribute '{0}' appears in both the implementation and the signature, but the attribute arguments differ. Only the attribute from the signature will be included in the compiled code.</source>
        <target state="translated">属性 '{0}' が実装とシグネチャの双方に出現していますが、属性の引数が異なります。コンパイル済みコードには、シグネチャの属性のみが含まれます。</target>
        <note />
      </trans-unit>
      <trans-unit id="tcCannotCallAbstractBaseMember">
        <source>Cannot call an abstract base member: '{0}'</source>
        <target state="translated">抽象基本メンバーを呼び出すことはできません:'{0}'</target>
        <note />
      </trans-unit>
      <trans-unit id="typrelCannotResolveAmbiguityInUnmanaged">
        <source>Could not resolve the ambiguity in the use of a generic construct with an 'unmanaged' constraint at or near this position</source>
        <target state="translated">この位置、またはこの位置付近にある 'unmanaged' 制約を含むジェネリック コンストラクトの使用に関して、あいまいさを解決できませんでした</target>
        <note />
      </trans-unit>
      <trans-unit id="mlCompatMessage">
        <source>This construct is for ML compatibility. {0}. You can disable this warning by using '--mlcompatibility' or '--nowarn:62'.</source>
        <target state="translated">このコンストラクターは ML 互換用です。{0}。'--mlcompatibility' または '--nowarn:62' を使用して、この警告を無効にできます。</target>
        <note />
      </trans-unit>
      <trans-unit id="ilFieldDoesNotHaveValidOffsetForStructureLayout">
        <source>The type '{0}' has been marked as having an Explicit layout, but the field '{1}' has not been marked with the 'FieldOffset' attribute</source>
        <target state="translated">型 '{0}' は明示的なレイアウトがあるとしてマークされていますが、フィールド '{1}' は 'FieldOffset' 属性でマークされていません</target>
        <note />
      </trans-unit>
      <trans-unit id="tcInterfacesShouldUseInheritNotInterface">
        <source>Interfaces inherited by other interfaces should be declared using 'inherit ...' instead of 'interface ...'</source>
        <target state="translated">他のインターフェイスによって継承されたインターフェイスは、'interface ...' ではなく 'inherit ...' を使用して宣言する必要があります</target>
        <note />
      </trans-unit>
      <trans-unit id="parsInvalidPrefixOperator">
        <source>Invalid prefix operator</source>
        <target state="translated">無効なプレフィックス演算子です</target>
        <note />
      </trans-unit>
      <trans-unit id="parsInvalidPrefixOperatorDefinition">
        <source>Invalid operator definition. Prefix operator definitions must use a valid prefix operator name.</source>
        <target state="translated">無効な演算子の定義です。プレフィックス演算子の定義には、有効なプレフィックス演算子名を使用する必要があります。</target>
        <note />
      </trans-unit>
      <trans-unit id="buildCompilingExtensionIsForML">
        <source>The file extensions '.ml' and '.mli' are for ML compatibility</source>
        <target state="translated">ファイル拡張子 '.ml' および '.mli' は ML 互換用です</target>
        <note />
      </trans-unit>
      <trans-unit id="lexIndentOffForML">
        <source>Consider using a file with extension '.ml' or '.mli' instead</source>
        <target state="translated">代わりに、ファイル拡張子に '.ml' または '.mli' を使用してください</target>
        <note />
      </trans-unit>
      <trans-unit id="activePatternIdentIsNotFunctionTyped">
        <source>Active pattern '{0}' is not a function</source>
        <target state="translated">アクティブ パターン '{0}' が関数ではありません</target>
        <note />
      </trans-unit>
      <trans-unit id="activePatternChoiceHasFreeTypars">
        <source>Active pattern '{0}' has a result type containing type variables that are not determined by the input. The common cause is a when a result case is not mentioned, e.g. 'let (|A|B|) (x:int) = A x'. This can be fixed with a type constraint, e.g. 'let (|A|B|) (x:int) : Choice&lt;int,unit&gt; = A x'</source>
        <target state="translated">アクティブ パターン '{0}' に、入力によって決定されない型変数を含む結果の型があります。一般的な原因は、結果の型が記述されていないことです (例: 'let (|A|B|) (x:int) = A x')。この場合は、型の制約によって問題を解決できます (例: 'let (|A|B|) (x:int) : Choice&lt;int,unit&gt; = A x')。</target>
        <note />
      </trans-unit>
      <trans-unit id="ilFieldHasOffsetForSequentialLayout">
        <source>The FieldOffset attribute can only be placed on members of types marked with the StructLayout(LayoutKind.Explicit)</source>
        <target state="translated">FieldOffset 属性は、StructLayout(LayoutKind.Explicit) でマークされた型のメンバーでのみ使用できます</target>
        <note />
      </trans-unit>
      <trans-unit id="tcOptionalArgsMustComeAfterNonOptionalArgs">
        <source>Optional arguments must come at the end of the argument list, after any non-optional arguments</source>
        <target state="translated">オプションの引数は、オプションではないすべての引数の後で、引数リストの末尾に指定する必要があります。</target>
        <note />
      </trans-unit>
      <trans-unit id="tcConditionalAttributeUsage">
        <source>Attribute 'System.Diagnostics.ConditionalAttribute' is only valid on methods or attribute classes</source>
        <target state="translated">属性 'System.Diagnostics.ConditionalAttribute' はメソッド クラスまたは属性クラスでのみ有効です</target>
        <note />
      </trans-unit>
      <trans-unit id="tcMemberOperatorDefinitionInExtrinsic">
        <source>Extension members cannot provide operator overloads.  Consider defining the operator as part of the type definition instead.</source>
        <target state="translated">拡張メンバーでは演算子のオーバーロードを実行できません。代わりに型定義の一部として演算子を定義してください。</target>
        <note />
      </trans-unit>
      <trans-unit id="ilwriteMDBFileNameCannotBeChangedWarning">
        <source>The name of the MDB file must be &lt;assembly-file-name&gt;.mdb. The --pdb option will be ignored.</source>
        <target state="translated">MDB ファイルの名前は、&lt;アセンブリ ファイルの名前&gt;.mdb にする必要があります。--pdb オプションは無視されます。</target>
        <note />
      </trans-unit>
      <trans-unit id="ilwriteMDBMemberMissing">
        <source>MDB generation failed. Could not find compatible member {0}</source>
        <target state="translated">MDB を生成できませんでした。互換性のあるメンバー {0} が見つかりませんでした</target>
        <note />
      </trans-unit>
      <trans-unit id="ilwriteErrorCreatingMdb">
        <source>Cannot generate MDB debug information. Failed to load the 'MonoSymbolWriter' type from the 'Mono.CompilerServices.SymbolWriter.dll' assembly.</source>
        <target state="translated">MDB デバッグ情報を生成できません。'Mono.CompilerServices.SymbolWriter.dll' アセンブリから 'MonoSymbolWriter' 型を読み込むことができませんでした。</target>
        <note />
      </trans-unit>
      <trans-unit id="tcUnionCaseNameConflictsWithGeneratedType">
        <source>The union case named '{0}' conflicts with the generated type '{1}'</source>
        <target state="translated">{0}' という名前の共用体ケースが、生成された型 '{1}' と競合します</target>
        <note />
      </trans-unit>
      <trans-unit id="chkNoReflectedDefinitionOnStructMember">
        <source>ReflectedDefinitionAttribute may not be applied to an instance member on a struct type, because the instance member takes an implicit 'this' byref parameter</source>
        <target state="translated">ReflectedDefinitionAttribute は、構造体型でインスタンス メンバーに適用することはできません。これは、このインスタンス メンバーが暗黙的な 'this' byref パラメーターを受け取るためです。</target>
        <note />
      </trans-unit>
      <trans-unit id="tcDllImportNotAllowed">
        <source>DLLImport bindings must be static members in a class or function definitions in a module</source>
        <target state="translated">DLLImport 束縛はモジュール内のクラスまたは関数定義の静的メンバーであることが必要です</target>
        <note />
      </trans-unit>
      <trans-unit id="buildExplicitCoreLibRequiresNoFramework">
        <source>When mscorlib.dll or FSharp.Core.dll is explicitly referenced the {0} option must also be passed</source>
        <target state="translated">mscorlib.dll または FSharp.Core.dll が明示的に参照される場合は、{0} オプションも渡す必要があります</target>
        <note />
      </trans-unit>
      <trans-unit id="buildExpectedSigdataFile">
        <source>FSharp.Core.sigdata not found alongside FSharp.Core. File expected in {0}. Consider upgrading to a more recent version of FSharp.Core, where this file is no longer be required.</source>
        <target state="translated">FSharp.Core と同じ場所に FSharp.Core.sigdata が見つかりません。ファイルは {0} にある必要があります。このファイルを必要としない、より新しいバージョンの FSharp.Core にアップグレードすることをご検討ください。</target>
        <note />
      </trans-unit>
      <trans-unit id="buildExpectedFileAlongSideFSharpCore">
        <source>File '{0}' not found alongside FSharp.Core. File expected in {1}. Consider upgrading to a more recent version of FSharp.Core, where this file is no longer be required.</source>
        <target state="translated">FSharp.Core と同じ場所にファイル '{0}' が見つかりません。ファイルは {1} にある必要があります。このファイルを必要としない、より新しいバージョンの FSharp.Core にアップグレードすることをご検討ください。</target>
        <note />
      </trans-unit>
      <trans-unit id="buildUnexpectedFileNameCharacter">
        <source>Filename '{0}' contains invalid character '{1}'</source>
        <target state="translated">ファイル名 '{0}' に無効な文字 '{1}' が含まれています</target>
        <note />
      </trans-unit>
      <trans-unit id="tcInvalidUseBangBinding">
        <source>'use!' bindings must be of the form 'use! &lt;var&gt; = &lt;expr&gt;'</source>
        <target state="translated">'use!' 束縛は 'use! &lt;var&gt; = &lt;expr&gt;' という形式にする必要があります</target>
        <note />
      </trans-unit>
      <trans-unit id="crefNoInnerGenericsInQuotations">
        <source>Inner generic functions are not permitted in quoted expressions. Consider adding some type constraints until this function is no longer generic.</source>
        <target state="translated">内部ジェネリック関数は引用符付きの式には使用できません。関数の型を特定できるまで、何らかの型の制約を追加してください。</target>
        <note />
      </trans-unit>
      <trans-unit id="tcEnumTypeCannotBeEnumerated">
        <source>The type '{0}' is not a valid enumerator type , i.e. does not have a 'MoveNext()' method returning a bool, and a 'Current' property</source>
        <target state="translated">型 '{0}' は有効な列挙子の型ではありません。つまり、ブール値を返す 'MoveNext()' メソッドと 'Current' プロパティが含まれていません</target>
        <note />
      </trans-unit>
      <trans-unit id="parsEofInTripleQuoteString">
        <source>End of file in triple-quote string begun at or before here</source>
        <target state="translated">この位置以前に始まった三重引用符文字列の途中でファイルの終わりが見つかりました</target>
        <note />
      </trans-unit>
      <trans-unit id="parsEofInTripleQuoteStringInComment">
        <source>End of file in triple-quote string embedded in comment begun at or before here</source>
        <target state="translated">この位置以前に始まったコメントに埋め込まれた三重引用符文字列の途中でファイルの終わりが見つかりました</target>
        <note />
      </trans-unit>
      <trans-unit id="tcTypeTestLosesMeasures">
        <source>This type test or downcast will ignore the unit-of-measure '{0}'</source>
        <target state="translated">この型テストまたはダウンキャストでは、測定単位 '{0}' が無視されます</target>
        <note />
      </trans-unit>
      <trans-unit id="parsMissingTypeArgs">
        <source>Expected type argument or static argument</source>
        <target state="translated">型引数または静的引数が必要です</target>
        <note />
      </trans-unit>
      <trans-unit id="parsMissingGreaterThan">
        <source>Unmatched '&lt;'. Expected closing '&gt;'</source>
        <target state="translated">'&lt;' が対応しません。対応する '&gt;' が必要です</target>
        <note />
      </trans-unit>
      <trans-unit id="parsUnexpectedQuotationOperatorInTypeAliasDidYouMeanVerbatimString">
        <source>Unexpected quotation operator '&lt;@' in type definition. If you intend to pass a verbatim string as a static argument to a type provider, put a space between the '&lt;' and '@' characters.</source>
        <target state="translated">型定義に予期しない引用演算子 '&lt;@' が見つかりました。verbatim 文字列を静的引数として型プロバイダーに渡す場合は、'&lt;' と '@' の間に空白を挿入してください。</target>
        <note />
      </trans-unit>
      <trans-unit id="parsErrorParsingAsOperatorName">
        <source>Attempted to parse this as an operator name, but failed</source>
        <target state="translated">これを演算子名として解析しようとしましたが、失敗しました</target>
        <note />
      </trans-unit>
      <trans-unit id="lexInvalidUnicodeLiteral">
        <source>\U{0} is not a valid Unicode character escape sequence</source>
        <target state="translated">\U{0} は、無効な Unicode 文字のエスケープ シーケンスです</target>
        <note />
      </trans-unit>
      <trans-unit id="tcCallerInfoWrongType">
        <source>'{0}' must be applied to an argument of type '{1}', but has been applied to an argument of type '{2}'</source>
        <target state="translated">'{0}' は、型が '{1}' の引数に適用する必要がありますが、型が '{2}' の引数に適用されています</target>
        <note />
      </trans-unit>
      <trans-unit id="tcCallerInfoNotOptional">
        <source>'{0}' can only be applied to optional arguments</source>
        <target state="translated">'{0}' の適用対象にできるのはオプションの引数だけです</target>
        <note />
      </trans-unit>
      <trans-unit id="toolLocationHelperUnsupportedFrameworkVersion">
        <source>The specified .NET Framework version '{0}' is not supported. Please specify a value from the enumeration Microsoft.Build.Utilities.TargetDotNetFrameworkVersion.</source>
        <target state="translated">指定した .NET Framework のバージョン '{0}' はサポートされていません。列挙型 Microsoft.Build.Utilities.TargetDotNetFrameworkVersion からの値を指定してください。</target>
        <note />
      </trans-unit>
      <trans-unit id="ilSignInvalidMagicValue">
        <source>Invalid Magic value in CLR Header</source>
        <target state="translated">CLR ヘッダーのマジック値が正しくありません</target>
        <note />
      </trans-unit>
      <trans-unit id="ilSignBadImageFormat">
        <source>Bad image format</source>
        <target state="translated">イメージ形式が正しくありません</target>
        <note />
      </trans-unit>
      <trans-unit id="ilSignPrivateKeyExpected">
        <source>Private key expected</source>
        <target state="translated">秘密キーが必要です</target>
        <note />
      </trans-unit>
      <trans-unit id="ilSignRsaKeyExpected">
        <source>RSA key expected</source>
        <target state="translated">RSA キーが必要です</target>
        <note />
      </trans-unit>
      <trans-unit id="ilSignInvalidBitLen">
        <source>Invalid bit Length</source>
        <target state="translated">ビット長が正しくありません</target>
        <note />
      </trans-unit>
      <trans-unit id="ilSignInvalidRSAParams">
        <source>Invalid RSAParameters structure - '{{0}}' expected</source>
        <target state="translated">RSAParameters 構造が正しくありません - '{{0}}' が必要です</target>
        <note />
      </trans-unit>
      <trans-unit id="ilSignInvalidAlgId">
        <source>Invalid algId - 'Exponent' expected</source>
        <target state="translated">algId が正しくありません - '指数' が必要です</target>
        <note />
      </trans-unit>
      <trans-unit id="ilSignInvalidSignatureSize">
        <source>Invalid signature size</source>
        <target state="translated">シグネチャのサイズが正しくありません</target>
        <note />
      </trans-unit>
      <trans-unit id="ilSignNoSignatureDirectory">
        <source>No signature directory</source>
        <target state="translated">シグネチャのディレクトリがありません</target>
        <note />
      </trans-unit>
      <trans-unit id="ilSignInvalidPKBlob">
        <source>Invalid Public Key blob</source>
        <target state="translated">公開キー BLOB が正しくありません</target>
        <note />
      </trans-unit>
      <trans-unit id="fscTooManyErrors">
        <source>Exiting - too many errors</source>
        <target state="translated">終了しています - エラーが多すぎます</target>
        <note />
      </trans-unit>
      <trans-unit id="docfileNoXmlSuffix">
        <source>The documentation file has no .xml suffix</source>
        <target state="translated">ドキュメント ファイルに .xml サフィックスがありません</target>
        <note />
      </trans-unit>
      <trans-unit id="fscNoImplementationFiles">
        <source>No implementation files specified</source>
        <target state="translated">実装ファイルが指定されていません</target>
        <note />
      </trans-unit>
      <trans-unit id="fscBadAssemblyVersion">
        <source>The attribute {0} specified version '{1}', but this value is invalid and has been ignored</source>
        <target state="translated">属性 {0} にバージョン '{1}' を指定しましたが、この値は無効なため無視されました</target>
        <note />
      </trans-unit>
      <trans-unit id="fscTwoResourceManifests">
        <source>Conflicting options specified: 'win32manifest' and 'win32res'. Only one of these can be used.</source>
        <target state="translated">競合するオプションが指定されました: 'win32manifest' および 'win32res'。これらのうち、1 つのみを使用できます。</target>
        <note />
      </trans-unit>
      <trans-unit id="fscQuotationLiteralsStaticLinking">
        <source>The code in assembly '{0}' makes uses of quotation literals. Static linking may not include components that make use of quotation literals unless all assemblies are compiled with at least F# 4.0.</source>
        <target state="translated">アセンブリ '{0}' 内のコードで引用符リテラルが使用されています。静的リンクでは、F# 4.0 以上ですべてのアセンブリがコンパイルされる場合を除き、引用符リテラルを使用するコンポーネントがインクルードされない可能性があります。</target>
        <note />
      </trans-unit>
      <trans-unit id="fscQuotationLiteralsStaticLinking0">
        <source>Code in this assembly makes uses of quotation literals. Static linking may not include components that make use of quotation literals unless all assemblies are compiled with at least F# 4.0.</source>
        <target state="translated">このアセンブリ内のコードでは引用符リテラルが使用されています。静的リンクでは、F# 4.0 以上ですべてのアセンブリがコンパイルされる場合を除き、引用符リテラルを使用するコンポーネントがインクルードされない可能性があります。</target>
        <note />
      </trans-unit>
      <trans-unit id="fscStaticLinkingNoEXE">
        <source>Static linking may not include a .EXE</source>
        <target state="translated">静的リンクでは、.EXE がインクルードされない可能性があります</target>
        <note />
      </trans-unit>
      <trans-unit id="fscStaticLinkingNoMixedDLL">
        <source>Static linking may not include a mixed managed/unmanaged DLL</source>
        <target state="translated">静的リンクでは、混合マネージ/アンマネージ DLL がインクルードされない可能性があります</target>
        <note />
      </trans-unit>
      <trans-unit id="fscIgnoringMixedWhenLinking">
        <source>Ignoring mixed managed/unmanaged assembly '{0}' during static linking</source>
        <target state="translated">静的リンク中に混合マネージド/アンマネージド アセンブリ '{0}' を無視しています</target>
        <note />
      </trans-unit>
      <trans-unit id="fscAssumeStaticLinkContainsNoDependencies">
        <source>Assembly '{0}' was referenced transitively and the assembly could not be resolved automatically. Static linking will assume this DLL has no dependencies on the F# library or other statically linked DLLs. Consider adding an explicit reference to this DLL.</source>
        <target state="translated">アセンブリ '{0}' は推移的に参照され、このアセンブリを自動的に解決できませんでした。静的リンクでは、この DLL に F# ライブラリ上またはその他の静的にリンクされた DLL 上の依存関係がないと見なされます。この DLL に明示的な参照を追加することを検討してください。</target>
        <note />
      </trans-unit>
      <trans-unit id="fscAssemblyNotFoundInDependencySet">
        <source>Assembly '{0}' not found in dependency set of target binary. Statically linked roots should be specified using an assembly name, without a DLL or EXE extension. If this assembly was referenced explicitly then it is possible the assembly was not actually required by the generated binary, in which case it should not be statically linked.</source>
        <target state="translated">アセンブリ '{0}' は、対象のバイナリの依存関係セットから見つかりませんでした。静的にリンクされたルートは、DLL または EXE 拡張子なしでアセンブリ名を使用して指定する必要があります。このアセンブリが明示的に参照された場合、アセンブリは生成されたバイナリで実際に要求されていない可能性があり、この場合には静的にリンクしないでください。</target>
        <note />
      </trans-unit>
      <trans-unit id="fscKeyFileCouldNotBeOpened">
        <source>The key file '{0}' could not be opened</source>
        <target state="translated">キー ファイル '{0}' を開けませんでした</target>
        <note />
      </trans-unit>
      <trans-unit id="fscProblemWritingBinary">
        <source>A problem occurred writing the binary '{0}': {1}</source>
        <target state="translated">バイナリ '{0}' の書き込み中に問題が発生しました: {1}</target>
        <note />
      </trans-unit>
      <trans-unit id="fscAssemblyVersionAttributeIgnored">
        <source>The 'AssemblyVersionAttribute' has been ignored because a version was given using a command line option</source>
        <target state="translated">'AssemblyVersionAttribute' は、バージョンがコマンド ライン オプションを使用して指定されたため無視されました</target>
        <note />
      </trans-unit>
      <trans-unit id="fscAssemblyCultureAttributeError">
        <source>Error emitting 'System.Reflection.AssemblyCultureAttribute' attribute -- 'Executables cannot be satellite assemblies, Culture should always be empty'</source>
        <target state="translated">'System.Reflection.AssemblyCultureAttribute' 属性の生成中にエラーが発生しました -- '実行可能ファイルをサテライト アセンブリにすることはできません。カルチャは常に空である必要があります'</target>
        <note />
      </trans-unit>
      <trans-unit id="fscDelaySignWarning">
        <source>Option '--delaysign' overrides attribute 'System.Reflection.AssemblyDelaySignAttribute' given in a source file or added module</source>
        <target state="translated">ソース ファイルまたは追加されたモジュールに指定された 'System.Reflection.AssemblyDelaySignAttribute' 属性は、'--delaysign' オプションでオーバーライドされます</target>
        <note />
      </trans-unit>
      <trans-unit id="fscKeyFileWarning">
        <source>Option '--keyfile' overrides attribute 'System.Reflection.AssemblyKeyFileAttribute' given in a source file or added module</source>
        <target state="translated">ソース ファイルまたは追加されたモジュールに指定された 'System.Reflection.AssemblyKeyFileAttribute' 属性は、'--keyfile' オプションでオーバーライドされます</target>
        <note />
      </trans-unit>
      <trans-unit id="fscKeyNameWarning">
        <source>Option '--keycontainer' overrides attribute 'System.Reflection.AssemblyNameAttribute' given in a source file or added module</source>
        <target state="translated">ソース ファイルまたは追加されたモジュールに指定された 'System.Reflection.AssemblyNameAttribute' 属性は、'--keycontainer' オプションでオーバーライドされます</target>
        <note />
      </trans-unit>
      <trans-unit id="fscReferenceOnCommandLine">
        <source>The assembly '{0}' is listed on the command line. Assemblies should be referenced using a command line flag such as '-r'.</source>
        <target state="translated">アセンブリ '{0}' はコマンド ラインに一覧表示されます。アセンブリは '-r' などのコマンド ライン フラグを使用して参照する必要があります。</target>
        <note />
      </trans-unit>
      <trans-unit id="fscRemotingError">
        <source>The resident compilation service was not used because a problem occured in communicating with the server.</source>
        <target state="translated">サーバーとの通信で問題が発生したため、常駐コンパイル サービスが使用されませんでした。</target>
        <note />
      </trans-unit>
      <trans-unit id="pathIsInvalid">
        <source>Problem with filename '{0}': Illegal characters in path.</source>
        <target state="translated">ファイル名 '{0}' に問題があります: パスに無効な文字が含まれています。</target>
        <note />
      </trans-unit>
      <trans-unit id="fscResxSourceFileDeprecated">
        <source>Passing a .resx file ({0}) as a source file to the compiler is deprecated. Use resgen.exe to transform the .resx file into a .resources file to pass as a --resource option. If you are using MSBuild, this can be done via an &lt;EmbeddedResource&gt; item in the .fsproj project file.</source>
        <target state="translated">.resx ファイル ({0}) をソース ファイルとしてコンパイラに渡す処理は非推奨です。resgen.exe を使用して、.resx ファイルを .resources ファイルに変換し、--resource オプションで渡してください。MSBuild を使用する場合は、.fsproj プロジェクト ファイル内の &lt;EmbeddedResource&gt; 項目を使用して、この変換を実行できます。</target>
        <note />
      </trans-unit>
      <trans-unit id="fscStaticLinkingNoProfileMismatches">
        <source>Static linking may not be used on an assembly referencing mscorlib (e.g. a .NET Framework assembly) when generating an assembly that references System.Runtime (e.g. a .NET Core or Portable assembly).</source>
        <target state="translated">静的リンクは、System.Runtime (.NET Core またはポータブル アセンブリなど) を参照するアセンブリを生成する場合、mscorlib (.NET Framework アセンブリなど) を参照するアセンブリには使用できません。</target>
        <note />
      </trans-unit>
      <trans-unit id="fscAssemblyWildcardAndDeterminism">
        <source>An {0} specified version '{1}', but this value is a wildcard, and you have requested a deterministic build, these are in conflict.</source>
        <target state="translated">{0} によりバージョン '{1}' が指定されましたが、この値はワイルドカードです。決定論的なビルドを要求しているため、これらの指定は矛盾しています。</target>
        <note />
      </trans-unit>
      <trans-unit id="fscDeterministicDebugRequiresPortablePdb">
        <source>Determinstic builds only support portable PDBs (--debug:portable or --debug:embedded)</source>
        <target state="translated">決定論的ビルドはポータブル PDB のみをサポートします (--debug:portable または --debug:embedded)</target>
        <note />
      </trans-unit>
      <trans-unit id="etIllegalCharactersInNamespaceName">
        <source>Character '{0}' is not allowed in provided namespace name '{1}'</source>
        <target state="translated">指定された名前空間名 '{1}' には、文字 '{0}' を使用することはできません</target>
        <note />
      </trans-unit>
      <trans-unit id="etNullOrEmptyMemberName">
        <source>The provided type '{0}' returned a member with a null or empty member name</source>
        <target state="translated">指定された型 '{0}' が返したメンバーのメンバー名が null または空です</target>
        <note />
      </trans-unit>
      <trans-unit id="etNullMember">
        <source>The provided type '{0}' returned a null member</source>
        <target state="translated">指定された型 '{0}' が null のメンバーを返しました</target>
        <note />
      </trans-unit>
      <trans-unit id="etNullMemberDeclaringType">
        <source>The provided type '{0}' member info '{1}' has null declaring type</source>
        <target state="translated">指定された型 '{0}' のメンバー情報 '{1}' に null を宣言する型が含まれています</target>
        <note />
      </trans-unit>
      <trans-unit id="etNullMemberDeclaringTypeDifferentFromProvidedType">
        <source>The provided type '{0}' has member '{1}' which has declaring type '{2}'. Expected declaring type to be the same as provided type.</source>
        <target state="translated">指定された型 '{0}' のメンバー '{1}' に、宣言する型 '{2}' が含まれています。宣言する型は、指定された型と同じである必要があります。</target>
        <note />
      </trans-unit>
      <trans-unit id="etHostingAssemblyFoundWithoutHosts">
        <source>Referenced assembly '{0}' has assembly level attribute '{1}' but no public type provider classes were found</source>
        <target state="translated">参照アセンブリ '{0}' にアセンブリ レベル属性 '{1}' が含まれていますが、パブリックな型プロバイダー クラスが見つかりません</target>
        <note />
      </trans-unit>
      <trans-unit id="etEmptyNamespaceOfTypeNotAllowed">
        <source>Type '{0}' from type provider '{1}' has an empty namespace. Use 'null' for the global namespace.</source>
        <target state="translated">型プロバイダー '{1}' からの型 '{0}' に空の名前空間が含まれています。グローバル名前空間を表す 'null' を使用してください。</target>
        <note />
      </trans-unit>
      <trans-unit id="etEmptyNamespaceNotAllowed">
        <source>Empty namespace found from the type provider '{0}'. Use 'null' for the global namespace.</source>
        <target state="translated">型プロバイダー '{0}' に空の名前空間が見つかりました。グローバル名前空間を表す 'null' を使用してください。</target>
        <note />
      </trans-unit>
      <trans-unit id="etMustNotBeGeneric">
        <source>Provided type '{0}' has 'IsGenericType' as true, but generic types are not supported.</source>
        <target state="translated">指定された型 '{0}' で 'IsGenericType' が true になっていますが、ジェネリック型はサポートされていません。</target>
        <note />
      </trans-unit>
      <trans-unit id="etMustNotBeAnArray">
        <source>Provided type '{0}' has 'IsArray' as true, but array types are not supported.</source>
        <target state="translated">指定された型 '{0}' で 'IsArray' が true になっていますが、配列型はサポートされていません。</target>
        <note />
      </trans-unit>
      <trans-unit id="etMethodHasRequirements">
        <source>Invalid member '{0}' on provided type '{1}'. Provided type members must be public, and not be generic, virtual, or abstract.</source>
        <target state="translated">指定された型 '{1}' に無効なメンバー '{0}' が含まれています。指定された型のメンバーはパブリックである必要があり、汎用メンバー、仮想メンバー、および抽象メンバーは無効です。</target>
        <note />
      </trans-unit>
      <trans-unit id="etUnsupportedMemberKind">
        <source>Invalid member '{0}' on provided type '{1}'. Only properties, methods and constructors are allowed</source>
        <target state="translated">指定された型 '{1}' のメンバー '{0}' が無効です。許容されるのは、プロパティ、メソッド、およびコンストラクターのみです</target>
        <note />
      </trans-unit>
      <trans-unit id="etPropertyCanReadButHasNoGetter">
        <source>Property '{0}' on provided type '{1}' has CanRead=true but there was no value from GetGetMethod()</source>
        <target state="translated">指定された型 '{1}' のプロパティ '{0}' で CanRead=true となっていますが、GetGetMethod() からの値が存在しません</target>
        <note />
      </trans-unit>
      <trans-unit id="etPropertyHasGetterButNoCanRead">
        <source>Property '{0}' on provided type '{1}' has CanRead=false but GetGetMethod() returned a method</source>
        <target state="translated">指定された型 '{1}' のプロパティ '{0}' で CanRead=false となっていますが、GetGetMethod() がメソッドを返しました</target>
        <note />
      </trans-unit>
      <trans-unit id="etPropertyCanWriteButHasNoSetter">
        <source>Property '{0}' on provided type '{1}' has CanWrite=true but there was no value from GetSetMethod()</source>
        <target state="translated">指定された型 '{1}' のプロパティ '{0}' で CanWrite=true となっていますが、GetSetMethod() からの値が存在しません</target>
        <note />
      </trans-unit>
      <trans-unit id="etPropertyHasSetterButNoCanWrite">
        <source>Property '{0}' on provided type '{1}' has CanWrite=false but GetSetMethod() returned a method</source>
        <target state="translated">指定された型 '{1}' のプロパティ '{0}' で CanWrite=false となっていますが、GetSetMethod() がメソッドを返しました</target>
        <note />
      </trans-unit>
      <trans-unit id="etOneOrMoreErrorsSeenDuringExtensionTypeSetting">
        <source>One or more errors seen during provided type setup</source>
        <target state="translated">指定された型のセットアップ中にエラーが発生しました</target>
        <note />
      </trans-unit>
      <trans-unit id="etUnexpectedExceptionFromProvidedTypeMember">
        <source>Unexpected exception from provided type '{0}' member '{1}': {2}</source>
        <target state="translated">指定された型 '{0}' のメンバー '{1}' で予期しない例外が発生しました: {2}</target>
        <note />
      </trans-unit>
      <trans-unit id="etUnsupportedConstantType">
        <source>Unsupported constant type '{0}'. Quotations provided by type providers can only contain simple constants. The implementation of the type provider may need to be adjusted by moving a value declared outside a provided quotation literal to be a 'let' binding inside the quotation literal.</source>
        <target state="translated">サポートされない定数型 '{0}'。型プロバイダーで提供される引用に含められるのは単純定数のみです。型プロバイダーの実装は、指定された引用リテラル外部で宣言された値を移動して、引用リテラル内部の 'let' バインドにすることによって調整することが必要な場合があります。</target>
        <note />
      </trans-unit>
      <trans-unit id="etUnsupportedProvidedExpression">
        <source>Unsupported expression '{0}' from type provider. If you are the author of this type provider, consider adjusting it to provide a different provided expression.</source>
        <target state="translated">型プロバイダーから、サポートされない式 '{0}' が指定されました。この型プロバイダーの作成者である場合は、別の指定された式を指定するように調整することを検討してください。</target>
        <note />
      </trans-unit>
      <trans-unit id="etProvidedTypeHasUnexpectedName">
        <source>Expected provided type named '{0}' but provided type has 'Name' with value '{1}'</source>
        <target state="translated">指定された型の名前が '{0}' である必要がありましたが、指定された型の名前は 'Name'、値は '{1}' でした</target>
        <note />
      </trans-unit>
      <trans-unit id="etEventNoAdd">
        <source>Event '{0}' on provided type '{1}' has no value from GetAddMethod()</source>
        <target state="translated">指定された型 '{1}' におけるイベント '{0}' に、GetAddMethod() の値が含まれていません</target>
        <note />
      </trans-unit>
      <trans-unit id="etEventNoRemove">
        <source>Event '{0}' on provided type '{1}' has no value from GetRemoveMethod()</source>
        <target state="translated">指定された型 '{1}' におけるイベント '{0}' に、GetRemoveMethod() の値が含まれていません</target>
        <note />
      </trans-unit>
      <trans-unit id="etProviderHasWrongDesignerAssembly">
        <source>Assembly attribute '{0}' refers to a designer assembly '{1}' which cannot be loaded or doesn't exist. {2}</source>
        <target state="translated">アセンブリ属性 '{0}' はデザイナー アセンブリ '{1}' を参照していますが、このアセンブリは読み込めないか、存在していません。{2}</target>
        <note />
      </trans-unit>
      <trans-unit id="etProviderDoesNotHaveValidConstructor">
        <source>The type provider does not have a valid constructor. A constructor taking either no arguments or one argument of type 'TypeProviderConfig' was expected.</source>
        <target state="translated">型プロバイダーに有効なコンストラクターが含まれていません。引数を受け取らないコンストラクター、または 'TypeProviderConfig' 型の引数を 1 つ受け取るコンストラクターが必要です。</target>
        <note />
      </trans-unit>
      <trans-unit id="etProviderError">
        <source>The type provider '{0}' reported an error: {1}</source>
        <target state="translated">型プロバイダー '{0}' がエラーを報告しました: {1}</target>
        <note />
      </trans-unit>
      <trans-unit id="etIncorrectParameterExpression">
        <source>The type provider '{0}' used an invalid parameter in the ParameterExpression: {1}</source>
        <target state="translated">型プロバイダー '{0}' の ParameterExpression 内で無効なパラメーターが使用されました: {1}</target>
        <note />
      </trans-unit>
      <trans-unit id="etIncorrectProvidedMethod">
        <source>The type provider '{0}' provided a method with a name '{1}' and metadata token '{2}', which is not reported among its methods of its declaring type '{3}'</source>
        <target state="translated">型プロバイダー '{0}' で、'{1}' という名前のメソッドとメタデータ トークン '{2}' が指定されましたが、これは宣言型 '{3}' のメソッドの中で報告されていません</target>
        <note />
      </trans-unit>
      <trans-unit id="etIncorrectProvidedConstructor">
        <source>The type provider '{0}' provided a constructor which is not reported among the constructors of its declaring type '{1}'</source>
        <target state="translated">型プロバイダー '{0}' で指定されたコンストラクターは、宣言型 '{1}' のコンストラクターの中で報告されていません</target>
        <note />
      </trans-unit>
      <trans-unit id="etDirectReferenceToGeneratedTypeNotAllowed">
        <source>A direct reference to the generated type '{0}' is not permitted. Instead, use a type definition, e.g. 'type TypeAlias = &lt;path&gt;'. This indicates that a type provider adds generated types to your assembly.</source>
        <target state="translated">生成された型 '{0}' への直接参照は許可されていません。型定義を使用してください (たとえば、'type TypeAlias = &lt;path&gt;')。この例では、生成された型が型プロバイダーによってアセンブリに追加されます。</target>
        <note />
      </trans-unit>
      <trans-unit id="etProvidedTypeHasUnexpectedPath">
        <source>Expected provided type with path '{0}' but provided type has path '{1}'</source>
        <target state="translated">指定された型のパスが '{0}' である必要がありましたが、指定された型のパスは '{1}' でした</target>
        <note />
      </trans-unit>
      <trans-unit id="etUnexpectedNullFromProvidedTypeMember">
        <source>Unexpected 'null' return value from provided type '{0}' member '{1}'</source>
        <target state="translated">指定された型 '{0}' のメンバー '{1}' から予期しない 'null' 戻り値が返されました</target>
        <note />
      </trans-unit>
      <trans-unit id="etUnexpectedExceptionFromProvidedMemberMember">
        <source>Unexpected exception from member '{0}' of provided type '{1}' member '{2}': {3}</source>
        <target state="translated">指定された型 '{1}' のメンバー '{2}' のメンバー '{0}' で予期しない例外が発生しました: {3}</target>
        <note />
      </trans-unit>
      <trans-unit id="etNestedProvidedTypesDoNotTakeStaticArgumentsOrGenericParameters">
        <source>Nested provided types do not take static arguments or generic parameters</source>
        <target state="translated">指定された型が入れ子の場合、静的引数もジェネリック パラメーターも受け取りません</target>
        <note />
      </trans-unit>
      <trans-unit id="etInvalidStaticArgument">
        <source>Invalid static argument to provided type. Expected an argument of kind '{0}'.</source>
        <target state="translated">指定された型に対して無効な静的引数が渡されました。'{0}' という種類の引数を渡す必要があります。</target>
        <note />
      </trans-unit>
      <trans-unit id="etErrorApplyingStaticArgumentsToType">
        <source>An error occured applying the static arguments to a provided type</source>
        <target state="translated">指定された型に静的引数を適用する際にエラーが発生しました</target>
        <note />
      </trans-unit>
      <trans-unit id="etUnknownStaticArgumentKind">
        <source>Unknown static argument kind '{0}' when resolving a reference to a provided type or method '{1}'</source>
        <target state="translated">指定された型またはメソッド '{1}' への参照を解決する際に、不明な静的引数の種類 '{0}' が検出されました</target>
        <note />
      </trans-unit>
      <trans-unit id="invalidNamespaceForProvidedType">
        <source>invalid namespace for provided type</source>
        <target state="translated">指定された型の名前空間が無効です</target>
        <note />
      </trans-unit>
      <trans-unit id="invalidFullNameForProvidedType">
        <source>invalid full name for provided type</source>
        <target state="translated">指定された型の完全名が無効です</target>
        <note />
      </trans-unit>
      <trans-unit id="etProviderReturnedNull">
        <source>The type provider returned 'null', which is not a valid return value from '{0}'</source>
        <target state="translated">型プロバイダーが 'null' を返しましたが、これは '{0}' からの戻り値としては無効です</target>
        <note />
      </trans-unit>
      <trans-unit id="etTypeProviderConstructorException">
        <source>The type provider constructor has thrown an exception: {0}</source>
        <target state="translated">型プロバイダー コンストラクターが例外をスローしました: {0}</target>
        <note />
      </trans-unit>
      <trans-unit id="etNullProvidedExpression">
        <source>Type provider '{0}' returned null from GetInvokerExpression.</source>
        <target state="translated">型プロバイダー '{0}' が、GetInvokerExpression から null を返しました。</target>
        <note />
      </trans-unit>
      <trans-unit id="etProvidedAppliedTypeHadWrongName">
        <source>The type provider '{0}' returned an invalid type from 'ApplyStaticArguments'. A type with name '{1}' was expected, but a type with name '{2}' was returned.</source>
        <target state="translated">型プロバイダー '{0}' が 'ApplyStaticArguments' から無効な型を返しました。'{1}' という名前の型が返される必要がありましたが、返されたのは '{2}' という名前の型でした。</target>
        <note />
      </trans-unit>
      <trans-unit id="etProvidedAppliedMethodHadWrongName">
        <source>The type provider '{0}' returned an invalid method from 'ApplyStaticArgumentsForMethod'. A method with name '{1}' was expected, but a method with name '{2}' was returned.</source>
        <target state="translated">型プロバイダー '{0}' が、'ApplyStaticArgumentsForMethod' から無効なメソッドを返しました。名前が '{1}' のメソッドが必要ですが、名前が '{2}' のメソッドが返されました。</target>
        <note />
      </trans-unit>
      <trans-unit id="tcTypeTestLossy">
        <source>This type test or downcast will erase the provided type '{0}' to the type '{1}'</source>
        <target state="translated">この型テストまたはダウンキャストによって、指定された型 '{0}' が型 '{1}' に消去されます</target>
        <note />
      </trans-unit>
      <trans-unit id="tcTypeCastErased">
        <source>This downcast will erase the provided type '{0}' to the type '{1}'.</source>
        <target state="translated">このダウンキャストによって、指定された型 '{0}' が型 '{1}' に消去されます。</target>
        <note />
      </trans-unit>
      <trans-unit id="tcTypeTestErased">
        <source>This type test with a provided type '{0}' is not allowed because this provided type will be erased to '{1}' at runtime.</source>
        <target state="translated">指定された型 '{0}' は実行時に '{1}' に消去されるため、この型を使用して型テストを実行することはできません。</target>
        <note />
      </trans-unit>
      <trans-unit id="tcCannotInheritFromErasedType">
        <source>Cannot inherit from erased provided type</source>
        <target state="translated">指定された型が消去されている場合、継承することはできません</target>
        <note />
      </trans-unit>
      <trans-unit id="etInvalidTypeProviderAssemblyName">
        <source>Assembly '{0}' hase TypeProviderAssembly attribute with invalid value '{1}'. The value should be a valid assembly name</source>
        <target state="translated">アセンブリ '{0}' の TypeProviderAssembly 属性に、無効な値 '{1}' が含まれています。この値は有効なアセンブリ名であることが必要です</target>
        <note />
      </trans-unit>
      <trans-unit id="tcInvalidMemberNameCtor">
        <source>Invalid member name. Members may not have name '.ctor' or '.cctor'</source>
        <target state="translated">メンバー名が無効です。メンバーに '.ctor' または '.cctor' という名前を付けることはできません</target>
        <note />
      </trans-unit>
      <trans-unit id="tcInferredGenericTypeGivesRiseToInconsistency">
        <source>The function or member '{0}' is used in a way that requires further type annotations at its definition to ensure consistency of inferred types. The inferred signature is '{1}'.</source>
        <target state="translated">現在使用されている関数またはメンバー '{0}' では、推論された型の一貫性を確保するために、さらに型の注釈が必要です。推論されたシグネチャは '{1}' です。</target>
        <note />
      </trans-unit>
      <trans-unit id="tcInvalidTypeArgumentCount">
        <source>The number of type arguments did not match: '{0}' given, '{1}' expected. This may be related to a previously reported error.</source>
        <target state="translated">型引数の数が一致しません: 指定されているのは '{0}' 個ですが、'{1}' 個にする必要があります。このエラーは、前に報告されたエラーに関係する場合があります。</target>
        <note />
      </trans-unit>
      <trans-unit id="tcCannotOverrideSealedMethod">
        <source>Cannot override inherited member '{0}' because it is sealed</source>
        <target state="translated">継承されたメンバー '{0}' はシールされているため、オーバーライドできません</target>
        <note />
      </trans-unit>
      <trans-unit id="etProviderErrorWithContext">
        <source>The type provider '{0}' reported an error in the context of provided type '{1}', member '{2}'. The error: {3}</source>
        <target state="translated">型プロバイダー '{0}' が、指定された型 '{1}'、メンバー '{2}' のコンテキストでエラーを報告しました。エラー: {3}</target>
        <note />
      </trans-unit>
      <trans-unit id="etProvidedTypeWithNameException">
        <source>An exception occurred when accessing the '{0}' of a provided type: {1}</source>
        <target state="translated">指定された型の '{0}' にアクセスする際に例外が発生しました: {1}</target>
        <note />
      </trans-unit>
      <trans-unit id="etProvidedTypeWithNullOrEmptyName">
        <source>The '{0}' of a provided type was null or empty.</source>
        <target state="translated">指定された型の '{0}' が null または空でした。</target>
        <note />
      </trans-unit>
      <trans-unit id="etIllegalCharactersInTypeName">
        <source>Character '{0}' is not allowed in provided type name '{1}'</source>
        <target state="translated">指定された型名 '{1}' には、文字 '{0}' を使用することはできません</target>
        <note />
      </trans-unit>
      <trans-unit id="tcJoinMustUseSimplePattern">
        <source>In queries, '{0}' must use a simple pattern</source>
        <target state="translated">クエリ内では、'{0}' は単純なパターンを使用する必要があります</target>
        <note />
      </trans-unit>
      <trans-unit id="tcMissingCustomOperation">
        <source>A custom query operation for '{0}' is required but not specified</source>
        <target state="translated">'{0}' に対するカスタム クエリ操作が必要ですが、指定されていません</target>
        <note />
      </trans-unit>
      <trans-unit id="etBadUnnamedStaticArgs">
        <source>Named static arguments must come after all unnamed static arguments</source>
        <target state="translated">名前付きの静的引数は、名前のない静的引数の後に置く必要があります</target>
        <note />
      </trans-unit>
      <trans-unit id="etStaticParameterRequiresAValue">
        <source>The static parameter '{0}' of the provided type or method '{1}' requires a value. Static parameters to type providers may be optionally specified using named arguments, e.g. '{2}&lt;{3}=...&gt;'.</source>
        <target state="translated">指定された型またはメソッド '{1}' の静的パラメーター '{0}' には値が必要です。型プロバイダーの静的パラメーターは、名前付き引数 (例: '{2}&lt;{3}=...&gt;') を使用してオプションで指定できます。</target>
        <note />
      </trans-unit>
      <trans-unit id="etNoStaticParameterWithName">
        <source>No static parameter exists with name '{0}'</source>
        <target state="translated">'{0}' という名前の静的パラメーターがありません</target>
        <note />
      </trans-unit>
      <trans-unit id="etStaticParameterAlreadyHasValue">
        <source>The static parameter '{0}' has already been given a value</source>
        <target state="translated">静的パラメーター '{0}' には既に値が指定されています</target>
        <note />
      </trans-unit>
      <trans-unit id="etMultipleStaticParameterWithName">
        <source>Multiple static parameters exist with name '{0}'</source>
        <target state="translated">'{0}' という名前の静的パラメーターが複数存在しています</target>
        <note />
      </trans-unit>
      <trans-unit id="tcCustomOperationMayNotBeUsedInConjunctionWithNonSimpleLetBindings">
        <source>A custom operation may not be used in conjunction with a non-value or recursive 'let' binding in another part of this computation expression</source>
        <target state="translated">このコンピュテーション式の別の部分に値のない束縛または再帰的な 'let' 束縛が含まれている場合、カスタム操作を使用することができません</target>
        <note />
      </trans-unit>
      <trans-unit id="tcCustomOperationMayNotBeUsedHere">
        <source>A custom operation may not be used in conjunction with 'use', 'try/with', 'try/finally', 'if/then/else' or 'match' operators within this computation expression</source>
        <target state="translated">このコンピュテーション式に 'use'、'try/with'、'try/finally'、'if/then/else'、または 'match' 演算子が含まれている場合、カスタム操作を使用することができません</target>
        <note />
      </trans-unit>
      <trans-unit id="tcCustomOperationMayNotBeOverloaded">
        <source>The custom operation '{0}' refers to a method which is overloaded. The implementations of custom operations may not be overloaded.</source>
        <target state="translated">カスタム操作 '{0}' が、オーバーロードされたメソッドを参照しています。カスタム操作の実装をオーバーロードすることはできません。</target>
        <note />
      </trans-unit>
      <trans-unit id="tcIfThenElseMayNotBeUsedWithinQueries">
        <source>An if/then/else expression may not be used within queries. Consider using either an if/then expression, or use a sequence expression instead.</source>
        <target state="translated">if/then/else 式はクエリ内で使用できません。if/then 式を使用するか、シーケンス式を使用してください。</target>
        <note />
      </trans-unit>
      <trans-unit id="ilxgenUnexpectedArgumentToMethodHandleOfDuringCodegen">
        <source>Invalid argument to 'methodhandleof' during codegen</source>
        <target state="translated">codegen で 'methodhandleof' に無効な引数が渡されました</target>
        <note />
      </trans-unit>
      <trans-unit id="etProvidedTypeReferenceMissingArgument">
        <source>A reference to a provided type was missing a value for the static parameter '{0}'. You may need to recompile one or more referenced assemblies.</source>
        <target state="translated">指定された型に対する参照に、静的パラメーター '{0}' に対応する値がありません。1 つ以上の参照アセンブリを再コンパイルする必要がある場合があります。</target>
        <note />
      </trans-unit>
      <trans-unit id="etProvidedTypeReferenceInvalidText">
        <source>A reference to a provided type had an invalid value '{0}' for a static parameter. You may need to recompile one or more referenced assemblies.</source>
        <target state="translated">指定された型に対する参照に、静的パラメーターでは無効な値 '{0}' が含まれていました。1 つ以上の参照アセンブリを再コンパイルする必要がある場合があります。</target>
        <note />
      </trans-unit>
      <trans-unit id="tcCustomOperationNotUsedCorrectly">
        <source>'{0}' is not used correctly. This is a custom operation in this query or computation expression.</source>
        <target state="translated">'{0}' の使用方法が正しくありません。これは、このクエリまたはコンピュテーション式のカスタム操作です。</target>
        <note />
      </trans-unit>
      <trans-unit id="tcCustomOperationNotUsedCorrectly2">
        <source>'{0}' is not used correctly. Usage: {1}. This is a custom operation in this query or computation expression.</source>
        <target state="translated">'{0}' の使用方法が正しくありません。使い方: {1}。これは、このクエリまたはコンピュテーション式のカスタム操作です。</target>
        <note />
      </trans-unit>
      <trans-unit id="customOperationTextLikeJoin">
        <source>{0} var in collection {1} (outerKey = innerKey). Note that parentheses are required after '{2}'</source>
        <target state="translated">{0} var in collection {1} (outerKey = innerKey)。'{2}' の後ろにはかっこが必要です。</target>
        <note />
      </trans-unit>
      <trans-unit id="customOperationTextLikeGroupJoin">
        <source>{0} var in collection {1} (outerKey = innerKey) into group. Note that parentheses are required after '{2}'</source>
        <target state="translated">{0} var in collection {1} (outerKey = innerKey) into group。'{2}' の後ろにかっこが必要です</target>
        <note />
      </trans-unit>
      <trans-unit id="customOperationTextLikeZip">
        <source>{0} var in collection</source>
        <target state="translated">{0} var in collection</target>
        <note />
      </trans-unit>
      <trans-unit id="tcBinaryOperatorRequiresVariable">
        <source>'{0}' must be followed by a variable name. Usage: {1}.</source>
        <target state="translated">'{0}' の後には変数名が必要です。使い方: {1}。</target>
        <note />
      </trans-unit>
      <trans-unit id="tcOperatorIncorrectSyntax">
        <source>Incorrect syntax for '{0}'. Usage: {1}.</source>
        <target state="translated">{0}' の構文が正しくありません。使い方: {1}。</target>
        <note />
      </trans-unit>
      <trans-unit id="tcBinaryOperatorRequiresBody">
        <source>'{0}' must come after a 'for' selection clause and be followed by the rest of the query. Syntax: ... {1} ...</source>
        <target state="translated">'{0}' は 'for' 選択句の後に配置し、その後に残りのクエリを配置する必要があります。構文: ... {1} ...</target>
        <note />
      </trans-unit>
      <trans-unit id="tcCustomOperationHasIncorrectArgCount">
        <source>'{0}' is used with an incorrect number of arguments. This is a custom operation in this query or computation expression. Expected {1} argument(s), but given {2}.</source>
        <target state="translated">'{0}' で使用されている引数の数が正しくありません。これはこのクエリのカスタム操作であるか、コンピュテーション式です。適正な引数の数は {1} 個ですが、渡されたのは {2} 個でした。</target>
        <note />
      </trans-unit>
      <trans-unit id="parsExpectedExpressionAfterToken">
        <source>Expected an expression after this point</source>
        <target state="translated">この位置より後に式を置く必要があります</target>
        <note />
      </trans-unit>
      <trans-unit id="parsExpectedTypeAfterToken">
        <source>Expected a type after this point</source>
        <target state="translated">この位置より後に型を置く必要があります</target>
        <note />
      </trans-unit>
      <trans-unit id="parsUnmatchedLBrackLess">
        <source>Unmatched '[&lt;'. Expected closing '&gt;]'</source>
        <target state="translated">'[&lt;' が対応しません。対応する '&gt;]' が必要です</target>
        <note />
      </trans-unit>
      <trans-unit id="parsUnexpectedEndOfFileMatch">
        <source>Unexpected end of input in 'match' expression. Expected 'match &lt;expr&gt; with | &lt;pat&gt; -&gt; &lt;expr&gt; | &lt;pat&gt; -&gt; &lt;expr&gt; ...'.</source>
        <target state="translated">'match' 式に予期しない入力の終わりが見つかりました。'match &lt;expr&gt; with | &lt;pat&gt; -&gt; &lt;expr&gt; | &lt;pat&gt; -&gt; &lt;expr&gt; ...' という形式を使用する必要があります。</target>
        <note />
      </trans-unit>
      <trans-unit id="parsUnexpectedEndOfFileTry">
        <source>Unexpected end of input in 'try' expression. Expected 'try &lt;expr&gt; with &lt;rules&gt;' or 'try &lt;expr&gt; finally &lt;expr&gt;'.</source>
        <target state="translated">'try' 式に予期しない入力の終わりが見つかりました。'try &lt;expr&gt; with &lt;rules&gt;' または 'try &lt;expr&gt; finally &lt;expr&gt;' という形式を使用する必要があります。</target>
        <note />
      </trans-unit>
      <trans-unit id="parsUnexpectedEndOfFileWhile">
        <source>Unexpected end of input in 'while' expression. Expected 'while &lt;expr&gt; do &lt;expr&gt;'.</source>
        <target state="translated">'while' 式に予期しない入力の終わり見つかりました。'while &lt;expr&gt; do &lt;expr&gt;' という形式を使用する必要があります。</target>
        <note />
      </trans-unit>
      <trans-unit id="parsUnexpectedEndOfFileFor">
        <source>Unexpected end of input in 'for' expression. Expected 'for &lt;pat&gt; in &lt;expr&gt; do &lt;expr&gt;'.</source>
        <target state="translated">'for' 式の中に予期しない入力の終わりが見つかりました。'for &lt;pat&gt; in &lt;expr&gt; do &lt;expr&gt;' という形式を使用する必要があります。</target>
        <note />
      </trans-unit>
      <trans-unit id="parsUnexpectedEndOfFileWith">
        <source>Unexpected end of input in 'match' or 'try' expression</source>
        <target state="translated">'match' 式または 'try' 式に予期しない入力の終わりが見つかりました</target>
        <note />
      </trans-unit>
      <trans-unit id="parsUnexpectedEndOfFileThen">
        <source>Unexpected end of input in 'then' branch of conditional expression. Expected 'if &lt;expr&gt; then &lt;expr&gt;' or 'if &lt;expr&gt; then &lt;expr&gt; else &lt;expr&gt;'.</source>
        <target state="translated">条件式の 'then' 分岐に予期しない入力の終わりが見つかりました。'if &lt;expr&gt; then &lt;expr&gt;' または 'if &lt;expr&gt; then &lt;expr&gt; else &lt;expr&gt;' という形式を使用する必要があります。</target>
        <note />
      </trans-unit>
      <trans-unit id="parsUnexpectedEndOfFileElse">
        <source>Unexpected end of input in 'else' branch of conditional expression. Expected 'if &lt;expr&gt; then &lt;expr&gt;' or 'if &lt;expr&gt; then &lt;expr&gt; else &lt;expr&gt;'.</source>
        <target state="translated">条件式の 'else' 分岐で予期しない入力の終わりが見つかりました。'if &lt;expr&gt; then &lt;expr&gt;' または 'if &lt;expr&gt; then &lt;expr&gt; else &lt;expr&gt;' という形式を使用する必要があります。</target>
        <note />
      </trans-unit>
      <trans-unit id="parsUnexpectedEndOfFileFunBody">
        <source>Unexpected end of input in body of lambda expression. Expected 'fun &lt;pat&gt; ... &lt;pat&gt; -&gt; &lt;expr&gt;'.</source>
        <target state="translated">ラムダ式の本体に予期しない入力の終わりが見つかりました。'fun &lt;pat&gt; ... &lt;pat&gt; -&gt; &lt;expr&gt;' という形式を使用する必要があります。</target>
        <note />
      </trans-unit>
      <trans-unit id="parsUnexpectedEndOfFileTypeArgs">
        <source>Unexpected end of input in type arguments</source>
        <target state="translated">型引数に予期しない入力の終わりが見つかりました</target>
        <note />
      </trans-unit>
      <trans-unit id="parsUnexpectedEndOfFileTypeSignature">
        <source>Unexpected end of input in type signature</source>
        <target state="translated">型シグネチャに予期しない入力の終わりが見つかりました</target>
        <note />
      </trans-unit>
      <trans-unit id="parsUnexpectedEndOfFileTypeDefinition">
        <source>Unexpected end of input in type definition</source>
        <target state="translated">型定義に予期しない入力の終わりが見つかりました</target>
        <note />
      </trans-unit>
      <trans-unit id="parsUnexpectedEndOfFileObjectMembers">
        <source>Unexpected end of input in object members</source>
        <target state="translated">オブジェクト メンバーに予期しない入力の終わりが見つかりました</target>
        <note />
      </trans-unit>
      <trans-unit id="parsUnexpectedEndOfFileDefinition">
        <source>Unexpected end of input in value, function or member definition</source>
        <target state="translated">値、関数、またはメンバーの定義内で予期しない入力の終わりが見つかりました</target>
        <note />
      </trans-unit>
      <trans-unit id="parsUnexpectedEndOfFileExpression">
        <source>Unexpected end of input in expression</source>
        <target state="translated">式の中に予期しない入力の終わりが見つかりました</target>
        <note />
      </trans-unit>
      <trans-unit id="parsExpectedNameAfterToken">
        <source>Unexpected end of type. Expected a name after this point.</source>
        <target state="translated">予期しない型の末尾です。この位置より後に名前を置く必要があります。</target>
        <note />
      </trans-unit>
      <trans-unit id="parsUnmatchedLet">
        <source>Incomplete value or function definition. If this is in an expression, the body of the expression must be indented to the same column as the 'let' keyword.</source>
        <target state="translated">値または関数定義が不完全です。これが式の中にある場合、式の本体を 'let' キーワードと同じ列にインデントする必要があります。</target>
        <note />
      </trans-unit>
      <trans-unit id="parsUnmatchedLetBang">
        <source>Incomplete value definition. If this is in an expression, the body of the expression must be indented to the same column as the 'let!' keyword.</source>
        <target state="translated">値の定義が不完全です。これが式の中にある場合、式の本体を 'let!' キーワードと同じ列にインデントする必要があります。</target>
        <note />
      </trans-unit>
      <trans-unit id="parsUnmatchedUseBang">
        <source>Incomplete value definition. If this is in an expression, the body of the expression must be indented to the same column as the 'use!' keyword.</source>
        <target state="translated">値の定義が不完全です。これが式の中にある場合、式の本体を 'use!' キーワードと同じ列にインデントする必要があります。</target>
        <note />
      </trans-unit>
      <trans-unit id="parsUnmatchedUse">
        <source>Incomplete value definition. If this is in an expression, the body of the expression must be indented to the same column as the 'use' keyword.</source>
        <target state="translated">値の定義が不完全です。これが式の中にある場合、式の本体を 'use' キーワードと同じ列にインデントする必要があります。</target>
        <note />
      </trans-unit>
      <trans-unit id="parsWhileDoExpected">
        <source>Missing 'do' in 'while' expression. Expected 'while &lt;expr&gt; do &lt;expr&gt;'.</source>
        <target state="translated">'while' 式に 'do' がありません。'while &lt;expr&gt; do &lt;expr&gt;' という形式を使用する必要があります。</target>
        <note />
      </trans-unit>
      <trans-unit id="parsForDoExpected">
        <source>Missing 'do' in 'for' expression. Expected 'for &lt;pat&gt; in &lt;expr&gt; do &lt;expr&gt;'.</source>
        <target state="translated">'for' 式の中に 'do' がありません。'for &lt;pat&gt; in &lt;expr&gt; do &lt;expr&gt;' という形式にしてください。</target>
        <note />
      </trans-unit>
      <trans-unit id="tcInvalidRelationInJoin">
        <source>Invalid join relation in '{0}'. Expected 'expr &lt;op&gt; expr', where &lt;op&gt; is =, =?, ?= or ?=?.</source>
        <target state="translated">'{0}' に無効な結合関係が含まれています。'expr &lt;op&gt; expr' という形式を使用する必要があります (&lt;op&gt; は =、=?、?=、または ?=? です)。</target>
        <note />
      </trans-unit>
      <trans-unit id="typeInfoCallsWord">
        <source>Calls</source>
        <target state="translated">呼び出し</target>
        <note />
      </trans-unit>
      <trans-unit id="impInvalidNumberOfGenericArguments">
        <source>Invalid number of generic arguments to type '{0}' in provided type. Expected '{1}' arguments, given '{2}'.</source>
        <target state="translated">指定された型で、型 '{0}' に対して渡された汎用引数の数が無効です。適正な引数の数は '{1}' 個ですが、渡されたのは '{2}' 個でした。</target>
        <note />
      </trans-unit>
      <trans-unit id="impInvalidMeasureArgument1">
        <source>Invalid value '{0}' for unit-of-measure parameter '{1}'</source>
        <target state="translated">測定単位のパラメーター '{1}' の値 '{0}' は無効です</target>
        <note />
      </trans-unit>
      <trans-unit id="impInvalidMeasureArgument2">
        <source>Invalid value unit-of-measure parameter '{0}'</source>
        <target state="translated">測定単位のパラメーター '{0}' の値が無効です</target>
        <note />
      </trans-unit>
      <trans-unit id="etPropertyNeedsCanWriteOrCanRead">
        <source>Property '{0}' on provided type '{1}' is neither readable nor writable as it has CanRead=false and CanWrite=false</source>
        <target state="translated">指定された型 '{1}' のプロパティ '{0}' で CanRead=false および CanWrite=false とされているため、読み取りも書き込みもできません</target>
        <note />
      </trans-unit>
      <trans-unit id="tcIntoNeedsRestOfQuery">
        <source>A use of 'into' must be followed by the remainder of the computation</source>
        <target state="translated">'into' を使用する場合、その後に残りの計算を配置する必要があります</target>
        <note />
      </trans-unit>
      <trans-unit id="tcOperatorDoesntAcceptInto">
        <source>The operator '{0}' does not accept the use of 'into'</source>
        <target state="translated">演算子 '{0}' では、'into' を使用することはできません</target>
        <note />
      </trans-unit>
      <trans-unit id="tcCustomOperationInvalid">
        <source>The definition of the custom operator '{0}' does not use a valid combination of attribute flags</source>
        <target state="translated">カスタム演算子 '{0}' の定義で使用されている属性フラグの組み合わせが無効です</target>
        <note />
      </trans-unit>
      <trans-unit id="tcThisTypeMayNotHaveACLIMutableAttribute">
        <source>This type definition may not have the 'CLIMutable' attribute. Only record types may have this attribute.</source>
        <target state="translated">この型定義には 'CLIMutable' 属性を含めることができません。この属性を含めることができるのはレコード型のみです。</target>
        <note />
      </trans-unit>
      <trans-unit id="tcAutoPropertyRequiresImplicitConstructionSequence">
        <source>'member val' definitions are only permitted in types with a primary constructor. Consider adding arguments to your type definition, e.g. 'type X(args) = ...'.</source>
        <target state="translated">'member val' 定義は、プライマリ コンストラクターを含む型でのみ使用できます。型定義に引数を追加してください (たとえば、'type X(args) = ...')。</target>
        <note />
      </trans-unit>
      <trans-unit id="parsMutableOnAutoPropertyShouldBeGetSet">
        <source>Property definitions may not be declared mutable. To indicate that this property can be set, use 'member val PropertyName = expr with get,set'.</source>
        <target state="translated">プロパティの定義は変更可能として宣言することはできません。このプロパティが設定できることを示すには、'member val PropertyName = expr with get,set' を使用します。</target>
        <note />
      </trans-unit>
      <trans-unit id="parsMutableOnAutoPropertyShouldBeGetSetNotJustSet">
        <source>To indicate that this property can be set, use 'member val PropertyName = expr with get,set'.</source>
        <target state="translated">このプロパティを設定できることを示すには、'member val PropertyName = expr with get,set' を使用します。</target>
        <note />
      </trans-unit>
      <trans-unit id="chkNoByrefsOfByrefs">
        <source>Type '{0}' is illegal because in byref&lt;T&gt;, T cannot contain byref types.</source>
        <target state="translated">byref&lt;T&gt; では T に byref 型を含めることができないため、型 '{0}' は正しくありません。</target>
        <note />
      </trans-unit>
      <trans-unit id="tastopsMaxArrayThirtyTwo">
        <source>F# supports array ranks between 1 and 32. The value {0} is not allowed.</source>
        <target state="translated">F# は、1 から 32 の配列ランクをサポートしています。値 {0} は使用できません。</target>
        <note />
      </trans-unit>
      <trans-unit id="tcNoIntegerForLoopInQuery">
        <source>In queries, use the form 'for x in n .. m do ...' for ranging over integers</source>
        <target state="translated">クエリで整数の範囲を扱う場合は、'for x in n .. m do ...' という形式を使用してください</target>
        <note />
      </trans-unit>
      <trans-unit id="tcNoWhileInQuery">
        <source>'while' expressions may not be used in queries</source>
        <target state="translated">'while' 式は、クエリ内で使用できません</target>
        <note />
      </trans-unit>
      <trans-unit id="tcNoTryFinallyInQuery">
        <source>'try/finally' expressions may not be used in queries</source>
        <target state="translated">'try/finally' 式は、クエリ内で使用できません</target>
        <note />
      </trans-unit>
      <trans-unit id="tcUseMayNotBeUsedInQueries">
        <source>'use' expressions may not be used in queries</source>
        <target state="translated">'use' 式はクエリ内で使用できません</target>
        <note />
      </trans-unit>
      <trans-unit id="tcBindMayNotBeUsedInQueries">
        <source>'let!', 'use!' and 'do!' expressions may not be used in queries</source>
        <target state="translated">クエリで 'let!'、'use!'、および 'do!' 式を使用することはできません</target>
        <note />
      </trans-unit>
      <trans-unit id="tcReturnMayNotBeUsedInQueries">
        <source>'return' and 'return!' may not be used in queries</source>
        <target state="translated">'return' および 'return!' は、クエリ内で使用できません</target>
        <note />
      </trans-unit>
      <trans-unit id="tcUnrecognizedQueryOperator">
        <source>This is not a known query operator. Query operators are identifiers such as 'select', 'where', 'sortBy', 'thenBy', 'groupBy', 'groupValBy', 'join', 'groupJoin', 'sumBy' and 'averageBy', defined using corresponding methods on the 'QueryBuilder' type.</source>
        <target state="translated">これは既知のクエリ演算子ではありません。クエリ演算子は、'select'、'where'、'sortBy'、'thenBy'、'groupBy'、'groupValBy'、'join'、'groupJoin'、'sumBy'、および 'averageBy' などの識別子であり、'QueryBuilder' 型で対応するメソッドを使用して定義されます。</target>
        <note />
      </trans-unit>
      <trans-unit id="tcTryWithMayNotBeUsedInQueries">
        <source>'try/with' expressions may not be used in queries</source>
        <target state="translated">'try/with' 式はクエリ内で使用できません</target>
        <note />
      </trans-unit>
      <trans-unit id="tcNonSimpleLetBindingInQuery">
        <source>This 'let' definition may not be used in a query. Only simple value definitions may be used in queries.</source>
        <target state="translated">この 'let' 定義は、クエリ内では使用できません。クエリで使用できるのは単純な値の定義のみです。</target>
        <note />
      </trans-unit>
      <trans-unit id="etTooManyStaticParameters">
        <source>Too many static parameters. Expected at most {0} parameters, but got {1} unnamed and {2} named parameters.</source>
        <target state="translated">静的パラメーターが多すぎます。静的パラメーターの最大数は {0} 個ですが、名前のないパラメーターが {1} 個、名前付きパラメーターが {2} 個あります。</target>
        <note />
      </trans-unit>
      <trans-unit id="infosInvalidProvidedLiteralValue">
        <source>Invalid provided literal value '{0}'</source>
        <target state="translated">指定されたリテラル値 '{0}' が無効です</target>
        <note />
      </trans-unit>
      <trans-unit id="invalidPlatformTarget">
        <source>The 'anycpu32bitpreferred' platform can only be used with EXE targets. You must use 'anycpu' instead.</source>
        <target state="translated">'anycpu32bitpreferred' プラットフォームは、EXE ターゲットでのみ使用できます。代わりに、'anycpu' を使用してください。</target>
        <note />
      </trans-unit>
      <trans-unit id="tcThisValueMayNotBeInlined">
        <source>This member, function or value declaration may not be declared 'inline'</source>
        <target state="translated">このメンバー、関数、または値の宣言を 'inline' で宣言することはできません</target>
        <note />
      </trans-unit>
      <trans-unit id="etErasedTypeUsedInGeneration">
        <source>The provider '{0}' returned a non-generated type '{1}' in the context of a set of generated types. Consider adjusting the type provider to only return generated types.</source>
        <target state="translated">プロバイダー '{0}' は、一連の生成された型のコンテキスト内で、生成されていない型 '{1}' を返しました。型プロバイダーが生成された型のみを返すように調整することを検討してください。</target>
        <note />
      </trans-unit>
      <trans-unit id="tcUnrecognizedQueryBinaryOperator">
        <source>Arguments to query operators may require parentheses, e.g. 'where (x &gt; y)' or 'groupBy (x.Length / 10)'</source>
        <target state="translated">クエリ演算子に対する引数には、たとえば 'where (x &gt; y)' や 'groupBy (x.Length / 10)' のように、かっこが必要です</target>
        <note />
      </trans-unit>
      <trans-unit id="crefNoSetOfHole">
        <source>A quotation may not involve an assignment to or taking the address of a captured local variable</source>
        <target state="translated">キャプチャされたローカル変数のアドレスの割り当てまたは取得は引用符で囲まれない場合があります</target>
        <note />
      </trans-unit>
      <trans-unit id="nicePrintOtherOverloads1">
        <source>+ 1 overload</source>
        <target state="translated">+ 1 オーバーロード</target>
        <note />
      </trans-unit>
      <trans-unit id="nicePrintOtherOverloadsN">
        <source>+ {0} overloads</source>
        <target state="translated">+ {0} オーバーロード</target>
        <note />
      </trans-unit>
      <trans-unit id="erasedTo">
        <source>Erased to</source>
        <target state="translated">消去先</target>
        <note />
      </trans-unit>
      <trans-unit id="parsUnfinishedExpression">
        <source>Unexpected token '{0}' or incomplete expression</source>
        <target state="translated">予期しないトークン '{0}' または不完全な式です</target>
        <note />
      </trans-unit>
      <trans-unit id="parsAttributeOnIncompleteCode">
        <source>Cannot find code target for this attribute, possibly because the code after the attribute is incomplete.</source>
        <target state="translated">この属性を対象にしたコードが見つかりません。属性の後のコードが完全ではない可能性があります。</target>
        <note />
      </trans-unit>
      <trans-unit id="parsTypeNameCannotBeEmpty">
        <source>Type name cannot be empty.</source>
        <target state="translated">型名を入力してください。</target>
        <note />
      </trans-unit>
      <trans-unit id="buildProblemReadingAssembly">
        <source>Problem reading assembly '{0}': {1}</source>
        <target state="translated">アセンブリ '{0}' を読み取る際に問題が発生しました: {1}</target>
        <note />
      </trans-unit>
      <trans-unit id="tcTPFieldMustBeLiteral">
        <source>Invalid provided field. Provided fields of erased provided types must be literals.</source>
        <target state="translated">指定されたフィールドが無効です。指定された型が消去されている場合、指定されたフィールドはリテラルである必要があります。</target>
        <note />
      </trans-unit>
      <trans-unit id="loadingDescription">
        <source>(loading description...)</source>
        <target state="translated">(説明を読み込んでいます...)</target>
        <note />
      </trans-unit>
      <trans-unit id="descriptionUnavailable">
        <source>(description unavailable...)</source>
        <target state="translated">(説明はありません...)</target>
        <note />
      </trans-unit>
      <trans-unit id="chkTyparMultipleClassConstraints">
        <source>A type variable has been constrained by multiple different class types. A type variable may only have one class constraint.</source>
        <target state="translated">型変数が複数の異なるクラス型によって制約されています。型変数が持つことのできるクラス制約は 1 つだけです。</target>
        <note />
      </trans-unit>
      <trans-unit id="tcMatchMayNotBeUsedWithQuery">
        <source>'match' expressions may not be used in queries</source>
        <target state="translated">'match' 式はクエリ内で使用できません</target>
        <note />
      </trans-unit>
      <trans-unit id="memberOperatorDefinitionWithNonTripleArgument">
        <source>Infix operator member '{0}' has {1} initial argument(s). Expected a tuple of 3 arguments</source>
        <target state="translated">挿入演算子メンバー '{0}' に {1} 個の初期引数があります。3 つの引数を持つタプルを指定してください</target>
        <note />
      </trans-unit>
      <trans-unit id="cannotResolveNullableOperators">
        <source>The operator '{0}' cannot be resolved. Consider opening the module 'Microsoft.FSharp.Linq.NullableOperators'.</source>
        <target state="translated">演算子 '{0}' を解決できません。'Microsoft.FSharp.Linq.NullableOperators' モジュールを開いてください。</target>
        <note />
      </trans-unit>
      <trans-unit id="tcOperatorRequiresIn">
        <source>'{0}' must be followed by 'in'. Usage: {1}.</source>
        <target state="translated">'{0}' の後には 'in' が必要です。使い方: {1}。</target>
        <note />
      </trans-unit>
      <trans-unit id="parsIllegalMemberVarInObjectImplementation">
        <source>Neither 'member val' nor 'override val' definitions are permitted in object expressions.</source>
        <target state="translated">オブジェクト式では 'member val' 定義も 'override val' 定義も使用できません。</target>
        <note />
      </trans-unit>
      <trans-unit id="tcEmptyCopyAndUpdateRecordInvalid">
        <source>Copy-and-update record expressions must include at least one field.</source>
        <target state="translated">copy-and-update レコード式には 1 つ以上のフィールドを含める必要があります。</target>
        <note />
      </trans-unit>
      <trans-unit id="parsUnderscoreInvalidFieldName">
        <source>'_' cannot be used as field name</source>
        <target state="translated">'_' はフィールド名に使用できません</target>
        <note />
      </trans-unit>
      <trans-unit id="tcGeneratedTypesShouldBeInternalOrPrivate">
        <source>The provided types generated by this use of a type provider may not be used from other F# assemblies and should be marked internal or private. Consider using 'type internal TypeName = ...' or 'type private TypeName = ...'.</source>
        <target state="translated">ここで型プロバイダーを使用して生成した指定された型は、他の F# アセンブリからは使用できないため、内部またはプライベートとしてマークする必要があります。'type internal TypeName = ...' または 'type private TypeName = ...' を使用することを検討してください。</target>
        <note />
      </trans-unit>
      <trans-unit id="chkGetterAndSetterHaveSamePropertyType">
        <source>A property's getter and setter must have the same type. Property '{0}' has getter of type '{1}' but setter of type '{2}'.</source>
        <target state="translated">プロパティのゲッターとセッターは同じ型でなければなりません。プロパティ '{0}' は、ゲッターの型が '{1}' でセッターの型が '{2}' です。</target>
        <note />
      </trans-unit>
      <trans-unit id="tcRuntimeSuppliedMethodCannotBeUsedInUserCode">
        <source>Array method '{0}' is supplied by the runtime and cannot be directly used in code. For operations with array elements consider using family of GetArray/SetArray functions from LanguagePrimitives.IntrinsicFunctions module.</source>
        <target state="translated">配列メソッド '{0}' はランタイムによって提供されるため、コードで直接使用することはできません。配列要素を操作する場合は、LanguagePrimitives.IntrinsicFunctions モジュールにある GetArray/SetArray 関数のファミリを使用することを検討してください。</target>
        <note />
      </trans-unit>
      <trans-unit id="tcUnionCaseConstructorDoesNotHaveFieldWithGivenName">
        <source>Union case/exception '{0}' does not have field named '{1}'.</source>
        <target state="translated">共用体ケース/例外 '{0}' には、'{1}' という名前のフィールドがありません。</target>
        <note />
      </trans-unit>
      <trans-unit id="tcUnionCaseFieldCannotBeUsedMoreThanOnce">
        <source>Union case/exception field '{0}' cannot be used more than once.</source>
        <target state="translated">共用体ケース/例外フィールド '{0}' を 2 回以上使用することはできません。</target>
        <note />
      </trans-unit>
      <trans-unit id="tcFieldNameIsUsedModeThanOnce">
        <source>Named field '{0}' is used more than once.</source>
        <target state="translated">名前付きフィールド '{0}' が複数回使用されています。</target>
        <note />
      </trans-unit>
      <trans-unit id="tcFieldNameConflictsWithGeneratedNameForAnonymousField">
        <source>Named field '{0}' conflicts with autogenerated name for anonymous field.</source>
        <target state="translated">名前付きフィールド '{0}' が、匿名フィールドのために自動生成された名前と競合しています。</target>
        <note />
      </trans-unit>
      <trans-unit id="tastConstantExpressionOverflow">
        <source>This literal expression or attribute argument results in an arithmetic overflow.</source>
        <target state="translated">この定数式または属性引数の演算結果は、オーバーフローになります。</target>
        <note />
      </trans-unit>
      <trans-unit id="tcIllegalStructTypeForConstantExpression">
        <source>This is not valid literal expression. The [&lt;Literal&gt;] attribute will be ignored.</source>
        <target state="translated">これは有効な定数式ではありません。[&lt;Literal&gt;] 属性は無視されます。</target>
        <note />
      </trans-unit>
      <trans-unit id="fscSystemRuntimeInteropServicesIsRequired">
        <source>System.Runtime.InteropServices assembly is required to use UnknownWrapper\DispatchWrapper classes.</source>
        <target state="translated">UnknownWrapper\DispatchWrapper クラスを使用するには、System.Runtime.InteropServices アセンブリが必要です。</target>
        <note />
      </trans-unit>
      <trans-unit id="abImplicitHeapAllocation">
        <source>The mutable local '{0}' is implicitly allocated as a reference cell because it has been captured by a closure. This warning is for informational purposes only to indicate where implicit allocations are performed.</source>
        <target state="translated">変更可能なローカル '{0}' がクロージャでキャプチャされているため、参照セルとして暗黙的に割り当てられています。この警告は、情報提供のみの目的で、暗黙的な割り当てを実行する場所を示しています。</target>
        <note />
      </trans-unit>
      <trans-unit id="estApplyStaticArgumentsForMethodNotImplemented">
        <source>A type provider implemented GetStaticParametersForMethod, but ApplyStaticArgumentsForMethod was not implemented or invalid</source>
        <target state="translated">型プロバイダーが GetStaticParametersForMethod を実装しましたが、ApplyStaticArgumentsForMethod は実装されなかったか、無効でした</target>
        <note />
      </trans-unit>
      <trans-unit id="etErrorApplyingStaticArgumentsToMethod">
        <source>An error occured applying the static arguments to a provided method</source>
        <target state="translated">静的な引数を指定されたメソッドに適用する際エラーが発生しました</target>
        <note />
      </trans-unit>
      <trans-unit id="pplexUnexpectedChar">
        <source>Unexpected character '{0}' in preprocessor expression</source>
        <target state="translated">プリプロセッサの式に予期しない文字 '{0}' があります</target>
        <note />
      </trans-unit>
      <trans-unit id="ppparsUnexpectedToken">
        <source>Unexpected token '{0}' in preprocessor expression</source>
        <target state="translated">プリプロセッサの式に予期しないトークン '{0}' があります</target>
        <note />
      </trans-unit>
      <trans-unit id="ppparsIncompleteExpression">
        <source>Incomplete preprocessor expression</source>
        <target state="translated">不完全なプリプロセッサの式です</target>
        <note />
      </trans-unit>
      <trans-unit id="ppparsMissingToken">
        <source>Missing token '{0}' in preprocessor expression</source>
        <target state="translated">プリプロセッサの式にトークン '{0}' がありません</target>
        <note />
      </trans-unit>
      <trans-unit id="pickleMissingDefinition">
        <source>An error occurred while reading the F# metadata node at position {0} in table '{1}' of assembly '{2}'. The node had no matching declaration. Please report this warning. You may need to recompile the F# assembly you are using.</source>
        <target state="translated">F# メタデータ ノードをアセンブリ '{2}' のテーブル '{1}' の位置 {0} で読み取るときにエラーが発生しました。このノードには、一致する宣言がありませんでした。この警告を報告してください。使用している F# アセンブリの再コンパイルが必要になる場合があります。</target>
        <note />
      </trans-unit>
      <trans-unit id="checkNotSufficientlyGenericBecauseOfScope">
        <source>Type inference caused the type variable {0} to escape its scope. Consider adding an explicit type parameter declaration or adjusting your code to be less generic.</source>
        <target state="translated">型推論により型変数 {0} はスコープを回避しました。明示的な型パラメーター宣言を追加するか、コードの総称性が低くなるよう調整してください。</target>
        <note />
      </trans-unit>
      <trans-unit id="checkNotSufficientlyGenericBecauseOfScopeAnon">
        <source>Type inference caused an inference type variable to escape its scope. Consider adding type annotations to make your code less generic.</source>
        <target state="translated">型推論により型変数はスコープを回避しました。型の注釈を追加して総称性が低くなるようにしてください。</target>
        <note />
      </trans-unit>
      <trans-unit id="checkRaiseFamilyFunctionArgumentCount">
        <source>Redundant arguments are being ignored in function '{0}'. Expected {1} but got {2} arguments.</source>
        <target state="translated">冗長な引数は、関数 '{0}' で無視されます。{1} 個の引数が必要ですが、{2} 個の引数があります。</target>
        <note />
      </trans-unit>
      <trans-unit id="checkLowercaseLiteralBindingInPattern">
        <source>Lowercase literal '{0}' is being shadowed by a new pattern with the same name. Only uppercase and module-prefixed literals can be used as named patterns.</source>
        <target state="translated">小文字のリテラル '{0}' は、同じ名前の新しいパターンによりシャドウされています。大文字かモジュール プレフィックスのリテラルのみ名前付きパターンとして使用できます。</target>
        <note />
      </trans-unit>
      <trans-unit id="tcLiteralDoesNotTakeArguments">
        <source>This literal pattern does not take arguments</source>
        <target state="translated">このリテラル パターンは引数を使用しません</target>
        <note />
      </trans-unit>
      <trans-unit id="tcConstructorsIllegalInAugmentation">
        <source>Constructors are not permitted as extension members - they must be defined as part of the original definition of the type</source>
        <target state="translated">コンストラクターは拡張メンバーとして許可されていません - その型の元の定義の一部として定義する必要があります</target>
        <note />
      </trans-unit>
      <trans-unit id="optsInvalidResponseFile">
        <source>Invalid response file '{0}' ( '{1}' )</source>
        <target state="translated">正しくない応答ファイル '{0}' ( '{1}' )</target>
        <note />
      </trans-unit>
      <trans-unit id="optsResponseFileNotFound">
        <source>Response file '{0}' not found in '{1}'</source>
        <target state="translated">応答ファイル '{0}' が '{1}' にありません</target>
        <note />
      </trans-unit>
      <trans-unit id="optsResponseFileNameInvalid">
        <source>Response file name '{0}' is empty, contains invalid characters, has a drive specification without an absolute path, or is too long</source>
        <target state="translated">応答ファイル名 '{0}' は、空であるか、正しくない文字が含まれているか、ドライブ指定があるが絶対パスがないか、あるいは長すぎます</target>
        <note />
      </trans-unit>
      <trans-unit id="fsharpCoreNotFoundToBeCopied">
        <source>Cannot find FSharp.Core.dll in compiler's directory</source>
        <target state="translated">コンパイラのディレクトリ内に FSharp.Core.dll が見つかりませんでした</target>
        <note />
      </trans-unit>
      <trans-unit id="tcTupleStructMismatch">
        <source>One tuple type is a struct tuple, the other is a reference tuple</source>
        <target state="translated">片方のタプル型は構造体タプルで、もう一方は参照タプルです</target>
        <note />
      </trans-unit>
      <trans-unit id="etMissingStaticArgumentsToMethod">
        <source>This provided method requires static parameters</source>
        <target state="translated">指定されたこのメソッドには静的パラメーターが必要です</target>
        <note />
      </trans-unit>
      <trans-unit id="considerUpcast">
        <source>The conversion from {0} to {1} is a compile-time safe upcast, not a downcast. Consider using 'upcast' instead of 'downcast'.</source>
        <target state="translated">{0} から {1} への変換は、コンパイル時のダウンキャストではなく、セーフ アップキャストです。'downcast' の代わりに 'upcast' を使うことを検討してください。</target>
        <note />
      </trans-unit>
      <trans-unit id="considerUpcastOperator">
        <source>The conversion from {0} to {1} is a compile-time safe upcast, not a downcast. Consider using the :&gt; (upcast) operator instead of the :?&gt; (downcast) operator.</source>
        <target state="translated">{0} から {1} への変換は、コンパイル時のダウンキャストではなく、セーフ アップキャストです。:?&gt; (ダウンキャスト) 演算子の代わりに :&gt; (アップキャスト) 演算子を使うことを検討してください。</target>
        <note />
      </trans-unit>
      <trans-unit id="tcRecImplied">
        <source>The 'rec' on this module is implied by an outer 'rec' declaration and is being ignored</source>
        <target state="translated">このモジュールの 'rec' は外側の 'rec' 宣言で暗黙的に示されており、無視されます</target>
        <note />
      </trans-unit>
      <trans-unit id="tcOpenFirstInMutRec">
        <source>In a recursive declaration group, 'open' declarations must come first in each module</source>
        <target state="translated">再帰的な宣言グループでは、'open' 宣言は各モジュールの先頭になければなりません</target>
        <note />
      </trans-unit>
      <trans-unit id="tcModuleAbbrevFirstInMutRec">
        <source>In a recursive declaration group, module abbreviations must come after all 'open' declarations and before other declarations</source>
        <target state="translated">再帰的な宣言グループでは、モジュールの省略形は、すべての 'open' 宣言の後、その他の宣言の前になければなりません</target>
        <note />
      </trans-unit>
      <trans-unit id="tcUnsupportedMutRecDecl">
        <source>This declaration is not supported in recursive declaration groups</source>
        <target state="translated">この宣言は、再帰的な宣言グループではサポートされていません</target>
        <note />
      </trans-unit>
      <trans-unit id="parsInvalidUseOfRec">
        <source>Invalid use of 'rec' keyword</source>
        <target state="translated">'rec' キーワードの使用法が無効です</target>
        <note />
      </trans-unit>
      <trans-unit id="tcStructUnionMultiCaseDistinctFields">
        <source>If a union type has more than one case and is a struct, then all fields within the union type must be given unique names.</source>
        <target state="translated">共用体型が複数のケースを持つ 1 つの構造体である場合は、共用体型内のすべてのフィールドに一意の名前を付ける必要があります。</target>
        <note />
      </trans-unit>
      <trans-unit id="CallerMemberNameIsOverriden">
        <source>The CallerMemberNameAttribute applied to parameter '{0}' will have no effect. It is overridden by the CallerFilePathAttribute.</source>
        <target state="translated">パラメーター '{0}' に適用された CallerMemberNameAttribute は、CallerFilePathAttribute.によってオーバーライドされるため無効となります。</target>
        <note />
      </trans-unit>
      <trans-unit id="tcFixedNotAllowed">
        <source>Invalid use of 'fixed'. 'fixed' may only be used in a declaration of the form 'use x = fixed expr' where the expression is an array, the address of a field, the address of an array element or a string'</source>
        <target state="translated">'fixed' の使い方が正しくありません。'fixed' を使用できるのは書式 'use x = fixed expr' の宣言内だけで、この式は配列、フィールドのアドレス、配列要素のアドレス、または文字列です</target>
        <note />
      </trans-unit>
      <trans-unit id="tcCouldNotFindOffsetToStringData">
        <source>Could not find method System.Runtime.CompilerServices.OffsetToStringData in references when building 'fixed' expression.</source>
        <target state="translated">'fixed' 式のビルド時に、参照内でメソッド System.Runtime.CompilerServices.OffsetToStringData が見つかりませんでした。</target>
        <note />
      </trans-unit>
      <trans-unit id="tcNamedActivePattern">
        <source>{0} is an active pattern and cannot be treated as a discriminated union case with named fields.</source>
        <target state="translated">{0} はアクティブ パターンで、名前付きフィールドのある判別された共用体ケースとしては扱えません。</target>
        <note />
      </trans-unit>
      <trans-unit id="DefaultParameterValueNotAppropriateForArgument">
        <source>The default value does not have the same type as the argument. The DefaultParameterValue attribute and any Optional attribute will be ignored. Note: 'null' needs to be annotated with the correct type, e.g. 'DefaultParameterValue(null:obj)'.</source>
        <target state="translated">既定値が引数と同じ型ではありません。DefaultParameterValue 属性とすべての Optional 属性は無視されます。注: 'null' には適切な型の注釈を付ける必要があります。例: 'DefaultParameterValue(null:obj)'。</target>
        <note />
      </trans-unit>
      <trans-unit id="tcGlobalsSystemTypeNotFound">
        <source>The system type '{0}' was required but no referenced system DLL contained this type</source>
        <target state="translated">システム型 '{0}' が必要でしたが、この型を含む参照されたシステム DLL はありません</target>
        <note />
      </trans-unit>
      <trans-unit id="typrelMemberHasMultiplePossibleDispatchSlots">
        <source>The member '{0}' matches multiple overloads of the same method.\nPlease restrict it to one of the following:{1}.</source>
        <target state="translated">メンバー '{0}' は同じメソッドの複数のオーバーロードと一致しています。\n次のいずれかに制限してください: {1}。</target>
        <note />
      </trans-unit>
      <trans-unit id="methodIsNotStatic">
        <source>Method or object constructor '{0}' is not static</source>
        <target state="translated">メソッドまたはオブジェクト コンストラクター '{0}' が静的ではありません</target>
        <note />
      </trans-unit>
      <trans-unit id="parsUnexpectedSymbolEqualsInsteadOfIn">
        <source>Unexpected symbol '=' in expression. Did you intend to use 'for x in y .. z do' instead?</source>
        <target state="translated">式の予期しない記号 '='。代わりに 'for x in y .. z do' を使用するつもりでしたか?</target>
        <note />
      </trans-unit>
      <trans-unit id="keywordDescriptionAbstract">
        <source>Indicates a method that either has no implementation in the type in which it is declared or that is virtual and has a default implementation.</source>
        <target state="translated">宣言された型に実装がないメソッド、または既定の実装がある仮想のメソッドを示します。</target>
        <note />
      </trans-unit>
      <trans-unit id="keyworkDescriptionAnd">
        <source>Used in mutually recursive bindings, in property declarations, and with multiple constraints on generic parameters.</source>
        <target state="translated">相互に再帰的なバインディング、プロパティの宣言、およびジェネリック パラメーターの複数の制約に使用します。</target>
        <note />
      </trans-unit>
      <trans-unit id="keywordDescriptionAs">
        <source>Used to give the current class object an object name. Also used to give a name to a whole pattern within a pattern match.</source>
        <target state="translated">現在のクラス オブジェクトにオブジェクト名を指定するために使用します。パターン マッチ内のパターン全体に名前を指定するためにも使用します。</target>
        <note />
      </trans-unit>
      <trans-unit id="keywordDescriptionAssert">
        <source>Used to verify code during debugging.</source>
        <target state="translated">デバッグ中のコードの検証に使用します。</target>
        <note />
      </trans-unit>
      <trans-unit id="keywordDescriptionBase">
        <source>Used as the name of the base class object.</source>
        <target state="translated">基底クラス オブジェクトの名前として使用します。</target>
        <note />
      </trans-unit>
      <trans-unit id="keywordDescriptionBegin">
        <source>In verbose syntax, indicates the start of a code block.</source>
        <target state="translated">冗語構文で、コード ブロックの先頭を示します。</target>
        <note />
      </trans-unit>
      <trans-unit id="keywordDescriptionClass">
        <source>In verbose syntax, indicates the start of a class definition.</source>
        <target state="translated">冗語構文で、クラス定義の始まりを示します。</target>
        <note />
      </trans-unit>
      <trans-unit id="keywordDescriptionDefault">
        <source>Indicates an implementation of an abstract method; used together with an abstract method declaration to create a virtual method.</source>
        <target state="translated">抽象メソッドの実装を示します。抽象メソッドの宣言と同時に使用して仮想メソッドを作成します。</target>
        <note />
      </trans-unit>
      <trans-unit id="keywordDescriptionDelegate">
        <source>Used to declare a delegate.</source>
        <target state="translated">デリゲートの宣言に使用します。</target>
        <note />
      </trans-unit>
      <trans-unit id="keywordDescriptionDo">
        <source>Used in looping constructs or to execute imperative code.</source>
        <target state="translated">ループ コンストラクト、または命令型コードの実行に使用します。</target>
        <note />
      </trans-unit>
      <trans-unit id="keywordDescriptionDone">
        <source>In verbose syntax, indicates the end of a block of code in a looping expression.</source>
        <target state="translated">冗語構文で、ループ式のコード ブロックの末尾を示します。</target>
        <note />
      </trans-unit>
      <trans-unit id="keywordDescriptionDowncast">
        <source>Used to convert to a type that is lower in the inheritance chain.</source>
        <target state="translated">継承チェーン内の下位の型に変換するために使用します。</target>
        <note />
      </trans-unit>
      <trans-unit id="keywordDescriptionDownto">
        <source>In a for expression, used when counting in reverse.</source>
        <target state="translated">for 式で、逆方向にカウントするときに使用します。</target>
        <note />
      </trans-unit>
      <trans-unit id="keywordDescriptionElif">
        <source>Used in conditional branching. A short form of else if.</source>
        <target state="translated">条件分岐で使用します。else if の短い形式です。</target>
        <note />
      </trans-unit>
      <trans-unit id="keywordDescriptionElse">
        <source>Used in conditional branching.</source>
        <target state="translated">条件分岐で使用します。</target>
        <note />
      </trans-unit>
      <trans-unit id="keywordDescriptionEnd">
        <source>In type definitions and type extensions, indicates the end of a section of member definitions. In verbose syntax, used to specify the end of a code block that starts with the begin keyword.</source>
        <target state="translated">型定義や型拡張で、メンバー定義セクションの末尾を示します。冗語構文では、begin キーワードで始まるコード ブロックの末尾を示すために使用します。</target>
        <note />
      </trans-unit>
      <trans-unit id="keywordDescriptionException">
        <source>Used to declare an exception type.</source>
        <target state="translated">例外の種類の宣言に使用します。</target>
        <note />
      </trans-unit>
      <trans-unit id="keywordDescriptionExtern">
        <source>Indicates that a declared program element is defined in another binary or assembly.</source>
        <target state="translated">宣言されたプログラム要素が別のバイナリまたはアセンブリで定義されていることを示します。</target>
        <note />
      </trans-unit>
      <trans-unit id="keywordDescriptionTrueFalse">
        <source>Used as a Boolean literal.</source>
        <target state="translated">ブール型のリテラルとして使用します。</target>
        <note />
      </trans-unit>
      <trans-unit id="keywordDescriptionFinally">
        <source>Used together with try to introduce a block of code that executes regardless of whether an exception occurs.</source>
        <target state="translated">例外が発生するかどうかに関係なく実行されるコード ブロックを開始するために、try と一緒に使用します。</target>
        <note />
      </trans-unit>
      <trans-unit id="keywordDescriptionFor">
        <source>Used in looping constructs.</source>
        <target state="translated">ループ コンストラクトで使用します。</target>
        <note />
      </trans-unit>
      <trans-unit id="keywordDescriptionFun">
        <source>Used in lambda expressions, also known as anonymous functions.</source>
        <target state="translated">ラムダ式で使用し、匿名関数とも呼ばれます。</target>
        <note />
      </trans-unit>
      <trans-unit id="keywordDescriptionFunction">
        <source>Used as a shorter alternative to the fun keyword and a match expression in a lambda expression that has pattern matching on a single argument.</source>
        <target state="translated">単一の引数でパターン マッチングを持つラムダ式で fun キーワードと match 式の代わりに省略形として使用します。</target>
        <note />
      </trans-unit>
      <trans-unit id="keywordDescriptionGlobal">
        <source>Used to reference the top-level .NET namespace.</source>
        <target state="translated">最上位の .NET 名前空間を参照するために使用します。</target>
        <note />
      </trans-unit>
      <trans-unit id="keywordDescriptionIf">
        <source>Used in conditional branching constructs.</source>
        <target state="translated">条件分岐のコンストラクトで使用します。</target>
        <note />
      </trans-unit>
      <trans-unit id="keywordDescriptionIn">
        <source>Used for sequence expressions and, in verbose syntax, to separate expressions from bindings.</source>
        <target state="translated">冗語構文で、式のバインディングを分離するためにシーケンス式に使用します。</target>
        <note />
      </trans-unit>
      <trans-unit id="keywordDescriptionInherit">
        <source>Used to specify a base class or base interface.</source>
        <target state="translated">基底クラスまたは基底インターフェイスを指定するために使用します。</target>
        <note />
      </trans-unit>
      <trans-unit id="keywordDescriptionInline">
        <source>Used to indicate a function that should be integrated directly into the caller's code.</source>
        <target state="translated">呼び出し元のコードに直接統合する必要のある関数を示すために使用します。</target>
        <note />
      </trans-unit>
      <trans-unit id="keywordDescriptionInterface">
        <source>Used to declare and implement interfaces.</source>
        <target state="translated">インターフェイスの宣言と実装に使用します。</target>
        <note />
      </trans-unit>
      <trans-unit id="keywordDescriptionInternal">
        <source>Used to specify that a member is visible inside an assembly but not outside it.</source>
        <target state="translated">アセンブリの外部では表示されず、内部でのみ表示されるメンバーを指定するために使用します。</target>
        <note />
      </trans-unit>
      <trans-unit id="keywordDescriptionLazy">
        <source>Used to specify a computation that is to be performed only when a result is needed.</source>
        <target state="translated">結果が必要な場合にのみ実行するコンピュテーションを指定するために使用します。</target>
        <note />
      </trans-unit>
      <trans-unit id="keywordDescriptionLet">
        <source>Used to associate, or bind, a name to a value or function.</source>
        <target state="translated">値または関数への名前の関連付けまたはバインドに使用します。</target>
        <note />
      </trans-unit>
      <trans-unit id="keywordDescriptionLetBang">
        <source>Used in asynchronous workflows to bind a name to the result of an asynchronous computation, or, in other computation expressions, used to bind a name to a result, which is of the computation type.</source>
        <target state="translated">非同期コンピュテーションの結果に名前をバインドする非同期ワークフローで使用します。また別のコンピュテーション式では、そのコンピュテーション型を示す名前を結果にバインドします。</target>
        <note />
      </trans-unit>
      <trans-unit id="keywordDescriptionMatch">
        <source>Used to branch by comparing a value to a pattern.</source>
        <target state="translated">値をパターンと比較して分岐するために使用します。</target>
        <note />
      </trans-unit>
      <trans-unit id="keywordDescriptionMember">
        <source>Used to declare a property or method in an object type.</source>
        <target state="translated">オブジェクトの種類のプロパティまたはメソッドの宣言に使用します。</target>
        <note />
      </trans-unit>
      <trans-unit id="keywordDescriptionModule">
        <source>Used to associate a name with a group of related types, values, and functions, to logically separate it from other code.</source>
        <target state="translated">関連する型、値、関数のグループに名前を関連付け、その他のコードと論理的に分離するために使用します。</target>
        <note />
      </trans-unit>
      <trans-unit id="keywordDescriptionMutable">
        <source>Used to declare a variable, that is, a value that can be changed.</source>
        <target state="translated">変更可能な値である変数の宣言に使用します。</target>
        <note />
      </trans-unit>
      <trans-unit id="keywordDescriptionNamespace">
        <source>Used to associate a name with a group of related types and modules, to logically separate it from other code.</source>
        <target state="translated">関連する型とモジュールのグループに名前を関連付け、その他のコードと論理的に分離するために使用します。</target>
        <note />
      </trans-unit>
      <trans-unit id="keywordDescriptionNew">
        <source>Used to declare, define, or invoke a constructor that creates or that can create an object. Also used in generic parameter constraints to indicate that a type must have a certain constructor.</source>
        <target state="translated">オブジェクトを作成または作成可能なコンストラクターの宣言、定義、起動に使用します。ジェネリック パラメーターの制約でも、型が特定のコンストラクターを持つ必要があることを示すために使用します。</target>
        <note />
      </trans-unit>
      <trans-unit id="keywordDescriptionNot">
        <source>Not actually a keyword. However, not struct in combination is used as a generic parameter constraint.</source>
        <target state="translated">実際にはキーワードではありませんが、not struct という組み合わせでジェネリック パラメーターの制約として使用します。</target>
        <note />
      </trans-unit>
      <trans-unit id="keywordDescriptionNull">
        <source>Indicates the absence of an object. Also used in generic parameter constraints.</source>
        <target state="translated">オブジェクトがないことを示します。ジェネリック パラメーターの制約にも使用します。</target>
        <note />
      </trans-unit>
      <trans-unit id="keywordDescriptionOf">
        <source>Used in discriminated unions to indicate the type of categories of values, and in delegate and exception declarations.</source>
        <target state="translated">判別共同体で値のカテゴリの種類を示し、デリゲート宣言と例外宣言でも使用します。</target>
        <note />
      </trans-unit>
      <trans-unit id="keywordDescriptionOpen">
        <source>Used to make the contents of a namespace or module available without qualification.</source>
        <target state="translated">修飾子を使用せずに名前空間またはモジュールのコンテンツを利用可能にするために使用します。</target>
        <note />
      </trans-unit>
      <trans-unit id="keywordDescriptionOr">
        <source>Used with Boolean conditions as a Boolean or operator. Equivalent to ||. Also used in member constraints.</source>
        <target state="translated">ブール値の or 演算子としてブール条件で使用します。|| に相当します。メンバー制約でも使用します。</target>
        <note />
      </trans-unit>
      <trans-unit id="keywordDescriptionOverride">
        <source>Used to implement a version of an abstract or virtual method that differs from the base version.</source>
        <target state="translated">基本バージョンと異なる抽象メソッドまたは仮想メソッドのバージョンの実装に使用します。</target>
        <note />
      </trans-unit>
      <trans-unit id="keywordDescriptionPrivate">
        <source>Restricts access to a member to code in the same type or module.</source>
        <target state="translated">メンバーに対して、同じ型やモジュールのコードへのアクセスを制限します。</target>
        <note />
      </trans-unit>
      <trans-unit id="keywordDescriptionPublic">
        <source>Allows access to a member from outside the type.</source>
        <target state="translated">型の外部からのメンバーに対して、アクセスを許可します。</target>
        <note />
      </trans-unit>
      <trans-unit id="keywordDescriptionRec">
        <source>Used to indicate that a function is recursive.</source>
        <target state="translated">関数が再帰的であることを示すために使用します。</target>
        <note />
      </trans-unit>
      <trans-unit id="keywordDescriptionReturn">
        <source>Used to indicate a value to provide as the result of a computation expression.</source>
        <target state="translated">コンピュテーション式の結果として提供される値を示すために使用します。</target>
        <note />
      </trans-unit>
      <trans-unit id="keywordDescriptionReturnBang">
        <source>Used to indicate a computation expression that, when evaluated, provides the result of the containing computation expression.</source>
        <target state="translated">コンピュテーション式を示し、評価されたときはそのコンピュテーション式の結果を示すために使用します。</target>
        <note />
      </trans-unit>
      <trans-unit id="keywordDescriptionSelect">
        <source>Used in query expressions to specify what fields or columns to extract. Note that this is a contextual keyword, which means that it is not actually a reserved word and it only acts like a keyword in appropriate context.</source>
        <target state="translated">クエリ式でどのフィールドまたは列を抽出するかを指定するために使用します。これはコンテキスト キーワードであり、実際には予約語ではなく、適切なコンテキストでキーワードとしてのみ動作します。</target>
        <note />
      </trans-unit>
      <trans-unit id="keywordDescriptionStatic">
        <source>Used to indicate a method or property that can be called without an instance of a type, or a value member that is shared among all instances of a type.</source>
        <target state="translated">型のインスタンスなしで呼び出すことのできるメソッドまたはプロパティ、または型のすべてのインスタンスで共有される値メンバーを示すために使用します。</target>
        <note />
      </trans-unit>
      <trans-unit id="keywordDescriptionStruct">
        <source>Used to declare a structure type. Also used in generic parameter constraints. Used for OCaml compatibility in module definitions.</source>
        <target state="translated">構造体型の宣言に使用します。ジェネリック パラメーターの制約にも使用します。モジュール定義の OCaml の互換性を保つために使用します。</target>
        <note />
      </trans-unit>
      <trans-unit id="keywordDescriptionThen">
        <source>Used in conditional expressions. Also used to perform side effects after object construction.</source>
        <target state="translated">条件分岐で使用します。オブジェクトの構築後の副作用の実行にも使用します。</target>
        <note />
      </trans-unit>
      <trans-unit id="keywordDescriptionTo">
        <source>Used in for loops to indicate a range.</source>
        <target state="translated">for ループで範囲を示します。</target>
        <note />
      </trans-unit>
      <trans-unit id="keywordDescriptionTry">
        <source>Used to introduce a block of code that might generate an exception. Used together with with or finally.</source>
        <target state="translated">例外を生成する可能性があるコード ブロックを開始するために使用します。with または finally と一緒に使用します。</target>
        <note />
      </trans-unit>
      <trans-unit id="keywordDescriptionType">
        <source>Used to declare a class, record, structure, discriminated union, enumeration type, unit of measure, or type abbreviation.</source>
        <target state="translated">クラス、レコード、構造体、判別された共同体、列挙型、数量単位、型の省略形の宣言に使用します。</target>
        <note />
      </trans-unit>
      <trans-unit id="keywordDescriptionUpcast">
        <source>Used to convert to a type that is higher in the inheritance chain.</source>
        <target state="translated">継承チェーン内の上位の型に変換するために使用します。</target>
        <note />
      </trans-unit>
      <trans-unit id="keywordDescriptionUse">
        <source>Used instead of let for values that require Dispose to be called to free resources.</source>
        <target state="translated">Dispose を呼び出してリソースを解放する必要のある値に対して、let の代わりに使用します。</target>
        <note />
      </trans-unit>
      <trans-unit id="keywordDescriptionUseBang">
        <source>Used instead of let! in asynchronous workflows and other computation expressions for values that require Dispose to be called to free resources.</source>
        <target state="translated">非同期ワークフロー、および Dispose を呼び出してリソースを解放する必要のある値のその他のコンピュテーション式で let! の代わりに使用します。</target>
        <note />
      </trans-unit>
      <trans-unit id="keywordDescriptionVal">
        <source>Used in a signature to indicate a value, or in a type to declare a member, in limited situations.</source>
        <target state="translated">限定された状態において、シグネチャで値を示したり、型でメンバーを宣言したりするために使用されます。</target>
        <note />
      </trans-unit>
      <trans-unit id="keywordDescriptionVoid">
        <source>Indicates the .NET void type. Used when interoperating with other .NET languages.</source>
        <target state="translated">.NET の void 型を示します。他の .NET 言語と相互運用するときに使用します。</target>
        <note />
      </trans-unit>
      <trans-unit id="keywordDescriptionWhen">
        <source>Used for Boolean conditions (when guards) on pattern matches and to introduce a constraint clause for a generic type parameter.</source>
        <target state="translated">パターン マッチでのブール条件 (when ガード) で、ジェネリック型パラメーターの制約句を開始するために使用します。</target>
        <note />
      </trans-unit>
      <trans-unit id="keywordDescriptionWhile">
        <source>Introduces a looping construct.</source>
        <target state="translated">ループ コンストラクトを導入します。</target>
        <note />
      </trans-unit>
      <trans-unit id="keywordDescriptionWith">
        <source>Used together with the match keyword in pattern matching expressions. Also used in object expressions, record copying expressions, and type extensions to introduce member definitions, and to introduce exception handlers.</source>
        <target state="translated">パターン マッチング式で match キーワードを指定して使用します。メンバー定義と例外ハンドラーを導入するため、オブジェクト式、レコード コピー式、および型拡張でも使用します。</target>
        <note />
      </trans-unit>
      <trans-unit id="keywordDescriptionYield">
        <source>Used in a sequence expression to produce a value for a sequence.</source>
        <target state="translated">シーケンス式でシーケンスの値を生成します。</target>
        <note />
      </trans-unit>
      <trans-unit id="keywordDescriptionYieldBang">
        <source>Used in a computation expression to append the result of a given computation expression to a collection of results for the containing computation expression.</source>
        <target state="translated">コンピュテーション式で、コンピュテーション式を含む結果のコレクションにそのコンピュテーション式の結果を追加します。</target>
        <note />
      </trans-unit>
      <trans-unit id="keywordDescriptionRightArrow">
        <source>In function types, delimits arguments and return values. Yields an expression (in sequence expressions); equivalent to the yield keyword. Used in match expressions</source>
        <target state="translated">関数型で、引数と戻り値を区切ります。式 (シーケンス式) が得られ、yield キーワードに相当します。match 式に使用されます</target>
        <note />
      </trans-unit>
      <trans-unit id="keywordDescriptionLeftArrow">
        <source>Assigns a value to a variable.</source>
        <target state="translated">変数に値を割り当てます。</target>
        <note />
      </trans-unit>
      <trans-unit id="keywordDescriptionCast">
        <source>Converts a type to type that is higher in the hierarchy.</source>
        <target state="translated">型を階層の上位にある型に変換します。</target>
        <note />
      </trans-unit>
      <trans-unit id="keywordDescriptionDynamicCast">
        <source>Converts a type to a type that is lower in the hierarchy.</source>
        <target state="translated">型を階層の下位にある型に変換します。</target>
        <note />
      </trans-unit>
      <trans-unit id="keywordDescriptionTypedQuotation">
        <source>Delimits a typed code quotation.</source>
        <target state="translated">型指定されたコード引用符を区切ります。</target>
        <note />
      </trans-unit>
      <trans-unit id="keywordDescriptionUntypedQuotation">
        <source>Delimits a untyped code quotation.</source>
        <target state="translated">型指定のないコード引用符を区切ります。</target>
        <note />
      </trans-unit>
      <trans-unit id="itemNotFoundDuringDynamicCodeGen">
        <source>{0} '{1}' not found in assembly '{2}'. A possible cause may be a version incompatibility. You may need to explicitly reference the correct version of this assembly to allow all referenced components to use the correct version.</source>
        <target state="translated">{0} '{1}' がアセンブリ '{2}' に見つかりません。バージョンの互換性がないことが原因の可能性があります。すべての参照コンポーネントが正しいバージョンを使用できるように、このアセンブリの正しいバージョンを明示的に参照しなければならない可能性があります。</target>
        <note />
      </trans-unit>
      <trans-unit id="itemNotFoundInTypeDuringDynamicCodeGen">
        <source>{0} '{1}' not found in type '{2}' from assembly '{3}'. A possible cause may be a version incompatibility. You may need to explicitly reference the correct version of this assembly to allow all referenced components to use the correct version.</source>
        <target state="translated">{0} '{1}' がアセンブリ '{3}' の '{2}' 型に見つかりません。バージョンの互換性がないことが原因の可能性があります。すべての参照コンポーネントが正しいバージョンを使用できるように、このアセンブリの正しいバージョンを明示的に参照しなければならない可能性があります。</target>
        <note />
      </trans-unit>
      <trans-unit id="descriptionWordIs">
        <source>is</source>
        <target state="translated">は</target>
        <note />
      </trans-unit>
      <trans-unit id="notAFunction">
        <source>This value is not a function and cannot be applied.</source>
        <target state="translated">この値は関数ではないため、適用できません。</target>
        <note />
      </trans-unit>
      <trans-unit id="notAFunctionButMaybeIndexerWithName">
        <source>This value is not a function and cannot be applied. Did you intend to access the indexer via {0}.[index] instead?</source>
        <target state="translated">この値は関数ではないため、適用できません。そうではなく、{0}.[index] によってインデクサーにアクセスしようとしましたか?</target>
        <note />
      </trans-unit>
      <trans-unit id="notAFunctionButMaybeIndexer">
        <source>This expression is not a function and cannot be applied. Did you intend to access the indexer via expr.[index] instead?</source>
        <target state="translated">この式は関数ではないため、適用できません。そうではなく、expr.[index] によってインデクサーにアクセスしようとしましたか?</target>
        <note />
      </trans-unit>
      <trans-unit id="notAFunctionButMaybeDeclaration">
        <source>This value is not a function and cannot be applied. Did you forget to terminate a declaration?</source>
        <target state="translated">この値は関数ではないため、適用できません。宣言を終結しましたか?</target>
        <note />
      </trans-unit>
      <trans-unit id="ArgumentsInSigAndImplMismatch">
        <source>The argument names in the signature '{0}' and implementation '{1}' do not match. The argument name from the signature file will be used. This may cause problems when debugging or profiling.</source>
        <target state="translated">シグネチャ '{0}' と実装 '{1}' の引数の名前が一致しません。シグネチャ ファイルの引数の名前が使用されます。デバッグまたはプロファイルするときに問題が生じる原因となる可能性があります。</target>
        <note />
      </trans-unit>
      <trans-unit id="pickleUnexpectedNonZero">
        <source>An error occurred while reading the F# metadata of assembly '{0}'. A reserved construct was utilized. You may need to upgrade your F# compiler or use an earlier version of the assembly that doesn't make use of a specific construct.</source>
        <target state="translated">アセンブリ '{0}' の F# メタデータ の読み取り中にエラーが発生しました。予約済みのコンストラクトが使用されました。F# コンパイラをアップグレードするか、特定のコンストラクトを使用しない以前のバージョンのアセンブリを使用しなければならない場合があります。</target>
        <note />
      </trans-unit>
      <trans-unit id="tcTupleMemberNotNormallyUsed">
        <source>This method or property is not normally used from F# code, use an explicit tuple pattern for deconstruction instead.</source>
        <target state="translated">このメソッドまたはプロパティは通常、F# コードから使用されません。代わりに、明示的なタプル パターンを分解に使用してください。</target>
        <note />
      </trans-unit>
      <trans-unit id="implicitlyDiscardedInSequenceExpression">
        <source>This expression returns a value of type '{0}' but is implicitly discarded. Consider using 'let' to bind the result to a name, e.g. 'let result = expression'. If you intended to use the expression as a value in the sequence then use an explicit 'yield'.</source>
        <target state="translated">この式は型 '{0}' の値を返しますが、暗黙的に破棄されます。'let' を使用して結果を名前にバインドすることを検討してください。例: 'let result = expression'。式をシーケンス内で値として使用する場合は、明示的に 'yield' を使用してください。</target>
        <note />
      </trans-unit>
      <trans-unit id="implicitlyDiscardedSequenceInSequenceExpression">
        <source>This expression returns a value of type '{0}' but is implicitly discarded. Consider using 'let' to bind the result to a name, e.g. 'let result = expression'. If you intended to use the expression as a value in the sequence then use an explicit 'yield!'.</source>
        <target state="translated">この式は型 '{0}' の値を返しますが、暗黙的に破棄されます。'let' を使用して結果を名前にバインドすることを検討してください。例: 'let result = expression'。式をシーケンス内で値として使用する場合は、明示的に 'yield!' を使用してください。</target>
        <note />
      </trans-unit>
      <trans-unit id="keywordDescriptionMatchBang">
        <source>Used in computation expressions to pattern match directly over the result of another computation expression.</source>
        <target state="translated">別のコンピュテーション式の結果に対して直接パターン マッチを適用するコンピュテーション式の中で使用します。</target>
        <note />
      </trans-unit>
      <trans-unit id="ilreadFileChanged">
        <source>The file '{0}' changed on disk unexpectedly, please reload.</source>
        <target state="translated">ファイル '{0}' がディスク上で予期せず変更されました。再度読み込んでください。</target>
        <note />
      </trans-unit>
      <trans-unit id="writeToReadOnlyByref">
        <source>The byref pointer is readonly, so this write is not permitted.</source>
        <target state="translated">byref ポインターは読み取り専用であるため、この書き込みは許可されません。</target>
        <note />
      </trans-unit>
      <trans-unit id="tastValueMustBeMutable">
        <source>A value must be mutable in order to mutate the contents or take the address of a value type, e.g. 'let mutable x = ...'</source>
        <target state="translated">値の型の内容を変更するか、値の型のアドレスを使用するために、値は変更可能にする必要があります (たとえば、'let mutable x = ...')</target>
        <note />
      </trans-unit>
      <trans-unit id="readOnlyAttributeOnStructWithMutableField">
        <source>A ReadOnly attribute has been applied to a struct type with a mutable field.</source>
        <target state="translated">読み取り専用の属性が、変更可能なフィールドを持つ構造体型に適用されました。</target>
        <note />
      </trans-unit>
      <trans-unit id="tcByrefReturnImplicitlyDereferenced">
        <source>A byref pointer returned by a function or method is implicitly dereferenced as of F# 4.5. To acquire the return value as a pointer, use the address-of operator, e.g. '&amp;f(x)' or '&amp;obj.Method(arg1, arg2)'.</source>
        <target state="translated">F# 4.5 の時点で、関数またはメソッドから返される byref ポインターは、暗黙的に逆参照されます。戻り値をポインターとして取得するには、演算子のアドレスを使用してください。例: '&amp;f(x)' または '&amp;obj.Method(arg1, arg2)'。</target>
        <note />
      </trans-unit>
      <trans-unit id="tcByRefLikeNotStruct">
        <source>A type annotated with IsByRefLike must also be a struct. Consider adding the [&lt;Struct&gt;] attribute to the type.</source>
        <target state="translated">IsByRefLike で注釈を付けられた型は、構造体でもある必要があります。型に [&lt;Struct&gt;] 属性を追加することを検討してください。</target>
        <note />
      </trans-unit>
      <trans-unit id="chkNoByrefAddressOfLocal">
        <source>The address of the variable '{0}' or a related expression cannot be used at this point. This is to ensure the address of the local value does not escape its scope.</source>
        <target state="translated">現時点で、変数 '{0}' または関連する式のアドレスは使用できません。これは、ローカル値のアドレスがスコープを回避しないようにするためです。</target>
        <note />
      </trans-unit>
      <trans-unit id="chkNoWriteToLimitedSpan">
        <source>This value can't be assigned because the target '{0}' may refer to non-stack-local memory, while the expression being assigned is assessed to potentially refer to stack-local memory. This is to help prevent pointers to stack-bound memory escaping their scope.</source>
        <target state="translated">この値をターゲット '{0}' に割り当てることはできません。このターゲットは非スタック ローカルのメモリを参照できるのに対して、割り当てられる式はスタック ローカルのメモリに評価される可能性があるためです。これは、スタックにバインドされたメモリへのポインターが自身のスコープを回避することを防止するために役立ちます。</target>
        <note />
      </trans-unit>
      <trans-unit id="tastValueMustBeLocal">
        <source>A value defined in a module must be mutable in order to take its address, e.g. 'let mutable x = ...'</source>
        <target state="translated">モジュール内で定義する値のアドレスを取得するには、その値を変更可能にする必要があります。例: 'let mutable x = ...'</target>
        <note />
      </trans-unit>
      <trans-unit id="tcIsReadOnlyNotStruct">
        <source>A type annotated with IsReadOnly must also be a struct. Consider adding the [&lt;Struct&gt;] attribute to the type.</source>
        <target state="translated">IsReadOnly で注釈を付けられた型は、構造体でもある必要があります。型に [&lt;Struct&gt;] 属性を追加することを検討してください。</target>
        <note />
      </trans-unit>
      <trans-unit id="chkStructsMayNotReturnAddressesOfContents">
        <source>Struct members cannot return the address of fields of the struct by reference</source>
        <target state="translated">構造体メンバーは、構造体のフィールドのアドレスを参照渡しで返すことはできません</target>
        <note />
      </trans-unit>
      <trans-unit id="chkNoByrefLikeFunctionCall">
        <source>The function or method call cannot be used at this point, because one argument that is a byref of a non-stack-local Span or IsByRefLike type is used with another argument that is a stack-local Span or IsByRefLike type. This is to ensure the address of the local value does not escape its scope.</source>
        <target state="translated">現時点で、関数またはメソッドの呼び出しは使用できません。非スタック ローカルの Span または IsByRefLike 型の byref である 1 つの引数が、スタック ローカルの Span または IsByRefLike 型である別の引数と一緒に使用されています。これは、ローカル値のアドレスがスコープを回避しないようにするためです。</target>
        <note />
      </trans-unit>
      <trans-unit id="chkNoByrefAddressOfValueFromExpression">
        <source>The address of a value returned from the expression cannot be used at this point. This is to ensure the address of the local value does not escape its scope.</source>
        <target state="translated">現時点で、式から返される値のアドレスは使用できません。これは、ローカル値のアドレスがスコープを回避しないようにするためです。</target>
        <note />
      </trans-unit>
      <trans-unit id="chkNoSpanLikeVariable">
        <source>The Span or IsByRefLike variable '{0}' cannot be used at this point. This is to ensure the address of the local value does not escape its scope.</source>
        <target state="translated">現時点で、Span または IsByRefLike 変数 '{0}' は使用できません。これは、ローカル値のアドレスがスコープを回避しないようにするためです。</target>
        <note />
      </trans-unit>
      <trans-unit id="chkNoSpanLikeValueFromExpression">
        <source>A Span or IsByRefLike value returned from the expression cannot be used at ths point. This is to ensure the address of the local value does not escape its scope.</source>
        <target state="translated">現時点で、式から返される Span または IsByRefLike 値は使用できません。これは、ローカル値のアドレスがスコープを回避しないようにするためです。</target>
        <note />
      </trans-unit>
      <trans-unit id="tastCantTakeAddressOfExpression">
        <source>Cannot take the address of the value returned from the expression. Assign the returned value to a let-bound value before taking the address.</source>
        <target state="translated">式から返された値のアドレスを取得できません。アドレスを取得する前に、let でバインドされた値に戻り値を割り当ててください。</target>
        <note />
      </trans-unit>
<<<<<<< HEAD
      <trans-unit id="chkNoReturnOfLimitedSpan">
        <source>The Span or IsByRefLike expression cannot be returned from this function or method, because it is composed using elements that may escape their scope.</source>
        <target state="new">The Span or IsByRefLike expression cannot be returned from this function or method, because it is composed using elements that may escape their scope.</target>
=======
      <trans-unit id="tcByrefsMayNotHaveTypeExtensions">
        <source>Byref types are not allowed to have optional type extensions.</source>
        <target state="translated">byref 型には、オプションの型拡張子を指定することはできません。</target>
        <note />
      </trans-unit>
      <trans-unit id="chkInvalidFunctionParameterType">
        <source>The parameter '{0}' has an invalid type '{1}'. This is not permitted by the rules of Common IL.</source>
        <target state="translated">パラメーター '{0}' には無効な型 '{1}' が指定されています。これは Common IL の規則では許可されていません。</target>
        <note />
      </trans-unit>
      <trans-unit id="chkInvalidFunctionReturnType">
        <source>The function or method has an invalid return type '{0}'. This is not permitted by the rules of Common IL.</source>
        <target state="translated">関数またはメソッドには、無効な戻り値の型 '{0}' が指定されています。これは Common IL の規則では許可されていません。</target>
        <note />
      </trans-unit>
      <trans-unit id="tcCannotCallExtensionMethodInrefToByref">
        <source>Cannot call the byref extension method '{0}. The first parameter requires the value to be mutable or a non-readonly byref type.</source>
        <target state="translated">byref 拡張メソッド '{0} を呼び出すことはできません。最初のパラメーターでは、値を変更可能な byref 型または読み取り専用以外の byref 型にする必要があります。</target>
        <note />
      </trans-unit>
      <trans-unit id="tcCannotPartiallyApplyExtensionMethodForByref">
        <source>Cannot partially apply the extension method '{0}' because the first parameter is a byref type.</source>
        <target state="translated">最初のパラメーターは byref 型なので、拡張メソッド '{0}' を部分的に適用することはできません。</target>
>>>>>>> 6e26c5ba
        <note />
      </trans-unit>
    </body>
  </file>
</xliff><|MERGE_RESOLUTION|>--- conflicted
+++ resolved
@@ -83,18 +83,18 @@
         <note />
       </trans-unit>
       <trans-unit id="listElementHasWrongType">
-        <source>All elements of a list must be of the same type as the first element, which here is '{0}'. This element has type '{1}'.</source>
-        <target state="needs-review-translation">リスト コンストラクター式のすべての要素は同じ型である必要があります。この式に必要な型は '{0}' ですが、ここでは型 '{1}' になっています。</target>
+        <source>All elements of a list constructor expression must have the same type. This expression was expected to have type '{0}', but here has type '{1}'.</source>
+        <target state="translated">リスト コンストラクター式のすべての要素は同じ型である必要があります。この式に必要な型は '{0}' ですが、ここでは型 '{1}' になっています。</target>
         <note />
       </trans-unit>
       <trans-unit id="arrayElementHasWrongType">
-        <source>All elements of an array must be of the same type as the first element, which here is '{0}'. This element has type '{1}'.</source>
-        <target state="needs-review-translation">配列コンストラクター式の要素はすべて同じ型である必要があります。この式に必要な型は '{0}' ですが、ここでは型 '{1}' になっています。</target>
+        <source>All elements of an array constructor expression must have the same type. This expression was expected to have type '{0}', but here has type '{1}'.</source>
+        <target state="translated">配列コンストラクター式の要素はすべて同じ型である必要があります。この式に必要な型は '{0}' ですが、ここでは型 '{1}' になっています。</target>
         <note />
       </trans-unit>
       <trans-unit id="missingElseBranch">
-        <source>This 'if' expression is missing an 'else' branch. Because 'if' is an expression, and not a statement, add an 'else' branch which also returns a value of type '{0}'.</source>
-        <target state="needs-review-translation">'if' 式に 'else' ブランチがありません。'then' ブランチは型 '{0}' です。'if' はステートメントではなく式であるため、同じ型の値を返す 'else' ブランチを追加してください。</target>
+        <source>The 'if' expression is missing an 'else' branch. The 'then' branch has type '{0}'. Because 'if' is an expression, and not a statement, add an 'else' branch which returns a value of the same type.</source>
+        <target state="translated">'if' 式に 'else' ブランチがありません。'then' ブランチは型 '{0}' です。'if' はステートメントではなく式であるため、同じ型の値を返す 'else' ブランチを追加してください。</target>
         <note />
       </trans-unit>
       <trans-unit id="ifExpression">
@@ -103,18 +103,13 @@
         <note />
       </trans-unit>
       <trans-unit id="elseBranchHasWrongType">
-        <source>All branches of an 'if' expression must return values of the same type as the first branch, which here is '{0}'. This branch returns a value of type '{1}'.</source>
-        <target state="needs-review-translation">if' 式のすべてのブランチは同じ型である必要があります。この式に必要な型は '{0}' ですが、ここでは型 '{1}' になっています。</target>
+        <source>All branches of an 'if' expression must have the same type. This expression was expected to have type '{0}', but here has type '{1}'.</source>
+        <target state="translated">if' 式のすべてのブランチは同じ型である必要があります。この式に必要な型は '{0}' ですが、ここでは型 '{1}' になっています。</target>
         <note />
       </trans-unit>
       <trans-unit id="followingPatternMatchClauseHasWrongType">
-<<<<<<< HEAD
-        <source>All branches of a pattern match expression must return values of the same type as the first branch, which here is '{0}'. This branch returns a value of type '{1}'.</source>
-        <target state="needs-review-translation">パターン マッチ式のすべてのブランチは、同じ型の値を返す必要があります。最初のブランチが返した値の型は '{0}' ですが、このブランチが返した値の型は '{1}' です。</target>
-=======
         <source>All branches of a pattern match expression must return values of the same type. The first branch returned a value of type '{0}', but this branch returned a value of type '{1}'.</source>
         <target state="translated">パターン一致式のすべてのブランチは同じ型の値を返す必要があります。最初のブランチは、型 '{0}' の値を返しましたが、このブランチは型 '{1}' の値を返しました。</target>
->>>>>>> 6e26c5ba
         <note />
       </trans-unit>
       <trans-unit id="patternMatchGuardIsNotBool">
@@ -7062,11 +7057,6 @@
         <target state="translated">式から返された値のアドレスを取得できません。アドレスを取得する前に、let でバインドされた値に戻り値を割り当ててください。</target>
         <note />
       </trans-unit>
-<<<<<<< HEAD
-      <trans-unit id="chkNoReturnOfLimitedSpan">
-        <source>The Span or IsByRefLike expression cannot be returned from this function or method, because it is composed using elements that may escape their scope.</source>
-        <target state="new">The Span or IsByRefLike expression cannot be returned from this function or method, because it is composed using elements that may escape their scope.</target>
-=======
       <trans-unit id="tcByrefsMayNotHaveTypeExtensions">
         <source>Byref types are not allowed to have optional type extensions.</source>
         <target state="translated">byref 型には、オプションの型拡張子を指定することはできません。</target>
@@ -7090,7 +7080,6 @@
       <trans-unit id="tcCannotPartiallyApplyExtensionMethodForByref">
         <source>Cannot partially apply the extension method '{0}' because the first parameter is a byref type.</source>
         <target state="translated">最初のパラメーターは byref 型なので、拡張メソッド '{0}' を部分的に適用することはできません。</target>
->>>>>>> 6e26c5ba
         <note />
       </trans-unit>
     </body>
