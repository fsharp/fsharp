--- conflicted
+++ resolved
@@ -122,121 +122,6 @@
         t.Add(c) |> ignore
     t
         
-<<<<<<< HEAD
-    /// Returns `true` if given string is an operator or double backticked name, e.g. ( |>> ) or ( long identifier ).
-    /// (where ( long identifier ) is the display name for ``long identifier``).
-    let IsOperatorOrBacktickedName (name: string) =
-        let nameLen = name.Length
-        let rec loop i = (i < nameLen && (opCharSet.Contains(name.[i]) || loop (i+1)))
-        loop 0
-
-    /// Returns `true` if given string is an operator display name, e.g. ( |>> )
-    let IsOperatorName (name: string) =
-        let rec isOperatorName (name: string) idx endIndex =
-            if idx = endIndex then
-                true
-            else
-                let c = name.[idx]
-                if not (opCharSet.Contains(c)) || c = ' ' then
-                    false
-                else
-                    isOperatorName name (idx + 1) endIndex
-
-        let skipParens = if name.StartsWithOrdinal("( ") && name.EndsWithOrdinal(" )") then true else false
-        let startIndex = if skipParens then 2 else 0
-        let endIndex = if skipParens then name.Length - 2 else name.Length
-
-        isOperatorName name startIndex endIndex || name = ".. .."
-
-    let IsMangledOpName (n: string) =
-        n.StartsWithOrdinal(opNamePrefix)
-
-    /// Compiles a custom operator into a mangled operator name.
-    /// For example, "!%" becomes "op_DereferencePercent".
-    /// This function should only be used for custom operators
-    /// if an operator is or potentially may be a built-in operator,
-    /// use the 'CompileOpName' function instead.
-    let private compileCustomOpName =
-        let t2 =
-            let t2 = Dictionary<_, _> (opCharTranslateTable.Length)
-            for x, y in opCharTranslateTable do
-                t2.Add (x, y)
-            t2
-        /// The maximum length of the name for a custom operator character.
-        /// This value is used when initializing StringBuilders to avoid resizing.
-        let maxOperatorNameLength =
-            opCharTranslateTable
-            |> Array.maxBy (snd >> String.length)
-            |> snd
-            |> String.length
-
-        /// Memoize compilation of custom operators.
-        /// They're typically used more than once so this avoids some CPU and GC overhead.
-        let compiledOperators = ConcurrentDictionary<_, string> (StringComparer.Ordinal)
-
-        fun opp ->
-            // Has this operator already been compiled?
-            compiledOperators.GetOrAdd(opp, fun (op: string) ->
-                let opLength = op.Length
-                let sb = new Text.StringBuilder (opNamePrefix, opNamePrefix.Length + (opLength * maxOperatorNameLength))
-                for i = 0 to opLength - 1 do
-                    let c = op.[i]
-                    match t2.TryGetValue c with
-                    | true, x ->
-                        sb.Append(x) |> ignore
-                    | false, _ ->
-                        sb.Append(c) |> ignore
-
-                /// The compiled (mangled) operator name.
-                let opName = sb.ToString ()
-
-                // Cache the compiled name so it can be reused.
-                opName)
-
-    /// Compiles an operator into a mangled operator name.
-    /// For example, "!%" becomes "op_DereferencePercent".
-    /// This function accepts both built-in and custom operators.
-    let CompileOpName =
-        /// Maps the built-in F# operators to their mangled operator names.
-        let standardOpNames =
-            let opNames = Dictionary<_,  _> (opNameTable.Length, StringComparer.Ordinal)
-            for x, y in opNameTable do
-                opNames.Add (x, y)
-            opNames
-
-        fun op ->
-            match standardOpNames.TryGetValue op with
-            | true, x -> x
-            | false, _ ->
-                if IsOperatorOrBacktickedName op then
-                    compileCustomOpName op
-                else op
-
-    /// Decompiles the mangled name of a custom operator back into an operator.
-    /// For example, "op_DereferencePercent" becomes "!%".
-    /// This function should only be used for mangled names of custom operators
-    /// if a mangled name potentially represents a built-in operator,
-    /// use the 'DecompileOpName' function instead.
-    let private decompileCustomOpName =
-        // Memoize this operation. Custom operators are typically used more than once
-        // so this avoids repeating decompilation.
-        let decompiledOperators = ConcurrentDictionary<_, _> (StringComparer.Ordinal)
-
-        /// The minimum length of the name for a custom operator character.
-        /// This value is used when initializing StringBuilders to avoid resizing.
-        let minOperatorNameLength =
-            opCharTranslateTable
-            |> Array.minBy (snd >> String.length)
-            |> snd
-            |> String.length
-
-        fun opName ->
-            // Has this operator name already been decompiled?
-            match decompiledOperators.TryGetValue opName with
-            | true, op -> op
-            | false, _ ->
-                let opNameLen = opName.Length
-=======
 /// Returns `true` if given string is an operator or double backticked name, e.g. ( |>> ) or ( long identifier ).
 /// (where ( long identifier ) is the display name for ``long identifier``).
 let IsOperatorOrBacktickedName (name: string) =
@@ -350,7 +235,6 @@
         | true, op -> op
         | false, _ ->
             let opNameLen = opName.Length
->>>>>>> 522dd906
                 
             /// Function which decompiles the mangled operator name back into a string of operator characters.
             /// Returns None if the name contains text which doesn't correspond to an operator
@@ -397,95 +281,6 @@
             decompile sb opNamePrefixLen
 
     
-<<<<<<< HEAD
-    let DemangleOperatorNameAsLayout nonOpTagged nm =
-        let nm = DecompileOpName nm
-        if IsOperatorOrBacktickedName nm then wordL (TaggedTextOps.tagPunctuation "(") ^^ wordL (TaggedTextOps.tagOperator nm) ^^ wordL (TaggedTextOps.tagPunctuation ")")
-        else wordL (nonOpTagged nm)
-
-    let opNameCons = CompileOpName "::"
-
-    let opNameNil = CompileOpName "[]"
-    let opNameEquals = CompileOpName "="
-    let opNameEqualsNullable = CompileOpName "=?"
-    let opNameNullableEquals = CompileOpName "?="
-    let opNameNullableEqualsNullable = CompileOpName "?=?"
-
-    /// The characters that are allowed to be the first character of an identifier.
-    let IsIdentifierFirstCharacter c =
-        if c = '_' then true
-        else
-            match Char.GetUnicodeCategory c with
-            // Letters
-            | UnicodeCategory.UppercaseLetter
-            | UnicodeCategory.LowercaseLetter
-            | UnicodeCategory.TitlecaseLetter
-            | UnicodeCategory.ModifierLetter
-            | UnicodeCategory.OtherLetter
-            | UnicodeCategory.LetterNumber -> true
-            | _ -> false
-
-    /// The characters that are allowed to be in an identifier.
-    let IsIdentifierPartCharacter c =
-        if c = '\'' then true   // Tick
-        else
-            match Char.GetUnicodeCategory c with
-            // Letters
-            | UnicodeCategory.UppercaseLetter
-            | UnicodeCategory.LowercaseLetter
-            | UnicodeCategory.TitlecaseLetter
-            | UnicodeCategory.ModifierLetter
-            | UnicodeCategory.OtherLetter
-            | UnicodeCategory.LetterNumber
-            // Numbers
-            | UnicodeCategory.DecimalDigitNumber
-            // Connectors
-            | UnicodeCategory.ConnectorPunctuation
-            // Combiners
-            | UnicodeCategory.NonSpacingMark
-            | UnicodeCategory.SpacingCombiningMark -> true
-            | _ -> false
-
-    /// Is this character a part of a long identifier?
-    let IsLongIdentifierPartCharacter c =
-        c = '.'
-        || IsIdentifierPartCharacter c
-
-    let isTildeOnlyString (s: string) =
-        let rec loop (s: string) idx =
-            if idx >= s.Length then
-                true
-            elif s.[idx] <> '~' then
-                false
-            else
-                loop s (idx + 1)
-        loop s 0
-
-    let IsValidPrefixOperatorUse s =
-        if String.IsNullOrEmpty s then false else
-        match s with 
-        | "?+" | "?-" | "+" | "-" | "+." | "-." | "%" | "%%" | "&" | "&&" -> true
-        | _ -> s.[0] = '!' || isTildeOnlyString s
-
-    let IsValidPrefixOperatorDefinitionName s = 
-        if String.IsNullOrEmpty s then false else
-
-        match s.[0] with
-        | '~' ->
-            isTildeOnlyString s ||
-
-            match s with
-            | "~?+" | "~?-" | "~+" | "~-" | "~+." | "~-." | "~%" | "~%%" | "~&" | "~&&" -> true
-            | _ -> false
-
-        | '!' -> s <> "!="
-        | _ -> false
-
-    let IsPrefixOperator s =
-        if String.IsNullOrEmpty s then false else
-        let s = DecompileOpName s
-        IsValidPrefixOperatorDefinitionName s
-=======
 /// Decompiles a mangled operator name back into an operator.
 /// For example, "op_DereferencePercent" becomes "!%".
 /// This function accepts mangled names for both built-in and custom operators.
@@ -515,7 +310,6 @@
     let nm = DecompileOpName nm
     if IsOperatorOrBacktickedName nm then wordL (TaggedTextOps.tagPunctuation "(") ^^ wordL (TaggedTextOps.tagOperator nm) ^^ wordL (TaggedTextOps.tagPunctuation ")")
     else wordL (nonOpTagged nm)
->>>>>>> 522dd906
 
 let opNameCons = CompileOpName "::"
 
@@ -766,109 +560,6 @@
     if s.StartsWithOrdinal("``") && s.EndsWithOrdinal("``") && s.Length > 4 then [s.Substring(2, s.Length-4)] // identifier is enclosed in `` .. ``, so it is only a single element (this is very approximate)
     else s.Split [| '.' ; '`' |] |> Array.toList      // '.' chops members / namespaces / modules; '`' chops generic parameters for .NET types
         
-<<<<<<< HEAD
-    /// Return a string array delimited by the given separator.
-    /// Note that a quoted string is not going to be mangled into pieces. 
-    let inline private isNotQuotedQuotation (text: string) n = n > 0 && text.[n-1] <> '\\'
-    let private splitAroundQuotation (text: string) (separator: char) =
-        let length = text.Length
-        let result = ResizeArray()
-        let mutable insideQuotation = false
-        let mutable start = 0
-        for i = 0 to length - 1 do
-            match text.[i], insideQuotation with
-            // split when seeing a separator
-            | c, false when c = separator -> 
-                result.Add(text.Substring(start, i - start))
-                insideQuotation <- false
-                start <- i + 1
-            | _, _ when i = length - 1 ->
-                result.Add(text.Substring(start, i - start + 1))
-            // keep reading if a separator is inside quotation
-            | c, true when c = separator ->
-                insideQuotation <- true
-            // open or close quotation
-            | '\"', _ when isNotQuotedQuotation text i ->
-                insideQuotation <- not insideQuotation
-            // keep reading
-            | _ -> ()
-
-        result.ToArray()
-
-    /// Return a string array delimited by the given separator up to the maximum number.
-    /// Note that a quoted string is not going to be mangled into pieces.
-    let private splitAroundQuotationWithCount (text: string) (separator: char) (count: int)=
-        if count <= 1 then [| text |] else
-        let mangledText  = splitAroundQuotation text separator
-        match mangledText.Length > count with
-        | true -> Array.append (mangledText.[0..(count-2)]) ([| mangledText.[(count-1)..] |> String.concat (Char.ToString separator) |])
-        | false -> mangledText
-
-    let [<Literal>] FSharpModuleSuffix = "Module"
-
-    let [<Literal>] MangledGlobalName = "`global`"
-    
-    let IllegalCharactersInTypeAndNamespaceNames = [| '.'; '+'; '$'; '&'; '['; ']'; '/'; '\\'; '*'; '\"'; '`'  |]
-
-    /// Determines if the specified name is a valid name for an active pattern.
-    let IsActivePatternName (name: string) =
-        // The name must contain at least one character between the starting and ending delimiters.
-        let nameLen = name.Length
-        if nameLen < 3 || name.[0] <> '|' || name.[nameLen - 1] <> '|' then
-            false
-        else
-            let rec isCoreActivePatternName (name: string) idx seenNonOpChar =
-                if idx = name.Length - 1 then
-                    seenNonOpChar
-                else
-                    let c = name.[idx]
-                    if opCharSet.Contains(c) && c <> '|' && c <> ' ' then
-                        false
-                    else
-                        isCoreActivePatternName name (idx + 1) (seenNonOpChar || c <> '|')
-
-            isCoreActivePatternName name 1 false
-
-    //IsActivePatternName "|+|" = false
-    //IsActivePatternName "|ABC|" = true
-    //IsActivePatternName "|ABC|DEF|" = true
-    //IsActivePatternName "|||" = false
-    //IsActivePatternName "||S|" = true
-
-    type ActivePatternInfo = 
-        | APInfo of bool * (string  * Range.range) list * Range.range
-
-        member x.IsTotal = let (APInfo(p, _, _)) = x in p
-
-        member x.ActiveTags = let (APInfo(_, tags, _)) = x in List.map fst tags
-
-        member x.ActiveTagsWithRanges = let (APInfo(_, tags, _)) = x in tags
-
-        member x.Range = let (APInfo(_, _, m)) = x in m
-
-    let ActivePatternInfoOfValName nm (m: Range.range) = 
-        // Note: The approximate range calculations in this code assume the name is of the form "(|A|B|)" not "(|  A   |   B   |)"
-        // The ranges are used for IDE refactoring support etc.  If names of the second type are used,
-        // renaming may be inaccurate/buggy. However names of the first form are dominant in F# code.
-        let rec loop (nm: string) (mp: Range.range) = 
-            let n = nm.IndexOf '|'
-            if n > 0 then 
-               let m1 = Range.mkRange mp.FileName mp.Start (Range.mkPos mp.StartLine (mp.StartColumn + n))
-               let m2 = Range.mkRange mp.FileName (Range.mkPos mp.StartLine (mp.StartColumn + n + 1)) mp.End
-               (nm.[0..n-1], m1) :: loop nm.[n+1..] m2
-            else
-               let m1 = Range.mkRange mp.FileName mp.Start (Range.mkPos mp.StartLine (mp.StartColumn + nm.Length))
-               [(nm, m1)]
-        let nm = DecompileOpName nm
-        if IsActivePatternName nm then 
-            // Skip the '|' at each end when recovering ranges
-            let m0 = Range.mkRange m.FileName (Range.mkPos m.StartLine (m.StartColumn + 1)) (Range.mkPos m.EndLine (m.EndColumn - 1)) 
-            let names = loop nm.[1..nm.Length-2] m0
-            let resH, resT = List.frontAndBack names
-            Some(if fst resT = "_" then APInfo(false, resH, m) else APInfo(true, names, m))
-        else 
-            None
-=======
 /// Return a string array delimited by the given separator.
 /// Note that a quoted string is not going to be mangled into pieces. 
 let inline private isNotQuotedQuotation (text: string) n = n > 0 && text.[n-1] <> '\\'
@@ -910,7 +601,6 @@
 let [<Literal>] FSharpModuleSuffix = "Module"
 
 let [<Literal>] MangledGlobalName = "`global`"
->>>>>>> 522dd906
     
 let IllegalCharactersInTypeAndNamespaceNames = [| '.'; '+'; '$'; '&'; '['; ']'; '/'; '\\'; '*'; '\"'; '`'  |]
 
