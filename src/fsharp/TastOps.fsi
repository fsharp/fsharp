--- conflicted
+++ resolved
@@ -202,23 +202,14 @@
 //------------------------------------------------------------------------- 
  
 val mkTupleFieldGet                : TcGlobals -> TupInfo * Expr * TypeInst * int * range -> Expr
-<<<<<<< HEAD
 val mkAnonRecdFieldGet             : TcGlobals -> AnonRecdTypeInfo * Expr * TypeInst * int * range -> Expr
 val mkAnonRecdFieldGetViaExprAddr  : AnonRecdTypeInfo * Expr * TypeInst * int * range -> Expr
-val mkRecdFieldGetViaExprAddr      : Expr * RecdFieldRef   * TypeInst               * range -> Expr
-val mkRecdFieldGetAddrViaExprAddr  : Expr * RecdFieldRef   * TypeInst               * range -> Expr
-val mkStaticRecdFieldGet           :        RecdFieldRef   * TypeInst               * range -> Expr
-val mkStaticRecdFieldSet           :        RecdFieldRef   * TypeInst * Expr        * range -> Expr
-val mkStaticRecdFieldGetAddr       :        RecdFieldRef   * TypeInst               * range -> Expr
-val mkRecdFieldSetViaExprAddr      : Expr * RecdFieldRef   * TypeInst * Expr        * range -> Expr
-=======
 val mkRecdFieldGetViaExprAddr      :                  Expr * RecdFieldRef   * TypeInst               * range -> Expr
 val mkRecdFieldGetAddrViaExprAddr  : readonly: bool * Expr * RecdFieldRef   * TypeInst               * range -> Expr
 val mkStaticRecdFieldGet           :                         RecdFieldRef   * TypeInst               * range -> Expr
 val mkStaticRecdFieldSet           :                         RecdFieldRef   * TypeInst * Expr        * range -> Expr
 val mkStaticRecdFieldGetAddr       : readonly: bool *        RecdFieldRef   * TypeInst               * range -> Expr
 val mkRecdFieldSetViaExprAddr      :                  Expr * RecdFieldRef   * TypeInst * Expr        * range -> Expr
->>>>>>> 4529c8fd
 val mkUnionCaseTagGetViaExprAddr   : Expr * TyconRef       * TypeInst               * range -> Expr
 
 /// Make a 'TOp.UnionCaseProof' expression, which proves a union value is over a particular case (used only for ref-unions, not struct-unions)
@@ -510,16 +501,10 @@
 val tryAppTy       : TcGlobals -> TType -> ValueOption<TyconRef * TypeInst>
 val destAppTy      : TcGlobals -> TType -> TyconRef * TypeInst
 val tcrefOfAppTy   : TcGlobals -> TType -> TyconRef
-<<<<<<< HEAD
-val tryDestAppTy   : TcGlobals -> TType -> TyconRef option
-val tryDestTyparTy : TcGlobals -> TType -> Typar option
-val tryDestFunTy : TcGlobals -> TType -> (TType * TType) option
-val tryDestAnonRecdTy : TcGlobals -> TType -> (AnonRecdTypeInfo * TType list) option
-=======
 val tryDestAppTy   : TcGlobals -> TType -> ValueOption<TyconRef>
 val tryDestTyparTy : TcGlobals -> TType -> ValueOption<Typar>
 val tryDestFunTy : TcGlobals -> TType -> ValueOption<(TType * TType)>
->>>>>>> 4529c8fd
+val tryDestAnonRecdTy : TcGlobals -> TType -> ValueOption<AnonRecdTypeInfo * TType list>
 val argsOfAppTy    : TcGlobals -> TType -> TypeInst
 val mkInstForAppTy  : TcGlobals -> TType -> TyparInst
 
