--- conflicted
+++ resolved
@@ -82,13 +82,8 @@
       iddData: byte[];
       iddChunk: BinaryChunk }
 
-<<<<<<< HEAD
-val generatePortablePdb : fixupSPs:bool -> showTimes:bool -> info:PdbData -> (int64 * BlobContentId * MemoryStream) 
+val generatePortablePdb : fixupSPs:bool -> embedAllSource:bool -> embedSourceList:string list -> showTimes:bool -> info:PdbData -> (int64 * BlobContentId * MemoryStream) 
 val compressPortablePdbStream : uncompressedLength:int64 -> contentId:BlobContentId -> stream:MemoryStream -> (int64 * BlobContentId * MemoryStream)
-=======
-val generatePortablePdb : fixupSPs:bool -> embedAllSource:bool -> embedSourceList:string list -> showTimes:bool -> info:PdbData -> struct (int64 * BlobContentId * MemoryStream) 
-val compressPortablePdbStream : uncompressedLength:int64 -> contentId:BlobContentId -> stream:MemoryStream -> struct (int64 * BlobContentId * MemoryStream)
->>>>>>> 2e5143ad
 val embedPortablePdbInfo : uncompressedLength:int64 -> contentId:BlobContentId -> stream:MemoryStream -> showTimes:bool -> fpdb:string -> cvChunk:BinaryChunk -> pdbChunk:BinaryChunk -> idd[]
 val writePortablePdbInfo : contentId:BlobContentId -> stream:MemoryStream -> showTimes:bool -> fpdb:string -> cvChunk:BinaryChunk -> idd[]
 
