--- conflicted
+++ resolved
@@ -1759,11 +1759,7 @@
     | None -> name  
     | Some ns -> ctxt.memoizeString (ns+"."+name)
 
-<<<<<<< HEAD
-and seekReadTypeDefRowExtents (ctxt: ILMetadataReader)  _info (idx: int) =
-=======
 and seekReadTypeDefRowExtents (ctxt: ILMetadataReader) _info (idx: int) =
->>>>>>> 88d18d99
     if idx >= ctxt.getNumRows TableNames.TypeDef then 
         ctxt.getNumRows TableNames.Field + 1, 
         ctxt.getNumRows TableNames.Method + 1
@@ -1885,11 +1881,7 @@
          isSorted ctxt TableNames.GenericParamConstraint, 
          (snd >> seekReadTypeDefOrRef ctxt numtypars AsObject (*ok*) List.empty))
 
-<<<<<<< HEAD
-and seekReadTypeDefAsType (ctxt: ILMetadataReader)  boxity (ginst: ILTypes) idx =
-=======
 and seekReadTypeDefAsType (ctxt: ILMetadataReader) boxity (ginst: ILTypes) idx =
->>>>>>> 88d18d99
       ctxt.seekReadTypeDefAsType (TypeDefAsTypIdx (boxity, ginst, idx))
 
 and seekReadTypeDefAsTypeUncached ctxtH (TypeDefAsTypIdx (boxity, ginst, idx)) =
@@ -1921,11 +1913,7 @@
      let ctxt = getHole ctxtH
      mkILTy boxity (ILTypeSpec.Create(seekReadTypeRef ctxt idx, ginst))
 
-<<<<<<< HEAD
-and seekReadTypeDefOrRef (ctxt: ILMetadataReader)  numtypars boxity (ginst: ILTypes) (TaggedIndex(tag, idx) ) =
-=======
 and seekReadTypeDefOrRef (ctxt: ILMetadataReader) numtypars boxity (ginst: ILTypes) (TaggedIndex(tag, idx) ) =
->>>>>>> 88d18d99
     let mdv = ctxt.mdfile.GetView()
     match tag with 
     | tag when tag = tdor_TypeDef -> seekReadTypeDefAsType ctxt boxity ginst idx
@@ -2259,11 +2247,7 @@
     (VarArgMethodData(enclTy, cc, nm, argtys, varargs, retty, minst))
 
 and seekReadMemberRefAsMethDataNoVarArgs ctxt numtypars idx: MethodData =
-<<<<<<< HEAD
-   let (VarArgMethodData(enclTy, cc, nm, argtys, varargs, retty, minst)) =  seekReadMemberRefAsMethodData ctxt numtypars idx
-=======
    let (VarArgMethodData(enclTy, cc, nm, argtys, varargs, retty, minst)) = seekReadMemberRefAsMethodData ctxt numtypars idx
->>>>>>> 88d18d99
    if Option.isSome varargs then dprintf "ignoring sentinel and varargs in ILMethodDef token signature"
    (MethodData(enclTy, cc, nm, argtys, retty, minst))
 
@@ -2373,11 +2357,7 @@
    // Put it together. 
    mkILFieldSpecInTy(enclTy, nm, retty)
 
-<<<<<<< HEAD
-and seekReadMethod (ctxt: ILMetadataReader)  mdv numtypars (idx: int) =
-=======
 and seekReadMethod (ctxt: ILMetadataReader) mdv numtypars (idx: int) =
->>>>>>> 88d18d99
      let (codeRVA, implflags, flags, nameIdx, typeIdx, paramIdx) = seekReadMethodRow ctxt mdv idx
      let nm = readStringHeap ctxt nameIdx
      let abstr = (flags &&& 0x0400) <> 0x0
@@ -2436,11 +2416,7 @@
         seekReadParamExtras ctxt mdv (retRes, paramsRes) i
     !retRes, List.ofArray paramsRes
 
-<<<<<<< HEAD
-and seekReadParamExtras (ctxt: ILMetadataReader)  mdv (retRes, paramsRes) (idx: int) =
-=======
 and seekReadParamExtras (ctxt: ILMetadataReader) mdv (retRes, paramsRes) (idx: int) =
->>>>>>> 88d18d99
    let (flags, seq, nameIdx) = seekReadParamRow ctxt mdv idx
    let inOutMasked = (flags &&& 0x00FF)
    let hasMarshal = (flags &&& 0x2000) <> 0x0
@@ -2696,11 +2672,7 @@
                                       | Some nm2 -> nm2)
                                  Where = seekReadModuleRef ctxt mdv scopeIdx })
 
-<<<<<<< HEAD
-and seekReadTopCode (ctxt: ILMetadataReader)  pev mdv numtypars (sz: int) start seqpoints = 
-=======
 and seekReadTopCode (ctxt: ILMetadataReader) pev mdv numtypars (sz: int) start seqpoints = 
->>>>>>> 88d18d99
    let labelsOfRawOffsets = new Dictionary<_, _>(sz/2)
    let ilOffsetsOfLabels = new Dictionary<_, _>(sz/2)
    let tryRawToLabel rawOffset =
@@ -3146,11 +3118,7 @@
                     | true, prev -> sehMap.[key] <- prev @ [clause]
                     | _ -> sehMap.[key] <- [clause])
                   clauses
-<<<<<<< HEAD
-                ([], sehMap) ||> Seq.fold  (fun acc (KeyValue(key, bs)) -> [ for b in bs -> {Range=key; Clause=b}: ILExceptionSpec ] @ acc)  
-=======
                 ([], sehMap) ||> Seq.fold (fun acc (KeyValue(key, bs)) -> [ for b in bs -> {Range=key; Clause=b}: ILExceptionSpec ] @ acc)  
->>>>>>> 88d18d99
              seh := sehClauses
              moreSections := (sectionFlag &&& e_CorILMethod_Sect_MoreSects) <> 0x0uy
              nextSectionBase := sectionBase + sectionSize
@@ -3174,11 +3142,7 @@
            if logging then failwith "unknown format"
            MethodBody.Abstract)
 
-<<<<<<< HEAD
-and int32AsILVariantType (ctxt: ILMetadataReader)  (n: int32) = 
-=======
 and int32AsILVariantType (ctxt: ILMetadataReader) (n: int32) = 
->>>>>>> 88d18d99
     if List.memAssoc n (Lazy.force ILVariantTypeRevMap) then 
       List.assoc n (Lazy.force ILVariantTypeRevMap)
     elif (n &&& vt_ARRAY) <> 0x0 then ILNativeVariant.Array (int32AsILVariantType ctxt (n &&& (~~~ vt_ARRAY)))
@@ -3789,21 +3753,6 @@
     (* REVIEW: For now, we'll use the DWORD at offset 24 for x64. This currently ok since fsc doesn't support true 64-bit image bases, 
         but we'll have to fix this up when such support is added. *)    
     let imageBaseReal = if only64 then dataSegmentAddr else seekReadInt32 pev (peOptionalHeaderPhysLoc + 28)  // Image Base Always 0x400000 (see Section 23.1).
-<<<<<<< HEAD
-    let alignVirt      = seekReadInt32 pev (peOptionalHeaderPhysLoc + 32)   //  Section Alignment Always 0x2000 (see Section 23.1). 
-    let alignPhys      = seekReadInt32 pev (peOptionalHeaderPhysLoc + 36)  // File Alignment Either 0x200 or 0x1000. 
-     (* x86: 000000c0 *) 
-    let _osMajor     = seekReadUInt16 pev (peOptionalHeaderPhysLoc + 40)   //  OS Major Always 4 (see Section 23.1). 
-    let _osMinor     = seekReadUInt16 pev (peOptionalHeaderPhysLoc + 42)   // OS Minor Always 0 (see Section 23.1). 
-    let _userMajor   = seekReadUInt16 pev (peOptionalHeaderPhysLoc + 44)   // User Major Always 0 (see Section 23.1). 
-    let _userMinor   = seekReadUInt16 pev (peOptionalHeaderPhysLoc + 46)   // User Minor Always 0 (see Section 23.1). 
-    let subsysMajor = seekReadUInt16AsInt32 pev (peOptionalHeaderPhysLoc + 48)   // SubSys Major Always 4 (see Section 23.1). 
-    let subsysMinor = seekReadUInt16AsInt32 pev (peOptionalHeaderPhysLoc + 50)   // SubSys Minor Always 0 (see Section 23.1). 
-     (* x86: 000000d0 *) 
-    let _imageEndAddr   = seekReadInt32 pev (peOptionalHeaderPhysLoc + 56)  // Image Size: Size, in bytes, of image, including all headers and padding
-    let _headerPhysSize = seekReadInt32 pev (peOptionalHeaderPhysLoc + 60)  // Header Size Combined size of MS-DOS Header, PE Header, PE Optional Header and padding
-    let subsys           = seekReadUInt16 pev (peOptionalHeaderPhysLoc + 68)   // SubSystem Subsystem required to run this image. 
-=======
     let alignVirt = seekReadInt32 pev (peOptionalHeaderPhysLoc + 32)   //  Section Alignment Always 0x2000 (see Section 23.1). 
     let alignPhys = seekReadInt32 pev (peOptionalHeaderPhysLoc + 36)  // File Alignment Either 0x200 or 0x1000. 
      (* x86: 000000c0 *) 
@@ -3817,7 +3766,6 @@
     let _imageEndAddr = seekReadInt32 pev (peOptionalHeaderPhysLoc + 56)  // Image Size: Size, in bytes, of image, including all headers and padding
     let _headerPhysSize = seekReadInt32 pev (peOptionalHeaderPhysLoc + 60)  // Header Size Combined size of MS-DOS Header, PE Header, PE Optional Header and padding
     let subsys = seekReadUInt16 pev (peOptionalHeaderPhysLoc + 68)   // SubSystem Subsystem required to run this image. 
->>>>>>> 88d18d99
     let useHighEnthropyVA = 
         let n = seekReadUInt16 pev (peOptionalHeaderPhysLoc + 70)
         let highEnthropyVA = 0x20us
