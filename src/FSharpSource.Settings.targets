--- conflicted
+++ resolved
@@ -114,11 +114,8 @@
 
   </PropertyGroup>
 
-<<<<<<< HEAD
-=======
   <Import Project="$(DependencyUptakePackageVersionPropsFile)" Condition="Exists('$(DependencyUptakePackageVersionPropsFile)')" />
 
->>>>>>> bc7ce194
   <!-- Default setting. Some get modified later in FSharpSource.targets -->
   <PropertyGroup>
     <SkipSigning>false</SkipSigning>
