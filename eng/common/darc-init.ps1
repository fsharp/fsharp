--- conflicted
+++ resolved
@@ -27,10 +27,6 @@
   $arcadeServicesSource = 'https://pkgs.dev.azure.com/dnceng/public/_packaging/dotnet-eng/nuget/v3/index.json'
 
   Write-Host "Installing Darc CLI version $darcVersion..."
-<<<<<<< HEAD
-  Write-Host "You may need to restart your command window if this is the first dotnet tool you have installed."
-  & "$dotnet" tool install $darcCliPackageName --version $darcVersion --add-source "$arcadeServicesSource" -v $verbosity -g --framework netcoreapp2.1
-=======
   Write-Host 'You may need to restart your command window if this is the first dotnet tool you have installed.'
   if (-not $toolpath) {
     Write-Host "'$dotnet' tool install $darcCliPackageName --version $darcVersion --add-source '$arcadeServicesSource' -v $verbosity -g"
@@ -39,7 +35,6 @@
     Write-Host "'$dotnet' tool install $darcCliPackageName --version $darcVersion --add-source '$arcadeServicesSource' -v $verbosity -g --tool-path '$toolpath'"
     & "$dotnet" tool install $darcCliPackageName --version $darcVersion --add-source "$arcadeServicesSource" -v $verbosity --tool-path "$toolpath"
   }
->>>>>>> 16b7ea38
 }
 
 try {
